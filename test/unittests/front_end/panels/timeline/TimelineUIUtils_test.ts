--- conflicted
+++ resolved
@@ -11,16 +11,14 @@
 import {createTarget} from '../../helpers/EnvironmentHelpers.js';
 import {describeWithMockConnection} from '../../helpers/MockConnection.js';
 import {FakeStorage} from '../../helpers/TimelineHelpers.js';
-<<<<<<< HEAD
+
 // import * as Components from '../../../../../front_end/ui/legacy/components/utils/utils.js';
 
-=======
 import * as Workspace from '../../../../../front_end/models/workspace/workspace.js';
 import * as Bindings from '../../../../../front_end/models/bindings/bindings.js';
 import {setupPageResourceLoaderForSourceMap} from '../../helpers/SourceMapHelpers.js';
 import type * as Protocol from '../../../../../front_end/generated/protocol.js';
 import {allModelsFromFile, getAllTracingModelPayloadEvents} from '../../helpers/TraceHelpers.js';
->>>>>>> cc7fdc94
 
 const {assert} = chai;
 
@@ -89,6 +87,223 @@
         'test.js:1:1', await Timeline.TimelineUIUtils.TimelineUIUtils.buildDetailsTextForTraceEvent(event));
 
   });
+
+  describe('script location as an URL', () => {
+    let event: SDK.TracingModel.ConstructedEvent;
+    beforeEach(() => {
+      event = new SDK.TracingModel.ConstructedEvent(
+          'devtools.timeline', TimelineModel.TimelineModel.RecordType.FunctionCall,
+          TraceEngine.Types.TraceEvents.Phase.COMPLETE, 10, thread);
+
+      event.addArgs({
+        data: {
+          functionName: 'test',
+          url: 'https://google.com/test.js',
+          scriptId: SCRIPT_ID,
+          lineNumber: 0,
+          columnNumber: 0,
+        },
+      });
+    });
+    it('makes the script location of a call frame a full URL when the inspected target is not the same the call frame was taken from (e.g. a loaded file)',
+       async () => {
+         target.setInspectedURL('https://not-google.com' as Platform.DevToolsPath.UrlString);
+         const node = await Timeline.TimelineUIUtils.TimelineUIUtils.buildDetailsNodeForTraceEvent(
+             event, target, new Components.Linkifier.Linkifier());
+         if (!node) {
+           throw new Error('Node was unexpectedly null');
+         }
+         assert.strictEqual(node.textContent, 'test @ google.com/test.js:1:1');
+       });
+
+    it('makes the script location of a call frame a script name when the inspected target is the one the call frame was taken from',
+       async () => {
+         target.setInspectedURL('https://google.com' as Platform.DevToolsPath.UrlString);
+         const node = await Timeline.TimelineUIUtils.TimelineUIUtils.buildDetailsNodeForTraceEvent(
+             event, target, new Components.Linkifier.Linkifier());
+         if (!node) {
+           throw new Error('Node was unexpectedly null');
+         }
+         assert.strictEqual(node.textContent, 'test @ /test.js:1:1');
+       });
+  });
+
+  describe('mapping to autored script when recording is fresh', () => {
+    beforeEach(async () => {
+      // Register mock script and source map.
+
+      const sourceMapContent = JSON.stringify({
+        'version': 3,
+        'names': ['unminified', 'par1', 'par2', 'console', 'log'],
+        'sources': [
+          '/original-script.ts',
+        ],
+        'file': '/test.js',
+        'sourcesContent': ['function unminified(par1, par2) {\n  console.log(par1, par2);\n}\n'],
+        'mappings': 'AAAA,SAASA,EAAWC,EAAMC,GACxBC,QAAQC,IAAIH,EAAMC',
+      });
+      setupPageResourceLoaderForSourceMap(sourceMapContent);
+      target.setInspectedURL('https://google.com' as Platform.DevToolsPath.UrlString);
+      const scriptUrl = 'https://google.com/script.js' as Platform.DevToolsPath.UrlString;
+      const sourceMapUrl = 'script.js.map' as Platform.DevToolsPath.UrlString;
+      const debuggerModel = target.model(SDK.DebuggerModel.DebuggerModel);
+      assert.isNotNull(debuggerModel);
+      if (debuggerModel === null) {
+        return;
+      }
+      const sourceMapManager = debuggerModel.sourceMapManager();
+      const script = debuggerModel.parsedScriptSource(
+          SCRIPT_ID, scriptUrl, 0, 0, 0, 0, 0, '', undefined, false, sourceMapUrl, true, false, length, false, null,
+          null, null, null, null);
+      await sourceMapManager.sourceMapForClientPromise(script);
+    });
+    it('maps to the authored script when a call frame is provided', async () => {
+      const linkifier = new Components.Linkifier.Linkifier();
+      let linkifierCallback: () => void = () => {};
+      const likifiedPromise = new Promise<void>(res => {
+        linkifierCallback = res;
+      });
+      linkifier.setLiveLocationUpdateCallback(linkifierCallback);
+      const node = Timeline.TimelineUIUtils.TimelineUIUtils.linkifyLocation({
+        scriptId: SCRIPT_ID,
+        url: 'https://google.com/test.js',
+        lineNumber: 0,
+        columnNumber: 0,
+        isFreshRecording: true,
+        target,
+        linkifier,
+      });
+      if (!node) {
+        throw new Error('Node was unexpectedly null');
+      }
+      // Wait for the location to be resolved using the registered source map.
+      await likifiedPromise;
+
+      assert.strictEqual(node.textContent, 'original-script.ts:1:1');
+    });
+    it('maps to the authored script when a trace event with a stack trace is provided', async () => {
+      const functionCallEvent = new SDK.TracingModel.ConstructedEvent(
+          'devtools.timeline', TimelineModel.TimelineModel.RecordType.FunctionCall,
+          TraceEngine.Types.TraceEvents.Phase.COMPLETE, 10, thread);
+      functionCallEvent.addArgs({
+        data: {
+          stackTrace: [{
+            functionName: 'test',
+            url: 'https://google.com/test.js',
+            scriptId: SCRIPT_ID,
+            lineNumber: 0,
+            columnNumber: 0,
+          }],
+        },
+      });
+      const data = TimelineModel.TimelineModel.TimelineData.forEvent(functionCallEvent);
+      data.stackTrace = functionCallEvent.args.data.stackTrace;
+      const linkifier = new Components.Linkifier.Linkifier();
+      let linkifierCallback: () => void = () => {};
+      const likifiedPromise = new Promise<void>(res => {
+        linkifierCallback = res;
+      });
+      linkifier.setLiveLocationUpdateCallback(linkifierCallback);
+      const node =
+          Timeline.TimelineUIUtils.TimelineUIUtils.linkifyTopCallFrame(functionCallEvent, target, linkifier, true);
+      if (!node) {
+        throw new Error('Node was unexpectedly null');
+      }
+      // Wait for the location to be resolved using the registered source map.
+      await likifiedPromise;
+      assert.strictEqual(node.textContent, 'original-script.ts:1:1');
+    });
+  });
+  describe('adjusting timestamps for events and navigations', () => {
+    it('adjusts the time for a DCL event after a navigation', async () => {
+      const data = await allModelsFromFile('web-dev.json.gz');
+      const allSDKEvents = getAllTracingModelPayloadEvents(data.tracingModel);
+      const mainFrameID = data.timelineModel.mainFrameID();
+      const dclSDKEvent = allSDKEvents.find(event => {
+        return event.name === TimelineModel.TimelineModel.RecordType.MarkDOMContent &&
+            mainFrameID === event.args.data.frame;
+      });
+      if (!dclSDKEvent) {
+        throw new Error('Could not find DCL event');
+      }
+
+      // Round the time to 2DP to avoid needlessly long expectation numbers!
+      const unAdjustedTime = (dclSDKEvent.startTime - data.timelineModel.minimumRecordTime()).toFixed(2);
+      assert.strictEqual(unAdjustedTime, String(190.79));
+
+      const adjustedTime = Timeline.TimelineUIUtils.timeStampForEventAdjustedForClosestNavigationIfPossible(
+          dclSDKEvent, data.timelineModel, data.traceParsedData);
+      assert.strictEqual(adjustedTime.toFixed(2), String(178.92));
+    });
+
+    it('falls back to the legacy model if the new data is not available', async () => {
+      const data = await allModelsFromFile('web-dev.json.gz');
+      const allSDKEvents = getAllTracingModelPayloadEvents(data.tracingModel);
+      const lcpSDKEvent = allSDKEvents.find(event => {
+        // Can use find here as this trace file only has one LCP Candidate
+        return event.name === TimelineModel.TimelineModel.RecordType.MarkLCPCandidate && event.args.data.isMainFrame;
+      });
+      if (!lcpSDKEvent) {
+        throw new Error('Could not find LCP event');
+      }
+
+      const adjustedLCPTime = Timeline.TimelineUIUtils.timeStampForEventAdjustedForClosestNavigationIfPossible(
+          lcpSDKEvent,
+          data.timelineModel,
+          // Fake the new engine not being available by passing in null here.
+          null,
+      );
+      assert.strictEqual(adjustedLCPTime.toFixed(2), String(118.44));
+    });
+
+    it('can adjust the times for events that are not PageLoad markers', async () => {
+      const data = await allModelsFromFile('user-timings.json.gz');
+      const allSDKEvents = getAllTracingModelPayloadEvents(data.tracingModel);
+      // Use a performance.mark event. Exact event is unimportant except that
+      // it should not be a Page Load event as those are covered by the tests
+      // above.
+      const userMark = allSDKEvents.find(event => {
+        return event.hasCategory('blink.user_timing') && event.name === 'mark1';
+      });
+      if (!userMark) {
+        throw new Error('Could not find user mark');
+      }
+
+      const adjustedMarkTime = Timeline.TimelineUIUtils.timeStampForEventAdjustedForClosestNavigationIfPossible(
+          userMark, data.timelineModel, data.traceParsedData);
+      assert.strictEqual(adjustedMarkTime.toFixed(2), String(79.88));
+    });
+  });
+
+  describe('traceEventDetails', () => {
+    it('shows the interaction ID for EventTiming events that have an interaction ID', async () => {
+      const data = await allModelsFromFile('slow-interaction-button-click.json.gz');
+      const allSDKEvents = getAllTracingModelPayloadEvents(data.tracingModel);
+      const interactionEvent = allSDKEvents.find(event => {
+        return event.name === 'EventTiming' && event.args?.data?.interactionId === 1540;
+      });
+      if (!interactionEvent) {
+        throw new Error('Could not find interaction event.');
+      }
+
+      const details = await Timeline.TimelineUIUtils.TimelineUIUtils.buildTraceEventDetails(
+          interactionEvent,
+          data.timelineModel,
+          new Components.Linkifier.Linkifier(),
+          false,
+          data.traceParsedData,
+      );
+      const rowData = Array.from(details.querySelectorAll<HTMLDivElement>('.timeline-details-view-row')).map(row => {
+        const title = row.querySelector<HTMLDivElement>('.timeline-details-view-row-title')?.innerText;
+        const value = row.querySelector<HTMLDivElement>('.timeline-details-view-row-value')?.innerText;
+        return {title, value};
+      });
+      assert.deepEqual(rowData, [{
+                         title: 'ID',
+                         value: '1540',
+                       }]);
+    });
+  });
 });
 
 describeWithMockConnection('TimelineUIUtils - mock connection', () => {
@@ -164,7 +379,6 @@
     console.log(html);
   });
 
-<<<<<<< HEAD
 //   it('shows column number location for displayNameForURL callees', async () => {
 //     const event = new SDK.TracingModel.Event('devtools.timeline', 'TimerInstall', SDK.TracingModel.Phase.Complete, 10, thread);
 
@@ -200,222 +414,4 @@
 //     };
 //   });
 
-=======
-  describe('script location as an URL', () => {
-    let event: SDK.TracingModel.ConstructedEvent;
-    beforeEach(() => {
-      event = new SDK.TracingModel.ConstructedEvent(
-          'devtools.timeline', TimelineModel.TimelineModel.RecordType.FunctionCall,
-          TraceEngine.Types.TraceEvents.Phase.COMPLETE, 10, thread);
-
-      event.addArgs({
-        data: {
-          functionName: 'test',
-          url: 'https://google.com/test.js',
-          scriptId: SCRIPT_ID,
-          lineNumber: 0,
-          columnNumber: 0,
-        },
-      });
-    });
-    it('makes the script location of a call frame a full URL when the inspected target is not the same the call frame was taken from (e.g. a loaded file)',
-       async () => {
-         target.setInspectedURL('https://not-google.com' as Platform.DevToolsPath.UrlString);
-         const node = await Timeline.TimelineUIUtils.TimelineUIUtils.buildDetailsNodeForTraceEvent(
-             event, target, new Components.Linkifier.Linkifier());
-         if (!node) {
-           throw new Error('Node was unexpectedly null');
-         }
-         assert.strictEqual(node.textContent, 'test @ google.com/test.js:1:1');
-       });
-
-    it('makes the script location of a call frame a script name when the inspected target is the one the call frame was taken from',
-       async () => {
-         target.setInspectedURL('https://google.com' as Platform.DevToolsPath.UrlString);
-         const node = await Timeline.TimelineUIUtils.TimelineUIUtils.buildDetailsNodeForTraceEvent(
-             event, target, new Components.Linkifier.Linkifier());
-         if (!node) {
-           throw new Error('Node was unexpectedly null');
-         }
-         assert.strictEqual(node.textContent, 'test @ /test.js:1:1');
-       });
-  });
-
-  describe('mapping to autored script when recording is fresh', () => {
-    beforeEach(async () => {
-      // Register mock script and source map.
-
-      const sourceMapContent = JSON.stringify({
-        'version': 3,
-        'names': ['unminified', 'par1', 'par2', 'console', 'log'],
-        'sources': [
-          '/original-script.ts',
-        ],
-        'file': '/test.js',
-        'sourcesContent': ['function unminified(par1, par2) {\n  console.log(par1, par2);\n}\n'],
-        'mappings': 'AAAA,SAASA,EAAWC,EAAMC,GACxBC,QAAQC,IAAIH,EAAMC',
-      });
-      setupPageResourceLoaderForSourceMap(sourceMapContent);
-      target.setInspectedURL('https://google.com' as Platform.DevToolsPath.UrlString);
-      const scriptUrl = 'https://google.com/script.js' as Platform.DevToolsPath.UrlString;
-      const sourceMapUrl = 'script.js.map' as Platform.DevToolsPath.UrlString;
-      const debuggerModel = target.model(SDK.DebuggerModel.DebuggerModel);
-      assert.isNotNull(debuggerModel);
-      if (debuggerModel === null) {
-        return;
-      }
-      const sourceMapManager = debuggerModel.sourceMapManager();
-      const script = debuggerModel.parsedScriptSource(
-          SCRIPT_ID, scriptUrl, 0, 0, 0, 0, 0, '', undefined, false, sourceMapUrl, true, false, length, false, null,
-          null, null, null, null);
-      await sourceMapManager.sourceMapForClientPromise(script);
-    });
-    it('maps to the authored script when a call frame is provided', async () => {
-      const linkifier = new Components.Linkifier.Linkifier();
-      let linkifierCallback: () => void = () => {};
-      const likifiedPromise = new Promise<void>(res => {
-        linkifierCallback = res;
-      });
-      linkifier.setLiveLocationUpdateCallback(linkifierCallback);
-      const node = Timeline.TimelineUIUtils.TimelineUIUtils.linkifyLocation({
-        scriptId: SCRIPT_ID,
-        url: 'https://google.com/test.js',
-        lineNumber: 0,
-        columnNumber: 0,
-        isFreshRecording: true,
-        target,
-        linkifier,
-      });
-      if (!node) {
-        throw new Error('Node was unexpectedly null');
-      }
-      // Wait for the location to be resolved using the registered source map.
-      await likifiedPromise;
-
-      assert.strictEqual(node.textContent, 'original-script.ts:1:1');
-    });
-    it('maps to the authored script when a trace event with a stack trace is provided', async () => {
-      const functionCallEvent = new SDK.TracingModel.ConstructedEvent(
-          'devtools.timeline', TimelineModel.TimelineModel.RecordType.FunctionCall,
-          TraceEngine.Types.TraceEvents.Phase.COMPLETE, 10, thread);
-      functionCallEvent.addArgs({
-        data: {
-          stackTrace: [{
-            functionName: 'test',
-            url: 'https://google.com/test.js',
-            scriptId: SCRIPT_ID,
-            lineNumber: 0,
-            columnNumber: 0,
-          }],
-        },
-      });
-      const data = TimelineModel.TimelineModel.TimelineData.forEvent(functionCallEvent);
-      data.stackTrace = functionCallEvent.args.data.stackTrace;
-      const linkifier = new Components.Linkifier.Linkifier();
-      let linkifierCallback: () => void = () => {};
-      const likifiedPromise = new Promise<void>(res => {
-        linkifierCallback = res;
-      });
-      linkifier.setLiveLocationUpdateCallback(linkifierCallback);
-      const node =
-          Timeline.TimelineUIUtils.TimelineUIUtils.linkifyTopCallFrame(functionCallEvent, target, linkifier, true);
-      if (!node) {
-        throw new Error('Node was unexpectedly null');
-      }
-      // Wait for the location to be resolved using the registered source map.
-      await likifiedPromise;
-      assert.strictEqual(node.textContent, 'original-script.ts:1:1');
-    });
-  });
-  describe('adjusting timestamps for events and navigations', () => {
-    it('adjusts the time for a DCL event after a navigation', async () => {
-      const data = await allModelsFromFile('web-dev.json.gz');
-      const allSDKEvents = getAllTracingModelPayloadEvents(data.tracingModel);
-      const mainFrameID = data.timelineModel.mainFrameID();
-      const dclSDKEvent = allSDKEvents.find(event => {
-        return event.name === TimelineModel.TimelineModel.RecordType.MarkDOMContent &&
-            mainFrameID === event.args.data.frame;
-      });
-      if (!dclSDKEvent) {
-        throw new Error('Could not find DCL event');
-      }
-
-      // Round the time to 2DP to avoid needlessly long expectation numbers!
-      const unAdjustedTime = (dclSDKEvent.startTime - data.timelineModel.minimumRecordTime()).toFixed(2);
-      assert.strictEqual(unAdjustedTime, String(190.79));
-
-      const adjustedTime = Timeline.TimelineUIUtils.timeStampForEventAdjustedForClosestNavigationIfPossible(
-          dclSDKEvent, data.timelineModel, data.traceParsedData);
-      assert.strictEqual(adjustedTime.toFixed(2), String(178.92));
-    });
-
-    it('falls back to the legacy model if the new data is not available', async () => {
-      const data = await allModelsFromFile('web-dev.json.gz');
-      const allSDKEvents = getAllTracingModelPayloadEvents(data.tracingModel);
-      const lcpSDKEvent = allSDKEvents.find(event => {
-        // Can use find here as this trace file only has one LCP Candidate
-        return event.name === TimelineModel.TimelineModel.RecordType.MarkLCPCandidate && event.args.data.isMainFrame;
-      });
-      if (!lcpSDKEvent) {
-        throw new Error('Could not find LCP event');
-      }
-
-      const adjustedLCPTime = Timeline.TimelineUIUtils.timeStampForEventAdjustedForClosestNavigationIfPossible(
-          lcpSDKEvent,
-          data.timelineModel,
-          // Fake the new engine not being available by passing in null here.
-          null,
-      );
-      assert.strictEqual(adjustedLCPTime.toFixed(2), String(118.44));
-    });
-
-    it('can adjust the times for events that are not PageLoad markers', async () => {
-      const data = await allModelsFromFile('user-timings.json.gz');
-      const allSDKEvents = getAllTracingModelPayloadEvents(data.tracingModel);
-      // Use a performance.mark event. Exact event is unimportant except that
-      // it should not be a Page Load event as those are covered by the tests
-      // above.
-      const userMark = allSDKEvents.find(event => {
-        return event.hasCategory('blink.user_timing') && event.name === 'mark1';
-      });
-      if (!userMark) {
-        throw new Error('Could not find user mark');
-      }
-
-      const adjustedMarkTime = Timeline.TimelineUIUtils.timeStampForEventAdjustedForClosestNavigationIfPossible(
-          userMark, data.timelineModel, data.traceParsedData);
-      assert.strictEqual(adjustedMarkTime.toFixed(2), String(79.88));
-    });
-  });
-
-  describe('traceEventDetails', () => {
-    it('shows the interaction ID for EventTiming events that have an interaction ID', async () => {
-      const data = await allModelsFromFile('slow-interaction-button-click.json.gz');
-      const allSDKEvents = getAllTracingModelPayloadEvents(data.tracingModel);
-      const interactionEvent = allSDKEvents.find(event => {
-        return event.name === 'EventTiming' && event.args?.data?.interactionId === 1540;
-      });
-      if (!interactionEvent) {
-        throw new Error('Could not find interaction event.');
-      }
-
-      const details = await Timeline.TimelineUIUtils.TimelineUIUtils.buildTraceEventDetails(
-          interactionEvent,
-          data.timelineModel,
-          new Components.Linkifier.Linkifier(),
-          false,
-          data.traceParsedData,
-      );
-      const rowData = Array.from(details.querySelectorAll<HTMLDivElement>('.timeline-details-view-row')).map(row => {
-        const title = row.querySelector<HTMLDivElement>('.timeline-details-view-row-title')?.innerText;
-        const value = row.querySelector<HTMLDivElement>('.timeline-details-view-row-value')?.innerText;
-        return {title, value};
-      });
-      assert.deepEqual(rowData, [{
-                         title: 'ID',
-                         value: '1540',
-                       }]);
-    });
-  });
->>>>>>> cc7fdc94
 });