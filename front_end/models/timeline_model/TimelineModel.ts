/*
 * Copyright (C) 2012 Google Inc. All rights reserved.
 *
 * Redistribution and use in source and binary forms, with or without
 * modification, are permitted provided that the following conditions are
 * met:
 *
 *     * Redistributions of source code must retain the above copyright
 * notice, this list of conditions and the following disclaimer.
 *     * Redistributions in binary form must reproduce the above
 * copyright notice, this list of conditions and the following disclaimer
 * in the documentation and/or other materials provided with the
 * distribution.
 *     * Neither the name of Google Inc. nor the names of its
 * contributors may be used to endorse or promote products derived from
 * this software without specific prior written permission.
 *
 * THIS SOFTWARE IS PROVIDED BY THE COPYRIGHT HOLDERS AND CONTRIBUTORS
 * "AS IS" AND ANY EXPRESS OR IMPLIED WARRANTIES, INCLUDING, BUT NOT
 * LIMITED TO, THE IMPLIED WARRANTIES OF MERCHANTABILITY AND FITNESS FOR
 * A PARTICULAR PURPOSE ARE DISCLAIMED. IN NO EVENT SHALL THE COPYRIGHT
 * OWNER OR CONTRIBUTORS BE LIABLE FOR ANY DIRECT, INDIRECT, INCIDENTAL,
 * SPECIAL, EXEMPLARY, OR CONSEQUENTIAL DAMAGES (INCLUDING, BUT NOT
 * LIMITED TO, PROCUREMENT OF SUBSTITUTE GOODS OR SERVICES; LOSS OF USE,
 * DATA, OR PROFITS; OR BUSINESS INTERRUPTION) HOWEVER CAUSED AND ON ANY
 * THEORY OF LIABILITY, WHETHER IN CONTRACT, STRICT LIABILITY, OR TORT
 * (INCLUDING NEGLIGENCE OR OTHERWISE) ARISING IN ANY WAY OUT OF THE USE
 * OF THIS SOFTWARE, EVEN IF ADVISED OF THE POSSIBILITY OF SUCH DAMAGE.
 */

// TODO(crbug.com/1172300) Ignored during the jsdoc to ts migration)
/* eslint-disable @typescript-eslint/no-explicit-any */

import * as Common from '../../core/common/common.js';
import * as i18n from '../../core/i18n/i18n.js';
import * as Platform from '../../core/platform/platform.js';
import * as Root from '../../core/root/root.js';
import * as SDK from '../../core/sdk/sdk.js';
import type * as Protocol from '../../generated/protocol.js';
import * as CPUProfile from '../cpu_profile/cpu_profile.js';
import * as TraceEngine from '../trace/trace.js';

import {TimelineJSProfileProcessor} from './TimelineJSProfile.js';

const UIStrings = {
  /**
   *@description Text for the name of a thread of the page
   *@example {1} PH1
   */
  threadS: 'Thread {PH1}',
  /**
   *@description Title of a worker in the timeline flame chart of the Performance panel
   *@example {https://google.com} PH1
   */
  workerS: '`Worker` — {PH1}',
  /**
   *@description Title of a worker in the timeline flame chart of the Performance panel
   */
  dedicatedWorker: 'Dedicated `Worker`',
  /**
   *@description Title of a worker in the timeline flame chart of the Performance panel
   *@example {FormatterWorker} PH1
   *@example {https://google.com} PH2
   */
  workerSS: '`Worker`: {PH1} {PH2}',

};
const str_ = i18n.i18n.registerUIStrings('models/timeline_model/TimelineModel.ts', UIStrings);
const i18nString = i18n.i18n.getLocalizedString.bind(undefined, str_);
export class TimelineModelImpl {
  private isGenericTraceInternal!: boolean;
  private tracksInternal!: Track[];
  private namedTracks!: Map<TrackType, Track>;
  private inspectedTargetEventsInternal!: TraceEngine.Legacy.Event[];
  private sessionId!: string|null;
  private mainFrameNodeId!: number|null;
  private pageFrames!: Map<Protocol.Page.FrameId, PageFrame>;
  private cpuProfilesInternal!:
      {cpuProfileData: CPUProfile.CPUProfileDataModel.CPUProfileDataModel, target: SDK.Target.Target|null}[];
  private workerIdByThread!: WeakMap<TraceEngine.Legacy.Thread, string>;
  private requestsFromBrowser!: Map<string, TraceEngine.Legacy.Event>;
  private mainFrame!: PageFrame;
  private minimumRecordTimeInternal: number;
  private maximumRecordTimeInternal: number;
  private asyncEventTracker!: TimelineAsyncEventTracker;
  private invalidationTracker!: InvalidationTracker;
  private layoutInvalidate!: {
    [x: string]: TraceEngine.Types.TraceEvents.TraceEventData|null,
  };
  private lastScheduleStyleRecalculation!: {
    [x: string]: TraceEngine.Types.TraceEvents.TraceEventData,
  };
  private paintImageEventByPixelRefId!: {
    [x: string]: TraceEngine.Legacy.Event,
  };
  private lastPaintForLayer!: {
    [x: string]: TraceEngine.Legacy.Event,
  };
  private lastRecalculateStylesEvent!: TraceEngine.Legacy.Event|null;
  private currentScriptEvent!: TraceEngine.Legacy.Event|null;
  private eventStack!: TraceEngine.Legacy.Event[];
  private browserFrameTracking!: boolean;
  private persistentIds!: boolean;
  private legacyCurrentPage!: any;
  private currentTaskLayoutAndRecalcEvents: TraceEngine.Legacy.Event[];
  private tracingModelInternal: TraceEngine.Legacy.TracingModel|null;
  private renderLegacySyncTracks = true;
  private mainFrameLayerTreeId?: any;
  #isFreshRecording = false;
  #isCpuProfile = false;

  constructor() {
    this.minimumRecordTimeInternal = 0;
    this.maximumRecordTimeInternal = 0;
    this.reset();
    this.resetProcessingState();

    this.currentTaskLayoutAndRecalcEvents = [];
    this.tracingModelInternal = null;
  }

  /**
   * Iterates events in a tree hierarchically, from top to bottom,
   * calling back on every event's start and end in the order
   * dictated by the corresponding timestamp.
   *
   * Events are assumed to be in ascendent order by timestamp.
   *
   * For example, given this tree, the following callbacks
   * are expected to be made in the following order
   * |---------------A---------------|
   *  |------B------||-------D------|
   *    |---C---|
   *
   * 1. Start A
   * 3. Start B
   * 4. Start C
   * 5. End C
   * 6. End B
   * 7. Start D
   * 8. End D
   * 9. End A
   *
   * By default, async events are filtered. This behaviour can be
   * overriden making use of the filterAsyncEvents parameter.
   */
  static forEachEvent(
      events: TraceEngine.Legacy.CompatibleTraceEvent[],
      onStartEvent: (arg0: TraceEngine.Legacy.CompatibleTraceEvent) => void,
      onEndEvent: (arg0: TraceEngine.Legacy.CompatibleTraceEvent) => void,
      onInstantEvent?:
          ((arg0: TraceEngine.Legacy.CompatibleTraceEvent, arg1: TraceEngine.Legacy.CompatibleTraceEvent|null) => void),
      startTime?: number, endTime?: number, filter?: ((arg0: TraceEngine.Legacy.CompatibleTraceEvent) => boolean),
      ignoreAsyncEvents = true): void {
    startTime = startTime || 0;
    endTime = endTime || Infinity;
    const stack: TraceEngine.Legacy.CompatibleTraceEvent[] = [];
    const startEvent = TimelineModelImpl.topLevelEventEndingAfter(events, startTime);
    for (let i = startEvent; i < events.length; ++i) {
      const e = events[i];
      const {endTime: eventEndTime, startTime: eventStartTime, duration: eventDuration} =
          TraceEngine.Legacy.timesForEventInMilliseconds(e);
      const eventPhase = TraceEngine.Legacy.phaseForEvent(e);
      if ((eventEndTime || eventStartTime) < startTime) {
        continue;
      }
      if (eventStartTime >= endTime) {
        break;
      }
      const canIgnoreAsyncEvent = ignoreAsyncEvents && TraceEngine.Types.TraceEvents.isAsyncPhase(eventPhase);
      if (canIgnoreAsyncEvent || TraceEngine.Types.TraceEvents.isFlowPhase(eventPhase)) {
        continue;
      }
      let last = stack[stack.length - 1];
      let lastEventEndTime = last && TraceEngine.Legacy.timesForEventInMilliseconds(last).endTime;
      while (last && lastEventEndTime !== undefined && lastEventEndTime <= eventStartTime) {
        stack.pop();
        onEndEvent(last);
        last = stack[stack.length - 1];
        lastEventEndTime = last && TraceEngine.Legacy.timesForEventInMilliseconds(last).endTime;
      }

      if (filter && !filter(e)) {
        continue;
      }
      if (eventDuration) {
        onStartEvent(e);
        stack.push(e);
      } else {
        onInstantEvent && onInstantEvent(e, stack[stack.length - 1] || null);
      }
    }
    while (stack.length) {
      const last = stack.pop();
      if (last) {
        onEndEvent(last);
      }
    }
  }

  private static topLevelEventEndingAfter(events: TraceEngine.Legacy.CompatibleTraceEvent[], time: number): number {
    let index =
        Platform.ArrayUtilities.upperBound(
            events, time, (time, event) => time - TraceEngine.Legacy.timesForEventInMilliseconds(event).startTime) -
        1;
    while (index > 0 && !TraceEngine.Legacy.TracingModel.isTopLevelEvent(events[index])) {
      index--;
    }
    return Math.max(index, 0);
  }

  /**
   * Determines if an event is potentially a marker event. A marker event here
   * is a single moment in time that we want to highlight on the timeline, such as
   * the LCP point. This method does not filter out events: for example, it treats
   * every LCP Candidate event as a potential marker event. The logic to pick the
   * right candidate to use is implemeneted in the TimelineFlameChartDataProvider.
   **/
  isMarkerEvent(event: TraceEngine.Legacy.CompatibleTraceEvent): boolean {
    switch (event.name) {
      case RecordType.TimeStamp:
        return true;
      case RecordType.MarkFirstPaint:
      case RecordType.MarkFCP:
        return Boolean(this.mainFrame) && event.args.frame === this.mainFrame.frameId && Boolean(event.args.data);
      case RecordType.MarkDOMContent:
      case RecordType.MarkLoad:
      case RecordType.MarkLCPCandidate:
      case RecordType.MarkLCPInvalidate:
        return Boolean(event.args['data']['isOutermostMainFrame'] ?? event.args['data']['isMainFrame']);
      default:
        return false;
    }
  }

  isInteractiveTimeEvent(event: TraceEngine.Legacy.Event): boolean {
    return event.name === RecordType.InteractiveTime;
  }

  isLayoutShiftEvent(event: TraceEngine.Legacy.Event): boolean {
    return event.name === RecordType.LayoutShift;
  }

  isParseHTMLEvent(event: TraceEngine.Legacy.Event): boolean {
    return event.name === RecordType.ParseHTML;
  }

  static isJsFrameEvent(event: TraceEngine.Legacy.CompatibleTraceEvent): boolean {
    return event.name === RecordType.JSFrame || event.name === RecordType.JSIdleFrame ||
        event.name === RecordType.JSSystemFrame;
  }

  static globalEventId(event: TraceEngine.Legacy.Event, field: string): string {
    if (typeof field === 'function') {
      return field(event);
    }
    const data = event.args['data'] || event.args['beginData'];
    const id = data && data[field];
    if (!id) {
      return '';
    }
    return `${event.thread.process().id()}.${id}`;
  }

  static eventFrameId(event: TraceEngine.Legacy.Event): Protocol.Page.FrameId|null {
    const data = event.args['data'] || event.args['beginData'];
    return data && data['frame'] || null;
  }

  cpuProfiles():
      {cpuProfileData: CPUProfile.CPUProfileDataModel.CPUProfileDataModel, target: SDK.Target.Target|null}[] {
    return this.cpuProfilesInternal;
  }

  targetByEvent(event: TraceEngine.Legacy.CompatibleTraceEvent): SDK.Target.Target|null {
    let thread;
    if (event instanceof TraceEngine.Legacy.Event) {
      thread = event.thread;
    } else {
      const process = this.tracingModelInternal?.getProcessById(event.pid);
      thread = process?.threadById(event.tid);
    }
    if (!thread) {
      return null;
    }
    // FIXME: Consider returning null for loaded traces.
    const workerId = this.workerIdByThread.get(thread);
    const primaryPageTarget = SDK.TargetManager.TargetManager.instance().primaryPageTarget();
    return workerId ? SDK.TargetManager.TargetManager.instance().targetById(workerId) : primaryPageTarget;
  }

  isFreshRecording(): boolean {
    return this.#isFreshRecording;
  }

  setEvents(
      tracingModel: TraceEngine.Legacy.TracingModel, isFreshRecording: boolean = false, isCpuProfile: boolean = false,
      renderLegacySyncTracks = true): void {
    this.#isFreshRecording = isFreshRecording;
    this.#isCpuProfile = isCpuProfile;
    this.reset();
    this.resetProcessingState();
    this.tracingModelInternal = tracingModel;
    this.renderLegacySyncTracks = renderLegacySyncTracks;

    this.minimumRecordTimeInternal = tracingModel.minimumRecordTime();
    this.maximumRecordTimeInternal = tracingModel.maximumRecordTime();

    // Remove LayoutShift events from the main thread list of events because they are
    // represented in the experience track. This is done prior to the main thread being processed for its own events.
    const layoutShiftEvents = [];
    for (const process of tracingModel.sortedProcesses()) {
      if (process.name() !== 'Renderer') {
        continue;
      }

      for (const thread of process.sortedThreads()) {
        const shifts = thread.removeEventsByName(RecordType.LayoutShift);
        layoutShiftEvents.push(...shifts);
      }
    }

    this.processSyncBrowserEvents(tracingModel);
    if (this.browserFrameTracking) {
      this.processThreadsForBrowserFrames(tracingModel);
    } else {
      // The next line is for loading legacy traces recorded before M67.
      // TODO(alph): Drop the support at some point.
      const metadataEvents = this.processMetadataEvents(tracingModel);
      this.isGenericTraceInternal = !metadataEvents;
      if (metadataEvents) {
        this.processMetadataAndThreads(tracingModel, metadataEvents);
      } else {
        this.processGenericTrace(tracingModel);
      }
    }
    this.inspectedTargetEventsInternal.sort(TraceEngine.Legacy.Event.compareStartTime);
    this.processAsyncBrowserEvents(tracingModel);
    this.resetProcessingState();
  }

  private processGenericTrace(tracingModel: TraceEngine.Legacy.TracingModel): void {
    let browserMainThread = TraceEngine.Legacy.TracingModel.browserMainThread(tracingModel);
    if (!browserMainThread && tracingModel.sortedProcesses().length) {
      browserMainThread = tracingModel.sortedProcesses()[0].sortedThreads()[0];
    }
    for (const process of tracingModel.sortedProcesses()) {
      for (const thread of process.sortedThreads()) {
        this.processThreadEvents(tracingModel, thread, thread === browserMainThread, false, true, null);
      }
    }
  }

  private processMetadataAndThreads(tracingModel: TraceEngine.Legacy.TracingModel, metadataEvents: MetadataEvents):
      void {
    let startTime = 0;
    for (let i = 0, length = metadataEvents.page.length; i < length; i++) {
      const metaEvent = metadataEvents.page[i];
      const process = metaEvent.thread.process();
      const endTime = i + 1 < length ? metadataEvents.page[i + 1].startTime : Infinity;
      if (startTime === endTime) {
        continue;
      }
      this.legacyCurrentPage = metaEvent.args['data'] && metaEvent.args['data']['page'];
      for (const thread of process.sortedThreads()) {
        let workerUrl: Platform.DevToolsPath.UrlString|null = null;
        if (thread.name() === TimelineModelImpl.WorkerThreadName ||
            thread.name() === TimelineModelImpl.WorkerThreadNameLegacy) {
          const workerMetaEvent = metadataEvents.workers.find(e => {
            if (e.args['data']['workerThreadId'] !== thread.id()) {
              return false;
            }
            // This is to support old traces.
            if (e.args['data']['sessionId'] === this.sessionId) {
              return true;
            }
            const frameId = TimelineModelImpl.eventFrameId(e);
            return frameId ? Boolean(this.pageFrames.get(frameId)) : false;
          });
          if (!workerMetaEvent) {
            continue;
          }
          const workerId = workerMetaEvent.args['data']['workerId'];
          if (workerId) {
            this.workerIdByThread.set(thread, workerId);
          }
          workerUrl = workerMetaEvent.args['data']['url'] || Platform.DevToolsPath.EmptyUrlString;
        }
        this.processThreadEvents(
            tracingModel, thread, thread === metaEvent.thread, Boolean(workerUrl), true, workerUrl);
      }
      startTime = endTime;
    }
  }

  private processThreadsForBrowserFrames(tracingModel: TraceEngine.Legacy.TracingModel): void {
    const processDataByPid = new Map<number, {
      from: number,
      to: number,
      main: boolean,
      url: Platform.DevToolsPath.UrlString,
    }[]>();
    for (const frame of this.pageFrames.values()) {
      for (let i = 0; i < frame.processes.length; i++) {
        const pid = frame.processes[i].processId;
        let data = processDataByPid.get(pid);
        if (!data) {
          data = [];
          processDataByPid.set(pid, data);
        }
        const to = i === frame.processes.length - 1 ? (frame.deletedTime || Infinity) : frame.processes[i + 1].time;
        data.push({
          from: frame.processes[i].time,
          to: to,
          main: !frame.parent,
          url: frame.processes[i].url,
        });
      }
    }
    const allMetadataEvents = tracingModel.devToolsMetadataEvents();
    for (const process of tracingModel.sortedProcesses()) {
      const processData = processDataByPid.get(process.id());
      if (!processData) {
        continue;
      }
      // Sort ascending by range starts, followed by range ends
      processData.sort((a, b) => a.from - b.from || a.to - b.to);

      let lastUrl: Platform.DevToolsPath.UrlString|null = null;
      let lastMainUrl: Platform.DevToolsPath.UrlString|null = null;
      let hasMain = false;

      for (const item of processData) {
        if (item.main) {
          hasMain = true;
        }
        if (item.url) {
          if (item.main) {
            lastMainUrl = item.url;
          }
          lastUrl = item.url;
        }
      }

      for (const thread of process.sortedThreads()) {
        if (thread.name() === TimelineModelImpl.RendererMainThreadName) {
          this.processThreadEvents(
              tracingModel, thread, true /* isMainThread */, false /* isWorker */, hasMain,
              hasMain ? lastMainUrl : lastUrl);
        } else if (
            thread.name() === TimelineModelImpl.WorkerThreadName ||
            thread.name() === TimelineModelImpl.WorkerThreadNameLegacy) {
          const workerMetaEvent = allMetadataEvents.find(e => {
            if (e.name !== TimelineModelImpl.DevToolsMetadataEvent.TracingSessionIdForWorker) {
              return false;
            }
            if (e.thread.process() !== process) {
              return false;
            }
            if (e.args['data']['workerThreadId'] !== thread.id()) {
              return false;
            }
            const frameId = TimelineModelImpl.eventFrameId(e);
            return frameId ? Boolean(this.pageFrames.get(frameId)) : false;
          });
          if (!workerMetaEvent) {
            continue;
          }
          this.workerIdByThread.set(thread, workerMetaEvent.args['data']['workerId'] || '');
          this.processThreadEvents(
              tracingModel, thread, false /* isMainThread */, true /* isWorker */, false /* forMainFrame */,
              workerMetaEvent.args['data']['url'] || Platform.DevToolsPath.EmptyUrlString);
        } else {
          this.processThreadEvents(
              tracingModel, thread, false /* isMainThread */, false /* isWorker */, false /* forMainFrame */, null);
        }
      }
    }
  }

  private processMetadataEvents(tracingModel: TraceEngine.Legacy.TracingModel): MetadataEvents|null {
    const metadataEvents = tracingModel.devToolsMetadataEvents();

    const pageDevToolsMetadataEvents = [];
    const workersDevToolsMetadataEvents = [];
    for (const event of metadataEvents) {
      if (event.name === TimelineModelImpl.DevToolsMetadataEvent.TracingStartedInPage) {
        pageDevToolsMetadataEvents.push(event);
        if (event.args['data'] && event.args['data']['persistentIds']) {
          this.persistentIds = true;
        }
        const frames = ((event.args['data'] && event.args['data']['frames']) || [] as PageFrame[]);
        frames.forEach((payload: PageFrame) => this.addPageFrame(event, payload));
        this.mainFrame = this.rootFrames()[0];
      } else if (event.name === TimelineModelImpl.DevToolsMetadataEvent.TracingSessionIdForWorker) {
        workersDevToolsMetadataEvents.push(event);
      } else if (event.name === TimelineModelImpl.DevToolsMetadataEvent.TracingStartedInBrowser) {
        console.assert(!this.mainFrameNodeId, 'Multiple sessions in trace');
        this.mainFrameNodeId = event.args['frameTreeNodeId'];
      }
    }
    if (!pageDevToolsMetadataEvents.length) {
      return null;
    }

    const sessionId =
        pageDevToolsMetadataEvents[0].args['sessionId'] || pageDevToolsMetadataEvents[0].args['data']['sessionId'];
    this.sessionId = sessionId;

    const mismatchingIds = new Set<any>();
    function checkSessionId(event: TraceEngine.Legacy.Event): boolean {
      let args = event.args;
      // FIXME: put sessionId into args["data"] for TracingStartedInPage event.
      if (args['data']) {
        args = args['data'];
      }
      const id = args['sessionId'];
      if (id === sessionId) {
        return true;
      }
      mismatchingIds.add(id);
      return false;
    }
    const result = {
      page: pageDevToolsMetadataEvents.filter(checkSessionId).sort(TraceEngine.Legacy.Event.compareStartTime),
      workers: workersDevToolsMetadataEvents.sort(TraceEngine.Legacy.Event.compareStartTime),
    };
    if (mismatchingIds.size) {
      Common.Console.Console.instance().error(
          'Timeline recording was started in more than one page simultaneously. Session id mismatch: ' +
          this.sessionId + ' and ' + [...mismatchingIds] + '.');
    }
    return result;
  }

  private processSyncBrowserEvents(tracingModel: TraceEngine.Legacy.TracingModel): void {
    const browserMain = TraceEngine.Legacy.TracingModel.browserMainThread(tracingModel);
    if (browserMain) {
      browserMain.events().forEach(this.processBrowserEvent, this);

      if (Root.Runtime.experiments.isEnabled('timelineShowAllEvents')) {
        // const track = this.ensureNamedTrack(TrackType.Browser);
        // track.thread = browserMain;
        // track.events = browserMain.events();
        this.processThreadEvents(tracingModel, browserMain, false /* maybe */, false, false, WorkletType.NotWorklet, null);

      }
    }
  }

  private processAsyncBrowserEvents(tracingModel: TraceEngine.Legacy.TracingModel): void {
    const browserMain = TraceEngine.Legacy.TracingModel.browserMainThread(tracingModel);
    if (browserMain) {
      this.processAsyncEvents(browserMain);
    }
  }

  private resetProcessingState(): void {
    this.asyncEventTracker = new TimelineAsyncEventTracker();
    this.invalidationTracker = new InvalidationTracker();
    this.layoutInvalidate = {};
    this.lastScheduleStyleRecalculation = {};
    this.paintImageEventByPixelRefId = {};
    this.lastPaintForLayer = {};
    this.lastRecalculateStylesEvent = null;
    this.currentScriptEvent = null;
    this.eventStack = [];
    this.browserFrameTracking = false;
    this.persistentIds = false;
    this.legacyCurrentPage = null;
  }

  private extractCpuProfileDataModel(tracingModel: TraceEngine.Legacy.TracingModel, thread: TraceEngine.Legacy.Thread):
      CPUProfile.CPUProfileDataModel.CPUProfileDataModel|null {
    const events = thread.events();
    let cpuProfile;
    let target: (SDK.Target.Target|null)|null = null;

    // Check for legacy CpuProfile event format first.
    // 'CpuProfile' is currently used by https://webpack.js.org/plugins/profiling-plugin/ and our createFakeTraceFromCpuProfile
    let cpuProfileEvent = events.at(-1);
    if (cpuProfileEvent && cpuProfileEvent.name === RecordType.CpuProfile) {
      const eventData = cpuProfileEvent.args['data'];
      cpuProfile = (eventData && eventData['cpuProfile'] as Protocol.Profiler.Profile | null);
      target = this.targetByEvent(cpuProfileEvent);
    }

    if (!cpuProfile) {
      cpuProfileEvent = events.find(e => e.name === RecordType.Profile);
      if (!cpuProfileEvent) {
        return null;
      }
      target = this.targetByEvent(cpuProfileEvent);
      // Profile groups are created right after a trace is loaded (in
      // tracing model).
      // They are created using events with the "P" phase (samples),
      // which includes ProfileChunks with the samples themselves but
      // also "Profile" events with metadata of the profile.
      // A group is created for each unique profile in each unique
      // thread.
      const profileGroup = tracingModel.profileGroup(cpuProfileEvent);
      if (!profileGroup) {
        Common.Console.Console.instance().error('Invalid CPU profile format.');
        return null;
      }
      cpuProfile = ({
        startTime: cpuProfileEvent.startTime * 1000,
        endTime: 0,
        nodes: [],
        samples: [],
        timeDeltas: [],
        lines: [],
      } as any);
      for (const profileEvent of profileGroup.children) {
        const eventData = profileEvent.args['data'];
        if ('startTime' in eventData) {
          // Do not use |eventData['startTime']| as it is in CLOCK_MONOTONIC domain,
          // but use |profileEvent.startTime| (|ts| in the trace event) which has
          // been translated to Perfetto's clock domain.
          //
          // Also convert from ms to us.
          cpuProfile.startTime = profileEvent.startTime * 1000;
        }
        if ('endTime' in eventData) {
          // Do not use |eventData['endTime']| as it is in CLOCK_MONOTONIC domain,
          // but use |profileEvent.startTime| (|ts| in the trace event) which has
          // been translated to Perfetto's clock domain.
          //
          // Despite its name, |profileEvent.startTime| was recorded right after
          // |eventData['endTime']| within v8 and is a reasonable substitute.
          //
          // Also convert from ms to us.
          cpuProfile.endTime = profileEvent.startTime * 1000;
        }
        const nodesAndSamples = eventData['cpuProfile'] || {};
        const samples = nodesAndSamples['samples'] || [];
        const lines = eventData['lines'] || Array(samples.length).fill(0);
        cpuProfile.nodes.push(...(nodesAndSamples['nodes'] || []));
        cpuProfile.lines.push(...lines);
        if (cpuProfile.samples) {
          cpuProfile.samples.push(...samples);
        }
        if (cpuProfile.timeDeltas) {
          cpuProfile.timeDeltas.push(...(eventData['timeDeltas'] || []));
        }
        if (cpuProfile.samples && cpuProfile.timeDeltas && cpuProfile.samples.length !== cpuProfile.timeDeltas.length) {
          Common.Console.Console.instance().error('Failed to parse CPU profile.');
          return null;
        }
      }
      if (!cpuProfile.endTime && cpuProfile.timeDeltas) {
        const timeDeltas: number[] = cpuProfile.timeDeltas;
        cpuProfile.endTime = timeDeltas.reduce((x, y) => x + y, cpuProfile.startTime);
      }
    }

    try {
      const profile = (cpuProfile as Protocol.Profiler.Profile);
      // Sometimes we see cpuProfiles without any nodes. As these are entirely empty, we early exit
      if (profile.nodes.length) {
        const jsProfileModel = new CPUProfile.CPUProfileDataModel.CPUProfileDataModel(profile);
        this.cpuProfilesInternal.push({cpuProfileData: jsProfileModel, target});
        return jsProfileModel;
      }
    } catch (e) {
      Common.Console.Console.instance().error('Failed to parse CPU profile.');
    }
    return null;
  }

  private injectJSFrameEvents(tracingModel: TraceEngine.Legacy.TracingModel, thread: TraceEngine.Legacy.Thread):
      TraceEngine.Legacy.Event[] {
    const jsProfileModel = this.extractCpuProfileDataModel(tracingModel, thread);
    let events = thread.events();
    const jsSamples = jsProfileModel ?
        TimelineJSProfileProcessor.generateConstructedEventsFromCpuProfileDataModel(jsProfileModel, thread) :
        null;
    if (jsSamples && jsSamples.length) {
      events =
          Platform.ArrayUtilities.mergeOrdered(events, jsSamples, TraceEngine.Legacy.Event.orderedCompareStartTime);
    }
    if (jsSamples ||
        events.some(
            e => e.name === RecordType.JSSample || e.name === RecordType.JSSystemSample ||
                e.name === RecordType.JSIdleSample)) {
      const jsFrameEvents = TimelineJSProfileProcessor.generateJSFrameEvents(events, {
        showAllEvents: Root.Runtime.experiments.isEnabled('timelineShowAllEvents'),
        showRuntimeCallStats: Root.Runtime.experiments.isEnabled('timelineV8RuntimeCallStats'),
        isDataOriginCpuProfile: this.#isCpuProfile,
      });
      if (jsFrameEvents && jsFrameEvents.length) {
        events = Platform.ArrayUtilities.mergeOrdered(
            jsFrameEvents, events, TraceEngine.Legacy.Event.orderedCompareStartTime);
      }
    }
    return events;
  }

  private processThreadEvents(
      tracingModel: TraceEngine.Legacy.TracingModel, thread: TraceEngine.Legacy.Thread, isMainThread: boolean,
      isWorker: boolean, forMainFrame: boolean, url: Platform.DevToolsPath.UrlString|null): void {
    const track = new Track();
    track.name = thread.name() || i18nString(UIStrings.threadS, {PH1: thread.id()});
    track.type = TrackType.Other;
    track.thread = thread;
    if (isMainThread) {
      track.type = TrackType.MainThread;
      track.url = url || Platform.DevToolsPath.EmptyUrlString;
      track.forMainFrame = forMainFrame;
    } else if (isWorker) {
      track.type = TrackType.Worker;
      track.url = url || Platform.DevToolsPath.EmptyUrlString;
      track.name = track.url ? i18nString(UIStrings.workerS, {PH1: track.url}) : i18nString(UIStrings.dedicatedWorker);
    } else if (thread.name().startsWith('CompositorTileWorker')) {
      track.type = TrackType.Raster;
<<<<<<< HEAD
    } else if (thread.name().startsWith('ThreadPoolForegroundWorker')) {
      track.type = TrackType.ThreadPool;
    } else if (thread.name() === TimelineModelImpl.AuctionWorkletThreadName) {
      track.url = url || Platform.DevToolsPath.EmptyUrlString;
      track.name = TimelineModelImpl.nameAuctionWorklet(workletType, url);
    } else if (
        workletType !== WorkletType.NotWorklet &&
        thread.name().endsWith(TimelineModelImpl.UtilityMainThreadNameSuffix)) {
      track.url = url || Platform.DevToolsPath.EmptyUrlString;
      track.name = url ? i18nString(UIStrings.workletServiceS, {PH1: url}) : i18nString(UIStrings.workletService);
=======
>>>>>>> c2955dc4
    }
    this.tracksInternal.push(track);
    let events = thread.events();
    if (this.renderLegacySyncTracks) {
      events = this.injectJSFrameEvents(tracingModel, thread);
    }
    this.eventStack = [];
    const eventStack = this.eventStack;

    // Get the worker name from the target.
    if (isWorker) {
      const cpuProfileEvent = events.find(event => event.name === RecordType.Profile);
      if (cpuProfileEvent) {
        const target = this.targetByEvent(cpuProfileEvent);
        if (target) {
          track.name = i18nString(UIStrings.workerSS, {PH1: target.name(), PH2: track.url.includes(target.name()) ? '' : track.url}); // Don't duplicate filename when there's no custom worker name
        }
      }
    }

    for (let i = 0; i < events.length; i++) {
      const event = events[i];

      let last: TraceEngine.Legacy.Event = eventStack[eventStack.length - 1];
      while (last && last.endTime !== undefined && last.endTime <= event.startTime) {
        eventStack.pop();
        last = eventStack[eventStack.length - 1];
      }
      if (!this.processEvent(event)) {
        continue;
      }
      if (!TraceEngine.Types.TraceEvents.isAsyncPhase(event.phase) && event.duration) {
        if (eventStack.length) {
          const parent = eventStack[eventStack.length - 1];
          if (parent) {
            parent.selfTime -= event.duration;
            if (parent.selfTime < 0) {
              this.fixNegativeDuration(parent, event);
            }
          }
        }
        event.selfTime = event.duration;
        if (!eventStack.length) {
          track.tasks.push(event);
        }
        eventStack.push(event);
      }

      track.events.push(event);
      this.inspectedTargetEventsInternal.push(event);
    }

    this.processAsyncEvents(thread);
  }

  private fixNegativeDuration(event: TraceEngine.Legacy.Event, child: TraceEngine.Legacy.Event): void {
    const epsilon = 1e-3;
    if (event.selfTime < -epsilon) {
      console.error(
          `Children are longer than parent at ${event.startTime} ` +
          `(${(child.startTime - this.minimumRecordTime()).toFixed(3)} by ${(-event.selfTime).toFixed(3)}`);
    }
    event.selfTime = 0;
  }

  private processAsyncEvents(thread: TraceEngine.Legacy.Thread): void {
    const asyncEvents = thread.asyncEvents();
    const groups = new Map<TrackType, TraceEngine.Legacy.AsyncEvent[]>();

    function group(type: TrackType): TraceEngine.Legacy.AsyncEvent[] {
      if (!groups.has(type)) {
        groups.set(type, []);
      }
      return groups.get(type) as TraceEngine.Legacy.AsyncEvent[];
    }

    for (let i = 0; i < asyncEvents.length; ++i) {
      const asyncEvent = asyncEvents[i];

      if (asyncEvent.name === RecordType.Animation) {
        group(TrackType.Animation).push(asyncEvent);
        continue;
      }
      // hax
      if (asyncEvent.name === 'PipelineReporter' && asyncEvent.args.chrome_frame_reporter?.state === 'STATE_PRESENTED_ALL') {
        group(TrackType.Animation).push(asyncEvent);
        continue;
      }
      // hax
      if (asyncEvent.name === 'PipelineReporter' && asyncEvent.args.chrome_frame_reporter?.state === 'STATE_PRESENTED_ALL') {
        group(TrackType.Animation).push(asyncEvent);
        continue;
      }
    }

    for (const [type, events] of groups) {
      const track = this.ensureNamedTrack(type);
      track.thread = thread;
      track.asyncEvents =
          Platform.ArrayUtilities.mergeOrdered(track.asyncEvents, events, TraceEngine.Legacy.Event.compareStartTime);
    }
  }

  private processEvent(event: TraceEngine.Legacy.Event): boolean {
    const eventStack = this.eventStack;

    if (!eventStack.length) {
      if (this.currentTaskLayoutAndRecalcEvents && this.currentTaskLayoutAndRecalcEvents.length) {
        const totalTime = this.currentTaskLayoutAndRecalcEvents.reduce((time, event) => {
          return event.duration === undefined ? time : time + event.duration;
        }, 0);
        if (totalTime > TimelineModelImpl.Thresholds.ForcedLayout) {
          for (const e of this.currentTaskLayoutAndRecalcEvents) {
            const timelineData = EventOnTimelineData.forEvent(e);
            timelineData.warning = e.name === RecordType.Layout ? TimelineModelImpl.WarningType.ForcedLayout :
                                                                  TimelineModelImpl.WarningType.ForcedStyle;
          }
        }
      }
      this.currentTaskLayoutAndRecalcEvents = [];
    }

    if (this.currentScriptEvent) {
      if (this.currentScriptEvent.endTime !== undefined && event.startTime > this.currentScriptEvent.endTime) {
        this.currentScriptEvent = null;
      }
    }

    const eventData = event.args['data'] || event.args['beginData'] || {};
    const timelineData = EventOnTimelineData.forEvent(event);
    if (eventData['stackTrace']) {
      timelineData.stackTrace = eventData['stackTrace'].map((callFrameOrProfileNode: Protocol.Runtime.CallFrame) => {
        // `callFrameOrProfileNode` can also be a `SDK.ProfileTreeModel.ProfileNode` for JSSample; that class
        // has accessors to mimic a `CallFrame`, but apparently we don't adjust stack traces in that case. Whether
        // we should is unclear.
        if (event.name !== RecordType.JSSample && event.name !== RecordType.JSSystemSample &&
            event.name !== RecordType.JSIdleSample) {
          // We need to copy the data so we can safely modify it below.
          const frame = {...callFrameOrProfileNode};
          // TraceEvents come with 1-based line & column numbers. The frontend code
          // requires 0-based ones. Adjust the values.
          --frame.lineNumber;
          --frame.columnNumber;
          return frame;
        }
        return callFrameOrProfileNode;
      });
    }
    let pageFrameId = TimelineModelImpl.eventFrameId(event);
    const last = eventStack[eventStack.length - 1];
    if (!pageFrameId && last) {
      pageFrameId = EventOnTimelineData.forEvent(last).frameId;
    }
    timelineData.frameId = pageFrameId || (this.mainFrame && this.mainFrame.frameId) || '';
    this.asyncEventTracker.processEvent(event);

    switch (event.name) {
      case RecordType.ResourceSendRequest:
      case RecordType.WebSocketCreate: {
        const lastEvent = eventStack[eventStack.length - 1];
        if (!(lastEvent instanceof TraceEngine.Legacy.PayloadEvent)) {
          break;
        }
        timelineData.setInitiator(lastEvent.rawPayload() || null);
        timelineData.url = eventData['url'];
        break;
      }

      case RecordType.ScheduleStyleRecalculation: {
        if (!(event instanceof TraceEngine.Legacy.PayloadEvent)) {
          break;
        }
        this.lastScheduleStyleRecalculation[eventData['frame']] = event.rawPayload();
        break;
      }

      case RecordType.UpdateLayoutTree:
      case RecordType.RecalculateStyles: {
        this.invalidationTracker.didRecalcStyle(event);
        if (event.args['beginData']) {
          timelineData.setInitiator(this.lastScheduleStyleRecalculation[event.args['beginData']['frame']]);
        }
        this.lastRecalculateStylesEvent = event;
        if (this.currentScriptEvent) {
          this.currentTaskLayoutAndRecalcEvents.push(event);
        }
        break;
      }

      case RecordType.ScheduleStyleInvalidationTracking:
      case RecordType.StyleRecalcInvalidationTracking:
      case RecordType.StyleInvalidatorInvalidationTracking:
      case RecordType.LayoutInvalidationTracking: {
        this.invalidationTracker.addInvalidation(new InvalidationTrackingEvent(event, timelineData));
        break;
      }

      case RecordType.InvalidateLayout: {
        // Consider style recalculation as a reason for layout invalidation,
        // but only if we had no earlier layout invalidation records.
        if (!(event instanceof TraceEngine.Legacy.PayloadEvent)) {
          break;
        }
        let layoutInitator: TraceEngine.Types.TraceEvents.TraceEventData|null = event.rawPayload();
        const frameId = eventData['frame'];
        if (!this.layoutInvalidate[frameId] && this.lastRecalculateStylesEvent &&
            this.lastRecalculateStylesEvent.endTime !== undefined &&
            this.lastRecalculateStylesEvent.endTime > event.startTime) {
          layoutInitator = EventOnTimelineData.forEvent(this.lastRecalculateStylesEvent).initiator();
        }
        this.layoutInvalidate[frameId] = layoutInitator;
        break;
      }

      case RecordType.Layout: {
        this.invalidationTracker.didLayout(event);
        const frameId = event.args?.beginData?.frame;
        if (!frameId) {
          break;
        }
        timelineData.setInitiator(this.layoutInvalidate[frameId]);
        // In case we have no closing Layout event, endData is not available.
        if (event.args['endData']) {
          if (event.args['endData']['layoutRoots']) {
            for (let i = 0; i < event.args['endData']['layoutRoots'].length; ++i) {
              timelineData.backendNodeIds.push(event.args['endData']['layoutRoots'][i]['nodeId']);
            }
          } else {
            timelineData.backendNodeIds.push(event.args['endData']['rootNode']);
          }
        }
        this.layoutInvalidate[frameId] = null;
        if (this.currentScriptEvent) {
          this.currentTaskLayoutAndRecalcEvents.push(event);
        }
        break;
      }

      case RecordType.Task: {
        if (event.duration !== undefined && event.duration > TimelineModelImpl.Thresholds.LongTask) {
          timelineData.warning = TimelineModelImpl.WarningType.LongTask;
        }
        break;
      }

      case RecordType.EventDispatch: {
        if (event.duration !== undefined && event.duration > TimelineModelImpl.Thresholds.RecurringHandler) {
          timelineData.warning = TimelineModelImpl.WarningType.LongHandler;
        }
        break;
      }

      case RecordType.TimerFire:
      case RecordType.FireAnimationFrame: {
        if (event.duration !== undefined && event.duration > TimelineModelImpl.Thresholds.RecurringHandler) {
          timelineData.warning = TimelineModelImpl.WarningType.LongRecurringHandler;
        }
        break;
      }
      // @ts-ignore fallthrough intended.
      case RecordType.FunctionCall: {
        // Compatibility with old format.
        if (typeof eventData['scriptName'] === 'string') {
          eventData['url'] = eventData['scriptName'];
        }
        if (typeof eventData['scriptLine'] === 'number') {
          eventData['lineNumber'] = eventData['scriptLine'];
        }
      }

      case RecordType.EvaluateScript:
      case RecordType.CompileScript:
      // @ts-ignore fallthrough intended.
      case RecordType.CacheScript: {
        if (typeof eventData['lineNumber'] === 'number') {
          --eventData['lineNumber'];
        }
        if (typeof eventData['columnNumber'] === 'number') {
          --eventData['columnNumber'];
        }
      }

      case RecordType.RunMicrotasks: {
        // Microtasks technically are not necessarily scripts, but for purpose of
        // forced sync style recalc or layout detection they are.
        if (!this.currentScriptEvent) {
          this.currentScriptEvent = event;
        }
        break;
      }

      case RecordType.SetLayerTreeId: {
        // This is to support old traces.
        if (this.sessionId && eventData['sessionId'] && this.sessionId === eventData['sessionId']) {
          this.mainFrameLayerTreeId = eventData['layerTreeId'];
          break;
        }

        // We currently only show layer tree for the main frame.
        const frameId = TimelineModelImpl.eventFrameId(event);
        const pageFrame = frameId ? this.pageFrames.get(frameId) : null;
        if (!pageFrame || pageFrame.parent) {
          return false;
        }
        this.mainFrameLayerTreeId = eventData['layerTreeId'];
        break;
      }

      case RecordType.Paint: {
        this.invalidationTracker.didPaint = true;
        // With CompositeAfterPaint enabled, paint events are no longer
        // associated with a Node, and nodeId will not be present.
        if ('nodeId' in eventData) {
          timelineData.backendNodeIds.push(eventData['nodeId']);
        }
        // Only keep layer paint events, skip paints for subframes that get painted to the same layer as parent.
        if (!eventData['layerId']) {
          break;
        }
        const layerId = eventData['layerId'];
        this.lastPaintForLayer[layerId] = event;
        break;
      }

      case RecordType.DisplayItemListSnapshot:
      case RecordType.PictureSnapshot: {
        // If we get a snapshot, we try to find the last Paint event for the
        // current layer, and store the snapshot as the relevant picture for
        // that event, thus creating a relationship between the snapshot and
        // the last Paint event for the current timestamp.
        const layerUpdateEvent = this.findAncestorEvent(RecordType.UpdateLayer);
        if (!layerUpdateEvent || layerUpdateEvent.args['layerTreeId'] !== this.mainFrameLayerTreeId) {
          break;
        }
        const paintEvent = this.lastPaintForLayer[layerUpdateEvent.args['layerId']];
        if (paintEvent) {
          EventOnTimelineData.forEvent(paintEvent).picture = (event as TraceEngine.Legacy.ObjectSnapshot);
        }
        break;
      }

      case RecordType.ScrollLayer: {
        timelineData.backendNodeIds.push(eventData['nodeId']);
        break;
      }

      case RecordType.PaintImage: {
        timelineData.backendNodeIds.push(eventData['nodeId']);
        timelineData.url = eventData['url'];
        break;
      }

      case RecordType.DecodeImage:
      case RecordType.ResizeImage: {
        let paintImageEvent = this.findAncestorEvent(RecordType.PaintImage);
        if (!paintImageEvent) {
          const decodeLazyPixelRefEvent = this.findAncestorEvent(RecordType.DecodeLazyPixelRef);
          paintImageEvent =
              decodeLazyPixelRefEvent && this.paintImageEventByPixelRefId[decodeLazyPixelRefEvent.args['LazyPixelRef']];
        }
        if (!paintImageEvent) {
          break;
        }
        const paintImageData = EventOnTimelineData.forEvent(paintImageEvent);
        timelineData.backendNodeIds.push(paintImageData.backendNodeIds[0]);
        timelineData.url = paintImageData.url;
        break;
      }

      case RecordType.DrawLazyPixelRef: {
        const paintImageEvent = this.findAncestorEvent(RecordType.PaintImage);
        if (!paintImageEvent) {
          break;
        }
        this.paintImageEventByPixelRefId[event.args['LazyPixelRef']] = paintImageEvent;
        const paintImageData = EventOnTimelineData.forEvent(paintImageEvent);
        timelineData.backendNodeIds.push(paintImageData.backendNodeIds[0]);
        timelineData.url = paintImageData.url;
        break;
      }

      case RecordType.FrameStartedLoading: {
        if (timelineData.frameId !== event.args['frame']) {
          return false;
        }
        break;
      }

      case RecordType.MarkLCPCandidate: {
        timelineData.backendNodeIds.push(eventData['nodeId']);
        break;
      }

      case RecordType.MarkDOMContent:
      case RecordType.MarkLoad: {
        const frameId = TimelineModelImpl.eventFrameId(event);
        if (!frameId || !this.pageFrames.has(frameId)) {
          return false;
        }
        break;
      }

      case RecordType.CommitLoad: {
        if (this.browserFrameTracking) {
          break;
        }
        const frameId = TimelineModelImpl.eventFrameId(event);
        const isOutermostMainFrame = Boolean(eventData['isOutermostMainFrame'] ?? eventData['isMainFrame']);
        const pageFrame = frameId ? this.pageFrames.get(frameId) : null;
        if (pageFrame) {
          pageFrame.update(event.startTime, eventData);
        } else {
          // We should only have one main frame which has persistent id,
          // unless it's an old trace without 'persistentIds' flag.
          if (!this.persistentIds) {
            if (eventData['page'] && eventData['page'] !== this.legacyCurrentPage) {
              return false;
            }
          } else if (isOutermostMainFrame) {
            return false;
          } else if (!this.addPageFrame(event, eventData)) {
            return false;
          }
        }
        if (isOutermostMainFrame && frameId) {
          const frame = this.pageFrames.get(frameId);
          if (frame) {
            this.mainFrame = frame;
          }
        }
        break;
      }

      case RecordType.FireIdleCallback: {
        if (event.duration !== undefined &&
            event.duration > eventData['allottedMilliseconds'] + TimelineModelImpl.Thresholds.IdleCallbackAddon) {
          timelineData.warning = TimelineModelImpl.WarningType.IdleDeadlineExceeded;
        }
        break;
      }
    }
    return true;
  }

  private processBrowserEvent(event: TraceEngine.Legacy.Event): void {
    if (event.name === RecordType.ResourceWillSendRequest) {
      const requestId = event.args?.data?.requestId;
      if (typeof requestId === 'string') {
        this.requestsFromBrowser.set(requestId, event);
      }
      return;
    }

    if (event.hasCategory(TraceEngine.Legacy.DevToolsMetadataEventCategory) && event.args['data']) {
      const data = event.args['data'];
      if (event.name === TimelineModelImpl.DevToolsMetadataEvent.TracingStartedInBrowser) {
        if (!data['persistentIds']) {
          return;
        }
        this.browserFrameTracking = true;
        this.mainFrameNodeId = data['frameTreeNodeId'];
        const frames: any[] = data['frames'] || [];
        frames.forEach(payload => {
          const parent = payload['parent'] && this.pageFrames.get(payload['parent']);
          if (payload['parent'] && !parent) {
            return;
          }
          let frame = this.pageFrames.get(payload['frame']);
          if (!frame) {
            frame = new PageFrame(payload);
            this.pageFrames.set(frame.frameId, frame);
            if (parent) {
              parent.addChild(frame);
            } else {
              this.mainFrame = frame;
            }
          }
          // TODO(dgozman): this should use event.startTime, but due to races between tracing start
          // in different processes we cannot do this yet.
          frame.update(this.minimumRecordTimeInternal, payload);
        });
        return;
      }
      if (event.name === TimelineModelImpl.DevToolsMetadataEvent.FrameCommittedInBrowser && this.browserFrameTracking) {
        let frame = this.pageFrames.get(data['frame']);
        if (!frame) {
          const parent = data['parent'] && this.pageFrames.get(data['parent']);
          frame = new PageFrame(data);
          this.pageFrames.set(frame.frameId, frame);
          if (parent) {
            parent.addChild(frame);
          }
        }
        frame.update(event.startTime, data);
        return;
      }
      if (event.name === TimelineModelImpl.DevToolsMetadataEvent.ProcessReadyInBrowser && this.browserFrameTracking) {
        const frame = this.pageFrames.get(data['frame']);
        if (frame) {
          frame.processReady(data['processPseudoId'], data['processId']);
        }
        return;
      }
      if (event.name === TimelineModelImpl.DevToolsMetadataEvent.FrameDeletedInBrowser && this.browserFrameTracking) {
        const frame = this.pageFrames.get(data['frame']);
        if (frame) {
          frame.deletedTime = event.startTime;
        }
        return;
      }
    }
  }

  private ensureNamedTrack(type: TrackType): Track {
    let track = this.namedTracks.get(type);
    if (track) {
      return track;
    }

    track = new Track();
    track.type = type;
    this.tracksInternal.push(track);
    this.namedTracks.set(type, track);
    return track;
  }

  private findAncestorEvent(name: string): TraceEngine.Legacy.Event|null {
    for (let i = this.eventStack.length - 1; i >= 0; --i) {
      const event = this.eventStack[i];
      if (event.name === name) {
        return event;
      }
    }
    return null;
  }

  private addPageFrame(event: TraceEngine.Legacy.Event, payload: any): boolean {
    const parent = payload['parent'] && this.pageFrames.get(payload['parent']);
    if (payload['parent'] && !parent) {
      return false;
    }
    const pageFrame = new PageFrame(payload);
    this.pageFrames.set(pageFrame.frameId, pageFrame);
    pageFrame.update(event.startTime, payload);
    if (parent) {
      parent.addChild(pageFrame);
    }
    return true;
  }

  private reset(): void {
    this.isGenericTraceInternal = false;
    this.tracksInternal = [];
    this.namedTracks = new Map();
    this.inspectedTargetEventsInternal = [];
    this.sessionId = null;
    this.mainFrameNodeId = null;
    this.cpuProfilesInternal = [];
    this.workerIdByThread = new WeakMap();
    this.pageFrames = new Map();
    this.requestsFromBrowser = new Map();

    this.minimumRecordTimeInternal = 0;
    this.maximumRecordTimeInternal = 0;
  }

  isGenericTrace(): boolean {
    return this.isGenericTraceInternal;
  }

  tracingModel(): TraceEngine.Legacy.TracingModel|null {
    return this.tracingModelInternal;
  }

  minimumRecordTime(): number {
    return this.minimumRecordTimeInternal;
  }

  maximumRecordTime(): number {
    return this.maximumRecordTimeInternal;
  }

  inspectedTargetEvents(): TraceEngine.Legacy.Event[] {
    return this.inspectedTargetEventsInternal;
  }

  tracks(): Track[] {
    return this.tracksInternal;
  }

  isEmpty(): boolean {
    return this.minimumRecordTime() === 0 && this.maximumRecordTime() === 0;
  }

  rootFrames(): PageFrame[] {
    return Array.from(this.pageFrames.values()).filter(frame => !frame.parent);
  }

  pageURL(): Platform.DevToolsPath.UrlString {
    return this.mainFrame && this.mainFrame.url || Platform.DevToolsPath.EmptyUrlString;
  }

  pageFrameById(frameId: Protocol.Page.FrameId): PageFrame|null {
    return frameId ? this.pageFrames.get(frameId) || null : null;
  }
}

// TODO(crbug.com/1167717): Make this a const enum again
// eslint-disable-next-line rulesdir/const_enum
export enum RecordType {
  Task = 'RunTask',
  Program = 'Program',
  EventDispatch = 'EventDispatch',

  GPUTask = 'GPUTask',

  Animation = 'Animation',
  RequestMainThreadFrame = 'RequestMainThreadFrame',
  BeginFrame = 'BeginFrame',
  NeedsBeginFrameChanged = 'NeedsBeginFrameChanged',
  BeginMainThreadFrame = 'BeginMainThreadFrame',
  ActivateLayerTree = 'ActivateLayerTree',
  DrawFrame = 'DrawFrame',
  DroppedFrame = 'DroppedFrame',
  HitTest = 'HitTest',
  ScheduleStyleRecalculation = 'ScheduleStyleRecalculation',
  RecalculateStyles = 'RecalculateStyles',
  UpdateLayoutTree = 'UpdateLayoutTree',
  InvalidateLayout = 'InvalidateLayout',
  Layerize = 'Layerize',
  Layout = 'Layout',
  LayoutShift = 'LayoutShift',
  UpdateLayer = 'UpdateLayer',
  UpdateLayerTree = 'UpdateLayerTree',
  PaintSetup = 'PaintSetup',
  Paint = 'Paint',
  PaintImage = 'PaintImage',
  PrePaint = 'PrePaint',
  Rasterize = 'Rasterize',
  RasterTask = 'RasterTask',
  ScrollLayer = 'ScrollLayer',
  Commit = 'Commit',
  CompositeLayers = 'CompositeLayers',
  ComputeIntersections = 'IntersectionObserverController::computeIntersections',
  InteractiveTime = 'InteractiveTime',

  ScheduleStyleInvalidationTracking = 'ScheduleStyleInvalidationTracking',
  StyleRecalcInvalidationTracking = 'StyleRecalcInvalidationTracking',
  StyleInvalidatorInvalidationTracking = 'StyleInvalidatorInvalidationTracking',
  LayoutInvalidationTracking = 'LayoutInvalidationTracking',

  ParseHTML = 'ParseHTML',
  ParseAuthorStyleSheet = 'ParseAuthorStyleSheet',

  TimerInstall = 'TimerInstall',
  TimerRemove = 'TimerRemove',
  TimerFire = 'TimerFire',

  XHRReadyStateChange = 'XHRReadyStateChange',
  XHRLoad = 'XHRLoad',
  CompileScript = 'v8.compile',
  CompileCode = 'V8.CompileCode',
  OptimizeCode = 'V8.OptimizeCode',
  EvaluateScript = 'EvaluateScript',
  CacheScript = 'v8.produceCache',
  CompileModule = 'v8.compileModule',
  EvaluateModule = 'v8.evaluateModule',
  CacheModule = 'v8.produceModuleCache',
  WasmStreamFromResponseCallback = 'v8.wasm.streamFromResponseCallback',
  WasmCompiledModule = 'v8.wasm.compiledModule',
  WasmCachedModule = 'v8.wasm.cachedModule',
  WasmModuleCacheHit = 'v8.wasm.moduleCacheHit',
  WasmModuleCacheInvalid = 'v8.wasm.moduleCacheInvalid',

  FrameStartedLoading = 'FrameStartedLoading',
  CommitLoad = 'CommitLoad',
  MarkLoad = 'MarkLoad',
  MarkDOMContent = 'MarkDOMContent',
  MarkFirstPaint = 'firstPaint',
  MarkFCP = 'firstContentfulPaint',
  MarkLCPCandidate = 'largestContentfulPaint::Candidate',
  MarkLCPInvalidate = 'largestContentfulPaint::Invalidate',
  NavigationStart = 'navigationStart',

  TimeStamp = 'TimeStamp',
  ConsoleTime = 'ConsoleTime',
  UserTiming = 'UserTiming',
  EventTiming = 'EventTiming',

  ResourceWillSendRequest = 'ResourceWillSendRequest',
  ResourceSendRequest = 'ResourceSendRequest',
  ResourceReceiveResponse = 'ResourceReceiveResponse',
  ResourceReceivedData = 'ResourceReceivedData',
  ResourceFinish = 'ResourceFinish',
  ResourceMarkAsCached = 'ResourceMarkAsCached',

  RunMicrotasks = 'RunMicrotasks',
  FunctionCall = 'FunctionCall',
  GCEvent = 'GCEvent',
  MajorGC = 'MajorGC',
  MinorGC = 'MinorGC',

  // The following types are used for CPUProfile.
  // JSRoot is used for the root node.
  // JSIdleFrame and JSIdleSample are used for idle nodes.
  // JSSystemFrame and JSSystemSample are used for other system nodes.
  // JSFrame and JSSample are used for other nodes, and will be categorized as |scripting|.
  JSFrame = 'JSFrame',
  JSSample = 'JSSample',
  JSIdleFrame = 'JSIdleFrame',
  JSIdleSample = 'JSIdleSample',
  JSSystemFrame = 'JSSystemFrame',
  JSSystemSample = 'JSSystemSample',
  JSRoot = 'JSRoot',

  // V8Sample events are coming from tracing and contain raw stacks with function addresses.
  // After being processed with help of JitCodeAdded and JitCodeMoved events they
  // get translated into function infos and stored as stacks in JSSample events.
  V8Sample = 'V8Sample',
  JitCodeAdded = 'JitCodeAdded',
  JitCodeMoved = 'JitCodeMoved',
  StreamingCompileScript = 'v8.parseOnBackground',
  StreamingCompileScriptWaiting = 'v8.parseOnBackgroundWaiting',
  StreamingCompileScriptParsing = 'v8.parseOnBackgroundParsing',
  BackgroundDeserialize = 'v8.deserializeOnBackground',
  FinalizeDeserialization = 'V8.FinalizeDeserialization',
  V8Execute = 'V8.Execute',

  UpdateCounters = 'UpdateCounters',

  RequestAnimationFrame = 'RequestAnimationFrame',
  CancelAnimationFrame = 'CancelAnimationFrame',
  FireAnimationFrame = 'FireAnimationFrame',

  RequestIdleCallback = 'RequestIdleCallback',
  CancelIdleCallback = 'CancelIdleCallback',
  FireIdleCallback = 'FireIdleCallback',

  WebSocketCreate = 'WebSocketCreate',
  WebSocketSendHandshakeRequest = 'WebSocketSendHandshakeRequest',
  WebSocketReceiveHandshakeResponse = 'WebSocketReceiveHandshakeResponse',
  WebSocketDestroy = 'WebSocketDestroy',

  EmbedderCallback = 'EmbedderCallback',

  SetLayerTreeId = 'SetLayerTreeId',
  TracingStartedInPage = 'TracingStartedInPage',
  TracingSessionIdForWorker = 'TracingSessionIdForWorker',
  StartProfiling = 'CpuProfiler::StartProfiling',

  DecodeImage = 'Decode Image',
  ResizeImage = 'Resize Image',
  DrawLazyPixelRef = 'Draw LazyPixelRef',
  DecodeLazyPixelRef = 'Decode LazyPixelRef',

  LazyPixelRef = 'LazyPixelRef',
  LayerTreeHostImplSnapshot = 'cc::LayerTreeHostImpl',
  PictureSnapshot = 'cc::Picture',
  DisplayItemListSnapshot = 'cc::DisplayItemList',
  InputLatencyMouseMove = 'InputLatency::MouseMove',
  InputLatencyMouseWheel = 'InputLatency::MouseWheel',
  ImplSideFling = 'InputHandlerProxy::HandleGestureFling::started',
  GCCollectGarbage = 'BlinkGC.AtomicPhase',

  CryptoDoEncrypt = 'DoEncrypt',
  CryptoDoEncryptReply = 'DoEncryptReply',
  CryptoDoDecrypt = 'DoDecrypt',
  CryptoDoDecryptReply = 'DoDecryptReply',
  CryptoDoDigest = 'DoDigest',
  CryptoDoDigestReply = 'DoDigestReply',
  CryptoDoSign = 'DoSign',
  CryptoDoSignReply = 'DoSignReply',
  CryptoDoVerify = 'DoVerify',
  CryptoDoVerifyReply = 'DoVerifyReply',

  // CpuProfile is a virtual event created on frontend to support
  // serialization of CPU Profiles within tracing timeline data.
  CpuProfile = 'CpuProfile',
  Profile = 'Profile',

  AsyncTask = 'AsyncTask',
}

export namespace TimelineModelImpl {
  export const Category = {
    Console: 'blink.console',
    UserTiming: 'blink.user_timing',
    Loading: 'loading',
  };

  // TODO(crbug.com/1172300) Ignored during the jsdoc to ts migration)
  // eslint-disable-next-line rulesdir/const_enum
  export enum WarningType {
    LongTask = 'LongTask',
    ForcedStyle = 'ForcedStyle',
    ForcedLayout = 'ForcedLayout',
    IdleDeadlineExceeded = 'IdleDeadlineExceeded',
    LongHandler = 'LongHandler',
    LongRecurringHandler = 'LongRecurringHandler',
    V8Deopt = 'V8Deopt',
  }

  export const WorkerThreadName = 'DedicatedWorker thread';
  export const WorkerThreadNameLegacy = 'DedicatedWorker Thread';
  export const RendererMainThreadName = 'CrRendererMain';
  export const BrowserMainThreadName = 'CrBrowserMain';
  // The names of threads before M111 were exactly this, but afterwards have
  // it a suffix after the exact role.
  export const UtilityMainThreadNameSuffix = 'CrUtilityMain';

  export const DevToolsMetadataEvent = {
    TracingStartedInBrowser: 'TracingStartedInBrowser',
    TracingStartedInPage: 'TracingStartedInPage',
    TracingSessionIdForWorker: 'TracingSessionIdForWorker',
    FrameCommittedInBrowser: 'FrameCommittedInBrowser',
    ProcessReadyInBrowser: 'ProcessReadyInBrowser',
    FrameDeletedInBrowser: 'FrameDeletedInBrowser',
  };

  export const Thresholds = {
    LongTask: 50,
    Handler: 150,
    RecurringHandler: 50,
    ForcedLayout: 30,
    IdleCallbackAddon: 5,
  };
}

export class Track {
  name: string;
  type: TrackType;
  forMainFrame: boolean;
  url: Platform.DevToolsPath.UrlString;
  /**
   * For tracks that correspond to a thread in a trace, this field contains all the events in the
   * thread (both sync and async). Other tracks (like Timings) only include events with instant
   * ("I") or mark ("R") phases.
   */
  events: TraceEngine.Legacy.Event[];
  /**
   * For tracks that correspond to a thread in a trace, this field will be empty. Other tracks (like
   * Interactions and Animations) have non-instant/mark events.
   */
  asyncEvents: TraceEngine.Legacy.AsyncEvent[];
  tasks: TraceEngine.Legacy.Event[];
  private eventsForTreeViewInternal: TraceEngine.Legacy.Event[]|null;
  thread: TraceEngine.Legacy.Thread|null;
  constructor() {
    this.name = '';
    this.type = TrackType.Other;
    // TODO(dgozman): replace forMainFrame with a list of frames, urls and time ranges.
    this.forMainFrame = false;
    this.url = Platform.DevToolsPath.EmptyUrlString;
    // TODO(dgozman): do not distinguish between sync and async events.
    this.events = [];
    this.asyncEvents = [];
    this.tasks = [];
    this.eventsForTreeViewInternal = null;
    this.thread = null;
  }

  /**
   * Gets trace events that can be organized in a tree structure. This
   * is used for the tree views in the Bottom-up, Call tree and Event
   * log view in the details pane.
   *
   * Depending on the type of track, this data can vary:
   * 1. Tracks that correspond to a thread in a trace:
   *    Returns all the events (sync and async). For these tracks, all
   *    events will be inside the `events` field. Async events will be
   *    filtered later when the trees are actually built. For these
   *    tracks, the asyncEvents field will be empty.
   *
   * 2. Other tracks (Interactions, Timings, etc.):
   *    Returns instant events (which for these tracks are stored in the
   *    `events` field) and async events (contained in `syncEvents`) if
   *    they can be organized in a tree structure. This latter condition
   *    is met if there is *not* a pair of async events e1 and e2 where:
   *
   *    e1.startTime <= e2.startTime && e1.endTime > e2.startTime && e1.endTime > e2.endTime.
   *    or, graphically:
   *    |------- e1 ------|
   *      |------- e2 --------|
   *    Because async events are filtered later, fake sync events are
   *    created from the async events when the condition above is met.
   */
  eventsForTreeView(): TraceEngine.Legacy.Event[] {
    if (this.eventsForTreeViewInternal) {
      return this.eventsForTreeViewInternal;
    }

    const stack: TraceEngine.Legacy.Event[] = [];

    function peekLastEndTime(): number {
      const last = stack[stack.length - 1];
      if (last !== undefined) {
        const endTime = last.endTime;
        if (endTime !== undefined) {
          return endTime;
        }
      }
      throw new Error('End time does not exist on event.');
    }

    this.eventsForTreeViewInternal = [...this.events];
    // Attempt to build a tree from async events, as if they where
    // sync.
    for (const event of this.asyncEvents) {
      const startTime = event.startTime;
      let endTime: number|(number | undefined) = event.endTime;
      if (endTime === undefined) {
        endTime = startTime;
      }
      // Look for a potential parent for this event:
      // one whose end time is after this event start time.
      while (stack.length && startTime >= peekLastEndTime()) {
        stack.pop();
      }
      if (stack.length && endTime > peekLastEndTime()) {
        // If such an event exists but its end time is before this
        // event's end time (they cannot be nested), then a tree cannot
        // be made from this track's async events. Return the sync
        // events.
        this.eventsForTreeViewInternal = [...this.events];
        break;
      }
      const fakeSyncEvent = new TraceEngine.Legacy.ConstructedEvent(
          event.categoriesString, event.name, TraceEngine.Types.TraceEvents.Phase.COMPLETE, startTime, event.thread);
      fakeSyncEvent.setEndTime(endTime);
      fakeSyncEvent.addArgs(event.args);
      this.eventsForTreeViewInternal.push(fakeSyncEvent);
      stack.push(fakeSyncEvent);
    }
    return this.eventsForTreeViewInternal;
  }
}

// TODO(crbug.com/1167717): Make this a const enum again
// eslint-disable-next-line rulesdir/const_enum
export enum TrackType {
  MainThread = 'MainThread',
  Worker = 'Worker',
  Animation = 'Animation',
  Browser = 'Browser',
  Raster = 'Raster',
  ThreadPool = 'ThreadPool',
  Experience = 'Experience',
  Other = 'Other',
}

export class PageFrame {
  frameId: any;
  url: any;
  name: any;
  children: PageFrame[];
  parent: PageFrame|null;
  processes: {
    time: number,
    processId: number,
    processPseudoId: string|null,
    url: Platform.DevToolsPath.UrlString,
  }[];
  deletedTime: number|null;
  ownerNode: SDK.DOMModel.DeferredDOMNode|null;
  constructor(payload: any) {
    this.frameId = payload['frame'];
    this.url = payload['url'] || Platform.DevToolsPath.EmptyUrlString;
    this.name = payload['name'];
    this.children = [];
    this.parent = null;
    this.processes = [];
    this.deletedTime = null;
    // TODO(dgozman): figure this out.
    // this.ownerNode = target && payload['nodeId'] ? new SDK.DOMModel.DeferredDOMNode(target, payload['nodeId']) : null;
    this.ownerNode = null;
  }

  update(time: number, payload: any): void {
    this.url = payload['url'] || '';
    this.name = payload['name'];
    if (payload['processId']) {
      this.processes.push(
          {time: time, processId: payload['processId'], processPseudoId: '', url: payload['url'] || ''});
    } else {
      this.processes.push(
          {time: time, processId: -1, processPseudoId: payload['processPseudoId'], url: payload['url'] || ''});
    }
  }

  processReady(processPseudoId: string, processId: number): void {
    for (const process of this.processes) {
      if (process.processPseudoId === processPseudoId) {
        process.processPseudoId = '';
        process.processId = processId;
      }
    }
  }

  addChild(child: PageFrame): void {
    this.children.push(child);
    child.parent = this;
  }
}

export class InvalidationTrackingEvent {
  type: string;
  startTime: number;
  readonly tracingEvent: TraceEngine.Legacy.Event;
  frame: number;
  nodeId: number|null;
  nodeName: string|null;
  invalidationSet: number|null;
  invalidatedSelectorId: string|null;
  changedId: string|null;
  changedClass: string|null;
  changedAttribute: string|null;
  changedPseudo: string|null;
  selectorPart: string|null;
  extraData: string|null;
  invalidationList: {
    [x: string]: number,
  }[]|null;
  cause: InvalidationCause;
  linkedRecalcStyleEvent: boolean;
  linkedLayoutEvent: boolean;
  constructor(event: TraceEngine.Legacy.Event, timelineData: EventOnTimelineData) {
    this.type = event.name;
    this.startTime = event.startTime;
    this.tracingEvent = event;

    const eventData = event.args['data'];

    this.frame = eventData['frame'];
    this.nodeId = eventData['nodeId'];
    this.nodeName = eventData['nodeName'];
    this.invalidationSet = eventData['invalidationSet'];
    this.invalidatedSelectorId = eventData['invalidatedSelectorId'];
    this.changedId = eventData['changedId'];
    this.changedClass = eventData['changedClass'];
    this.changedAttribute = eventData['changedAttribute'];
    this.changedPseudo = eventData['changedPseudo'];
    this.selectorPart = eventData['selectorPart'];
    this.extraData = eventData['extraData'];
    this.invalidationList = eventData['invalidationList'];
    this.cause = {reason: eventData['reason'], stackTrace: timelineData.stackTrace};
    this.linkedRecalcStyleEvent = false;
    this.linkedLayoutEvent = false;

    // FIXME: Move this to TimelineUIUtils.js.
    if (!this.cause.reason && this.cause.stackTrace && this.type === RecordType.LayoutInvalidationTracking) {
      this.cause.reason = 'Layout forced';
    }
  }
}

export class InvalidationTracker {
  private lastRecalcStyle: TraceEngine.Legacy.Event|null;
  didPaint: boolean;
  private invalidations: {
    [x: string]: InvalidationTrackingEvent[],
  };
  private invalidationsByNodeId: {
    [x: number]: InvalidationTrackingEvent[],
  };
  constructor() {
    this.lastRecalcStyle = null;
    this.didPaint = false;
    this.initializePerFrameState();
    this.invalidations = {};
    this.invalidationsByNodeId = {};
  }

  static invalidationEventsFor(event: TraceEngine.Legacy.Event|
                               TraceEngine.Types.TraceEvents.TraceEventData): InvalidationTrackingEvent[]|null {
    return eventToInvalidation.get(event) || null;
  }

  addInvalidation(invalidation: InvalidationTrackingEvent): void {
    this.startNewFrameIfNeeded();

    if (!invalidation.nodeId) {
      console.error('Invalidation lacks node information.');
      console.error(invalidation);
      return;
    }

    // Suppress StyleInvalidator StyleRecalcInvalidationTracking invalidations because they
    // will be handled by StyleInvalidatorInvalidationTracking.
    // FIXME: Investigate if we can remove StyleInvalidator invalidations entirely.
    if (invalidation.type === RecordType.StyleRecalcInvalidationTracking &&
        invalidation.cause.reason === 'StyleInvalidator') {
      return;
    }

    // Style invalidation events can occur before and during recalc style. didRecalcStyle
    // handles style invalidations that occur before the recalc style event but we need to
    // handle style recalc invalidations during recalc style here.
    const styleRecalcInvalidation =
        (invalidation.type === RecordType.ScheduleStyleInvalidationTracking ||
         invalidation.type === RecordType.StyleInvalidatorInvalidationTracking ||
         invalidation.type === RecordType.StyleRecalcInvalidationTracking);
    if (styleRecalcInvalidation) {
      const duringRecalcStyle = invalidation.startTime && this.lastRecalcStyle &&
          this.lastRecalcStyle.endTime !== undefined && invalidation.startTime >= this.lastRecalcStyle.startTime &&
          invalidation.startTime <= this.lastRecalcStyle.endTime;
      if (duringRecalcStyle) {
        this.associateWithLastRecalcStyleEvent(invalidation);
      }
    }

    // Record the invalidation so later events can look it up.
    if (this.invalidations[invalidation.type]) {
      this.invalidations[invalidation.type].push(invalidation);
    } else {
      this.invalidations[invalidation.type] = [invalidation];
    }
    if (invalidation.nodeId) {
      if (this.invalidationsByNodeId[invalidation.nodeId]) {
        this.invalidationsByNodeId[invalidation.nodeId].push(invalidation);
      } else {
        this.invalidationsByNodeId[invalidation.nodeId] = [invalidation];
      }
    }
  }

  didRecalcStyle(recalcStyleEvent: TraceEngine.Legacy.Event): void {
    this.lastRecalcStyle = recalcStyleEvent;
    const types = [
      RecordType.ScheduleStyleInvalidationTracking,
      RecordType.StyleInvalidatorInvalidationTracking,
      RecordType.StyleRecalcInvalidationTracking,
    ];
    for (const invalidation of this.invalidationsOfTypes(types)) {
      this.associateWithLastRecalcStyleEvent(invalidation);
    }
  }

  private associateWithLastRecalcStyleEvent(invalidation: InvalidationTrackingEvent): void {
    if (invalidation.linkedRecalcStyleEvent) {
      return;
    }

    if (!this.lastRecalcStyle) {
      throw new Error('Last recalculate style event not set.');
    }
    const recalcStyleFrameId = this.lastRecalcStyle.args['beginData']['frame'];
    if (invalidation.type === RecordType.StyleInvalidatorInvalidationTracking) {
      // Instead of calling addInvalidationToEvent directly, we create synthetic
      // StyleRecalcInvalidationTracking events which will be added in addInvalidationToEvent.
      this.addSyntheticStyleRecalcInvalidations(this.lastRecalcStyle, recalcStyleFrameId, invalidation);
    } else if (invalidation.type === RecordType.ScheduleStyleInvalidationTracking) {
      // ScheduleStyleInvalidationTracking events are only used for adding information to
      // StyleInvalidatorInvalidationTracking events. See: addSyntheticStyleRecalcInvalidations.
    } else {
      this.addInvalidationToEvent(this.lastRecalcStyle, recalcStyleFrameId, invalidation);
    }

    invalidation.linkedRecalcStyleEvent = true;
  }

  private addSyntheticStyleRecalcInvalidations(
      event: TraceEngine.Legacy.Event, frameId: number, styleInvalidatorInvalidation: InvalidationTrackingEvent): void {
    if (!styleInvalidatorInvalidation.invalidationList) {
      this.addSyntheticStyleRecalcInvalidation(styleInvalidatorInvalidation.tracingEvent, styleInvalidatorInvalidation);
      return;
    }
    if (!styleInvalidatorInvalidation.nodeId) {
      console.error('Invalidation lacks node information.');
      console.error(styleInvalidatorInvalidation);
      return;
    }
    for (let i = 0; i < styleInvalidatorInvalidation.invalidationList.length; i++) {
      const setId = styleInvalidatorInvalidation.invalidationList[i]['id'];
      let lastScheduleStyleRecalculation;
      const nodeInvalidations = this.invalidationsByNodeId[styleInvalidatorInvalidation.nodeId] || [];
      for (let j = 0; j < nodeInvalidations.length; j++) {
        const invalidation = nodeInvalidations[j];
        if (invalidation.frame !== frameId || invalidation.invalidationSet !== setId ||
            invalidation.type !== RecordType.ScheduleStyleInvalidationTracking) {
          continue;
        }
        lastScheduleStyleRecalculation = invalidation;
      }
      if (!lastScheduleStyleRecalculation) {
        continue;
      }
      this.addSyntheticStyleRecalcInvalidation(
          lastScheduleStyleRecalculation.tracingEvent, styleInvalidatorInvalidation);
    }
  }

  private addSyntheticStyleRecalcInvalidation(
      baseEvent: TraceEngine.Legacy.Event, styleInvalidatorInvalidation: InvalidationTrackingEvent): void {
    const timelineData = EventOnTimelineData.forEvent(baseEvent);
    const invalidation = new InvalidationTrackingEvent(baseEvent, timelineData);
    invalidation.type = RecordType.StyleRecalcInvalidationTracking;
    if (styleInvalidatorInvalidation.cause.reason) {
      invalidation.cause.reason = styleInvalidatorInvalidation.cause.reason;
    }
    if (styleInvalidatorInvalidation.selectorPart) {
      invalidation.selectorPart = styleInvalidatorInvalidation.selectorPart;
    }

    if (!invalidation.linkedRecalcStyleEvent) {
      this.associateWithLastRecalcStyleEvent(invalidation);
    }
  }

  didLayout(layoutEvent: TraceEngine.Legacy.Event): void {
    const layoutFrameId = layoutEvent.args?.beginData?.frame;
    if (!layoutFrameId) {
      return;
    }
    for (const invalidation of this.invalidationsOfTypes([RecordType.LayoutInvalidationTracking])) {
      if (invalidation.linkedLayoutEvent) {
        continue;
      }
      this.addInvalidationToEvent(layoutEvent, layoutFrameId, invalidation);
      invalidation.linkedLayoutEvent = true;
    }
  }

  private addInvalidationToEvent(
      event: TraceEngine.Legacy.Event, eventFrameId: number, invalidation: InvalidationTrackingEvent): void {
    if (eventFrameId !== invalidation.frame) {
      return;
    }
    const invalidations = eventToInvalidation.get(event);
    if (!invalidations) {
      eventToInvalidation.set(event, [invalidation]);
    } else {
      invalidations.push(invalidation);
    }
  }

  private invalidationsOfTypes(types?: string[]): Generator<InvalidationTrackingEvent, any, any> {
    const invalidations = this.invalidations;
    if (!types) {
      types = Object.keys(invalidations);
    }
    function* generator(): Generator<InvalidationTrackingEvent, void, unknown> {
      if (!types) {
        return;
      }
      for (let i = 0; i < types.length; ++i) {
        const invalidationList = invalidations[types[i]] || [];
        for (let j = 0; j < invalidationList.length; ++j) {
          yield invalidationList[j];
        }
      }
    }
    return generator();
  }

  private startNewFrameIfNeeded(): void {
    if (!this.didPaint) {
      return;
    }

    this.initializePerFrameState();
  }

  private initializePerFrameState(): void {
    this.invalidations = {};
    this.invalidationsByNodeId = {};

    this.lastRecalcStyle = null;
    this.didPaint = false;
  }
}

export class TimelineAsyncEventTracker {
  private readonly initiatorMapsByRecordType: Map<RecordType, Map<RecordType, TraceEngine.Legacy.Event>>;
  constructor() {
    TimelineAsyncEventTracker.initialize();
    this.initiatorMapsByRecordType = new Map();
    if (TimelineAsyncEventTracker.asyncEventInfo) {
      for (const initiator of TimelineAsyncEventTracker.asyncEventInfo.keys()) {
        this.initiatorMapsByRecordType.set(initiator, new Map());
      }
    }
  }

  private static initialize(): void {
    if (TimelineAsyncEventTracker.asyncEventInfo) {
      return;
    }
    // key: root event (root of the initiator chain) type
    const events = new Map<RecordType, {
      subsequents: RecordType[], // Any event types that should match up to the root
      joinBy: string, // mechanism of matching
    }>();

    events.set(RecordType.TimerInstall, {subsequents: [RecordType.TimerFire], joinBy: 'timerId'});
    events.set(RecordType.ResourceSendRequest, {
      subsequents: [
        RecordType.ResourceMarkAsCached,
        RecordType.ResourceReceiveResponse,
        RecordType.ResourceReceivedData,
        RecordType.ResourceFinish,
      ],
      joinBy: 'requestId',
    });
    events.set(RecordType.RequestAnimationFrame, {subsequents: [RecordType.FireAnimationFrame], joinBy: 'id'});
    events.set(RecordType.RequestIdleCallback, {subsequents: [RecordType.FireIdleCallback], joinBy: 'id'});
    events.set(RecordType.WebSocketCreate, {
      subsequents: [
        RecordType.WebSocketSendHandshakeRequest,
        RecordType.WebSocketReceiveHandshakeResponse,
        RecordType.WebSocketDestroy,
      ],
      joinBy: 'identifier',
    });

    // all except noted are on compositor thread
    const frameSequenceJoiner = e => {
        return e.args.frameSeqId || e.args.args?.sequence_number || e.args.frame_sequence || e.args.chrome_frame_reporter?.frame_sequence || e.args.begin_frame_id;
      };
/*
    events.set('BeginFrame', {
      subsequents: [
        'PipelineReporter',
        'Graphics.Pipeline',
        'Scheduler::BeginFrame',
        'Scheduler::BeginImplFrame',
        'ProxyImpl::ScheduledActionSendBeginMainFrame',
        'ProxyMain::BeginMainFrame', // mainthread
        'Commit', // mainthread
        'DrawFrame',
        'DisplayScheduler::BeginFrame',
      ],
      joinBy: frameSequenceJoiner,
    });
    */

   /* weirdly this kinda works cuz a lot of these are parents of eachother. if that didnt conveniently happen.. we'd need to refactor the root/subsequent thing over here */
  // we can't match from main to compositor cuz we process Main thread first. ideally wed like.. run compositor stuff before mainthread or something.
   events.set('Commit', {subsequents: ['DrawFrame'], joinBy: frameSequenceJoiner}); // hack to see if crossthread works
   events.set('ProxyImpl::ScheduledActionSendBeginMainFrame', {subsequents: ['ProxyMain::BeginMainFrame'], joinBy: frameSequenceJoiner}); // hack to see if crossthread works
   events.set('Scheduler::BeginFrame', {subsequents: ['Scheduler::BeginImplFrame'], joinBy: frameSequenceJoiner}); // hack to see if crossthread works
   events.set('BeginFrame', {subsequents: ['Graphics.Pipeline'], joinBy: frameSequenceJoiner}); // hack to see if crossthread works

  //  events.set('BeginFrame', {subsequents: ['Graphics.Pipeline'], joinBy: frameSequenceJoiner});
  // //  events.set('PipelineReporter', {subsequents: ['Graphics.Pipeline'], joinBy: frameSequenceJoiner}); // async b? so its awkward
  //  events.set('Graphics.Pipeline', {subsequents: ['Scheduler::BeginFrame'], joinBy: frameSequenceJoiner});
  //  events.set('Scheduler::BeginFrame', {subsequents: ['Scheduler::BeginImplFrame'], joinBy: frameSequenceJoiner});
  //  events.set('Scheduler::BeginImplFrame', {subsequents: ['ProxyImpl::ScheduledActionSendBeginMainFrame'], joinBy: frameSequenceJoiner});
  // //  events.set('ProxyImpl::ScheduledActionSendBeginMainFrame', {subsequents: ['ProxyMain::BeginMainFrame'], joinBy: frameSequenceJoiner});
  // //  events.set('ProxyMain::BeginMainFrame', {subsequents: ['Commit'], joinBy: frameSequenceJoiner}); // this is main
  // //  events.set('Commit', {subsequents: ['DrawFrame'], joinBy: frameSequenceJoiner}); // this is main
  //  events.set('ProxyMain::BeginMainFrame', {subsequents: ['Commit'], joinBy: frameSequenceJoiner}); // this is main
  //  events.set('Commit', {subsequents: ['DrawFrame'], joinBy: frameSequenceJoiner}); // this is main
  //  events.set('DrawFrame', {subsequents: ['DisplayScheduler::BeginFrame'], joinBy: frameSequenceJoiner});

    TimelineAsyncEventTracker.asyncEventInfo = events;
    TimelineAsyncEventTracker.typeToInitiatorType = new Map();
    for (const [rootType, {subsequents}] of events) {
      for (const currentType of subsequents) {
        TimelineAsyncEventTracker.typeToInitiatorType.set(currentType, rootType);
      }
    }
  }

  processEvent(event: TraceEngine.Legacy.Event): void {
    if (!TimelineAsyncEventTracker.typeToInitiatorType || !TimelineAsyncEventTracker.asyncEventInfo) {
      return;
    }
    let initiatorType: RecordType|undefined = TimelineAsyncEventTracker.typeToInitiatorType.get((event.name as RecordType));
    const isInitiator = !initiatorType; // Isn't denoted a subsequent event type, at least. So it's *possibly* an initiatorType
    if (!initiatorType) {
      initiatorType = (event.name as RecordType);
    }
    const initiatorInfo = TimelineAsyncEventTracker.asyncEventInfo.get(initiatorType);
    if (!initiatorInfo) {
      return;
    }
    const id = (TimelineModelImpl.globalEventId(event, initiatorInfo.joinBy) as RecordType);
    if (!id) {
      return;
    }
    const initiatorMapFromIdToEvent: Map<RecordType, TraceEngine.Legacy.Event>|undefined = this.initiatorMapsByRecordType.get(initiatorType);

    if (id === 7353) {  // / frame seq number of interest (example-dotcom-allevents)
      const instEv = initiatorMapFromIdToEvent?.get(id);
      event.omg = 2;
      console.log({
        name: event.name,
        start: event.startTime - 235510170.514,
        event,
        isInitiator,
        initiatorInfo,
        instEvName: instEv?.name,
        initiatorEvent: instEv,
      });
    }
    if (initiatorMapFromIdToEvent) {
      if (isInitiator) {
        initiatorMapFromIdToEvent.set(id, event);
        return;
      }
      const initiatorEvent = initiatorMapFromIdToEvent.get(id);
      const timelineData = EventOnTimelineData.forEvent(event);
<<<<<<< HEAD
      timelineData.setInitiator(initiatorEvent ? initiatorEvent : null);
      if (!timelineData.frameId && initiatorEvent) {
        timelineData.frameId = TimelineModelImpl.eventFrameId(initiatorEvent);
=======
      if (!(initiator instanceof TraceEngine.Legacy.PayloadEvent)) {
        return;
      }
      timelineData.setInitiator(initiator.rawPayload());
      if (!timelineData.frameId && initiator) {
        timelineData.frameId = TimelineModelImpl.eventFrameId(initiator);
>>>>>>> c2955dc4
      }
    }
  }

  private static asyncEventInfo: Map<RecordType, {subsequents: RecordType[], joinBy: string}>|null = null;
  private static typeToInitiatorType: Map<RecordType, RecordType>|null = null;
}

export class EventOnTimelineData {
  warning: string|null;
  url: Platform.DevToolsPath.UrlString|null;
  backendNodeIds: Protocol.DOM.BackendNodeId[];
  stackTrace: Protocol.Runtime.CallFrame[]|null;
  picture: TraceEngine.Legacy.ObjectSnapshot|null;
  private initiatorInternal: TraceEngine.Types.TraceEvents.TraceEventData|null;
  frameId: Protocol.Page.FrameId|null;

  constructor() {
    this.warning = null;
    this.url = null;
    this.backendNodeIds = [];
    this.stackTrace = null;
    this.picture = null;
    this.initiatorInternal = null;
    this.frameId = null;
  }

  setInitiator(initiator: TraceEngine.Types.TraceEvents.TraceEventData|null): void {
    this.initiatorInternal = initiator;
    if (!initiator || this.url) {
      return;
    }
    const initiatorURL = EventOnTimelineData.forEvent(initiator).url;
    if (initiatorURL) {
      this.url = initiatorURL;
    }
  }

  initiator(): TraceEngine.Types.TraceEvents.TraceEventData|null {
    return this.initiatorInternal;
  }

  topFrame(): Protocol.Runtime.CallFrame|null {
    const stackTrace = this.stackTraceForSelfOrInitiator();
    return stackTrace && stackTrace[0] || null;
  }

  stackTraceForSelfOrInitiator(): Protocol.Runtime.CallFrame[]|null {
    return this.stackTrace ||
        (this.initiatorInternal && EventOnTimelineData.forEvent(this.initiatorInternal).stackTrace);
  }

  static forEvent(event: TraceEngine.Legacy.CompatibleTraceEvent): EventOnTimelineData {
    if (event instanceof TraceEngine.Legacy.PayloadEvent) {
      return EventOnTimelineData.forTraceEventData(event.rawPayload());
    }
    if (!(event instanceof TraceEngine.Legacy.Event)) {
      return EventOnTimelineData.forTraceEventData(event);
    }
    return getOrCreateEventData(event);
  }

  static forTraceEventData(event: TraceEngine.Types.TraceEvents.TraceEventData): EventOnTimelineData {
    return getOrCreateEventData(event);
  }
  static reset(): void {
    eventToData = new Map<
        TraceEngine.Legacy.ConstructedEvent|TraceEngine.Types.TraceEvents.TraceEventData, EventOnTimelineData>();
    eventToInvalidation = new WeakMap();
  }
}

function getOrCreateEventData(event: TraceEngine.Legacy.ConstructedEvent|
                              TraceEngine.Types.TraceEvents.TraceEventData): EventOnTimelineData {
  let data = eventToData.get(event);
  if (!data) {
    data = new EventOnTimelineData();
    eventToData.set(event, data);
  }
  return data;
}

let eventToData =
    new Map<TraceEngine.Legacy.ConstructedEvent|TraceEngine.Types.TraceEvents.TraceEventData, EventOnTimelineData>();
let eventToInvalidation = new WeakMap();

export interface InvalidationCause {
  reason: string;
  stackTrace: Protocol.Runtime.CallFrame[]|null;
}
export interface MetadataEvents {
  page: TraceEngine.Legacy.Event[];
  workers: TraceEngine.Legacy.Event[];
}<|MERGE_RESOLUTION|>--- conflicted
+++ resolved
@@ -713,7 +713,6 @@
       track.name = track.url ? i18nString(UIStrings.workerS, {PH1: track.url}) : i18nString(UIStrings.dedicatedWorker);
     } else if (thread.name().startsWith('CompositorTileWorker')) {
       track.type = TrackType.Raster;
-<<<<<<< HEAD
     } else if (thread.name().startsWith('ThreadPoolForegroundWorker')) {
       track.type = TrackType.ThreadPool;
     } else if (thread.name() === TimelineModelImpl.AuctionWorkletThreadName) {
@@ -724,8 +723,6 @@
         thread.name().endsWith(TimelineModelImpl.UtilityMainThreadNameSuffix)) {
       track.url = url || Platform.DevToolsPath.EmptyUrlString;
       track.name = url ? i18nString(UIStrings.workletServiceS, {PH1: url}) : i18nString(UIStrings.workletService);
-=======
->>>>>>> c2955dc4
     }
     this.tracksInternal.push(track);
     let events = thread.events();
@@ -2128,18 +2125,9 @@
       }
       const initiatorEvent = initiatorMapFromIdToEvent.get(id);
       const timelineData = EventOnTimelineData.forEvent(event);
-<<<<<<< HEAD
       timelineData.setInitiator(initiatorEvent ? initiatorEvent : null);
       if (!timelineData.frameId && initiatorEvent) {
         timelineData.frameId = TimelineModelImpl.eventFrameId(initiatorEvent);
-=======
-      if (!(initiator instanceof TraceEngine.Legacy.PayloadEvent)) {
-        return;
-      }
-      timelineData.setInitiator(initiator.rawPayload());
-      if (!timelineData.frameId && initiator) {
-        timelineData.frameId = TimelineModelImpl.eventFrameId(initiator);
->>>>>>> c2955dc4
       }
     }
   }
