--- conflicted
+++ resolved
@@ -1727,154 +1727,7 @@
   }
 }
 
-<<<<<<< HEAD
-export class TimelineAsyncEventTracker {
-  private readonly initiatorMapsByRecordType: Map<RecordType, Map<RecordType, TraceEngine.Legacy.Event>>;
-  constructor() {
-    TimelineAsyncEventTracker.initialize();
-    this.initiatorMapsByRecordType = new Map();
-    if (TimelineAsyncEventTracker.asyncEventInfo) {
-      for (const initiator of TimelineAsyncEventTracker.asyncEventInfo.keys()) {
-        this.initiatorMapsByRecordType.set(initiator, new Map());
-      }
-    }
-  }
-
-  private static initialize(): void {
-    if (TimelineAsyncEventTracker.asyncEventInfo) {
-      return;
-    }
-    // key: root event (root of the initiator chain) type
-    const events = new Map<RecordType, {
-      subsequents: RecordType[], // Any event types that should match up to the root
-      joinBy: string, // mechanism of matching
-    }>();
-
-    events.set(RecordType.TimerInstall, {subsequents: [RecordType.TimerFire], joinBy: 'timerId'});
-    events.set(RecordType.ResourceSendRequest, {
-      subsequents: [
-        RecordType.ResourceMarkAsCached,
-        RecordType.ResourceReceiveResponse,
-        RecordType.ResourceReceivedData,
-        RecordType.ResourceFinish,
-      ],
-      joinBy: 'requestId',
-    });
-    events.set(RecordType.RequestAnimationFrame, {subsequents: [RecordType.FireAnimationFrame], joinBy: 'id'});
-    events.set(RecordType.RequestIdleCallback, {subsequents: [RecordType.FireIdleCallback], joinBy: 'id'});
-    events.set(RecordType.WebSocketCreate, {
-      subsequents: [
-        RecordType.WebSocketSendHandshakeRequest,
-        RecordType.WebSocketReceiveHandshakeResponse,
-        RecordType.WebSocketDestroy,
-      ],
-      joinBy: 'identifier',
-    });
-
-    // all except noted are on compositor thread
-    const frameSequenceJoiner = e => {
-        return e.args.frameSeqId || e.args.args?.sequence_number || e.args.frame_sequence || e.args.chrome_frame_reporter?.frame_sequence || e.args.begin_frame_id;
-      };
-/*
-    events.set('BeginFrame', {
-      subsequents: [
-        'PipelineReporter',
-        'Graphics.Pipeline',
-        'Scheduler::BeginFrame',
-        'Scheduler::BeginImplFrame',
-        'ProxyImpl::ScheduledActionSendBeginMainFrame',
-        'ProxyMain::BeginMainFrame', // mainthread
-        'Commit', // mainthread
-        'DrawFrame',
-        'DisplayScheduler::BeginFrame',
-      ],
-      joinBy: frameSequenceJoiner,
-    });
-    */
-
-   /* weirdly this kinda works cuz a lot of these are parents of eachother. if that didnt conveniently happen.. we'd need to refactor the root/subsequent thing over here */
-  // we can't match from main to compositor cuz we process Main thread first. ideally wed like.. run compositor stuff before mainthread or something.
-   events.set('Commit', {subsequents: ['DrawFrame'], joinBy: frameSequenceJoiner}); // hack to see if crossthread works
-   events.set('ProxyImpl::ScheduledActionSendBeginMainFrame', {subsequents: ['ProxyMain::BeginMainFrame'], joinBy: frameSequenceJoiner}); // hack to see if crossthread works
-   events.set('Scheduler::BeginFrame', {subsequents: ['Scheduler::BeginImplFrame'], joinBy: frameSequenceJoiner}); // hack to see if crossthread works
-   events.set('BeginFrame', {subsequents: ['Graphics.Pipeline'], joinBy: frameSequenceJoiner}); // hack to see if crossthread works
-
-  //  events.set('BeginFrame', {subsequents: ['Graphics.Pipeline'], joinBy: frameSequenceJoiner});
-  // //  events.set('PipelineReporter', {subsequents: ['Graphics.Pipeline'], joinBy: frameSequenceJoiner}); // async b? so its awkward
-  //  events.set('Graphics.Pipeline', {subsequents: ['Scheduler::BeginFrame'], joinBy: frameSequenceJoiner});
-  //  events.set('Scheduler::BeginFrame', {subsequents: ['Scheduler::BeginImplFrame'], joinBy: frameSequenceJoiner});
-  //  events.set('Scheduler::BeginImplFrame', {subsequents: ['ProxyImpl::ScheduledActionSendBeginMainFrame'], joinBy: frameSequenceJoiner});
-  // //  events.set('ProxyImpl::ScheduledActionSendBeginMainFrame', {subsequents: ['ProxyMain::BeginMainFrame'], joinBy: frameSequenceJoiner});
-  // //  events.set('ProxyMain::BeginMainFrame', {subsequents: ['Commit'], joinBy: frameSequenceJoiner}); // this is main
-  // //  events.set('Commit', {subsequents: ['DrawFrame'], joinBy: frameSequenceJoiner}); // this is main
-  //  events.set('ProxyMain::BeginMainFrame', {subsequents: ['Commit'], joinBy: frameSequenceJoiner}); // this is main
-  //  events.set('Commit', {subsequents: ['DrawFrame'], joinBy: frameSequenceJoiner}); // this is main
-  //  events.set('DrawFrame', {subsequents: ['DisplayScheduler::BeginFrame'], joinBy: frameSequenceJoiner});
-
-    TimelineAsyncEventTracker.asyncEventInfo = events;
-    TimelineAsyncEventTracker.typeToInitiatorType = new Map();
-    for (const [rootType, {subsequents}] of events) {
-      for (const currentType of subsequents) {
-        TimelineAsyncEventTracker.typeToInitiatorType.set(currentType, rootType);
-      }
-    }
-  }
-
-  processEvent(event: TraceEngine.Legacy.Event): void {
-    if (!TimelineAsyncEventTracker.typeToInitiatorType || !TimelineAsyncEventTracker.asyncEventInfo) {
-      return;
-    }
-    let initiatorType: RecordType|undefined = TimelineAsyncEventTracker.typeToInitiatorType.get((event.name as RecordType));
-    const isInitiator = !initiatorType; // Isn't denoted a subsequent event type, at least. So it's *possibly* an initiatorType
-    if (!initiatorType) {
-      initiatorType = (event.name as RecordType);
-    }
-    const initiatorInfo = TimelineAsyncEventTracker.asyncEventInfo.get(initiatorType);
-    if (!initiatorInfo) {
-      return;
-    }
-    const id = (TimelineModelImpl.globalEventId(event, initiatorInfo.joinBy) as RecordType);
-    if (!id) {
-      return;
-    }
-    const initiatorMapFromIdToEvent: Map<RecordType, TraceEngine.Legacy.Event>|undefined = this.initiatorMapsByRecordType.get(initiatorType);
-
-    if (id === 7353) {  // / frame seq number of interest (example-dotcom-allevents)
-      const instEv = initiatorMapFromIdToEvent?.get(id);
-      event.omg = 2;
-      console.log({
-        name: event.name,
-        start: event.startTime - 235510170.514,
-        event,
-        isInitiator,
-        initiatorInfo,
-        instEvName: instEv?.name,
-        initiatorEvent: instEv,
-      });
-    }
-    if (initiatorMapFromIdToEvent) {
-      if (isInitiator) {
-        initiatorMapFromIdToEvent.set(id, event);
-        return;
-      }
-      const initiatorEvent = initiatorMapFromIdToEvent.get(id);
-      const timelineData = EventOnTimelineData.forEvent(event);
-      if (!(initiatorEvent instanceof TraceEngine.Legacy.PayloadEvent)) {
-        return;
-      }
-      timelineData.setInitiator(initiatorEvent.rawPayload());
-      if (!timelineData.frameId && initiatorEvent) {
-        timelineData.frameId = TimelineModelImpl.eventFrameId(initiatorEvent);
-      }
-    }
-  }
-
-  private static asyncEventInfo: Map<RecordType, {subsequents: RecordType[], joinBy: string}>|null = null;
-  private static typeToInitiatorType: Map<RecordType, RecordType>|null = null;
-}
-
-=======
->>>>>>> 8a31fc6d
+
 export class EventOnTimelineData {
   url: Platform.DevToolsPath.UrlString|null;
   backendNodeIds: Protocol.DOM.BackendNodeId[];
