--- conflicted
+++ resolved
@@ -916,14 +916,9 @@
       SDK.TracingModel.Event[] {
     const jsProfileModel = this.extractCpuProfileDataModel(tracingModel, thread);
     let events = thread.events();
-<<<<<<< HEAD
-    const jsSamples =
-        jsProfileModel ? TimelineJSProfileProcessor.generateConstructedEventsFromCpuProfileDataModel(jsProfileModel, thread) : null;
-=======
     const jsSamples = jsProfileModel ?
         TimelineJSProfileProcessor.generateConstructedEventsFromCpuProfileDataModel(jsProfileModel, thread) :
         null;
->>>>>>> cc7fdc94
     if (jsSamples && jsSamples.length) {
       events = Platform.ArrayUtilities.mergeOrdered(events, jsSamples, SDK.TracingModel.Event.orderedCompareStartTime);
     }
