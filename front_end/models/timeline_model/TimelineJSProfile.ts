// Copyright 2014 The Chromium Authors. All rights reserved.
// Use of this source code is governed by a BSD-style license that can be
// found in the LICENSE file.

/* eslint-disable @typescript-eslint/no-explicit-any */

import * as i18n from '../../core/i18n/i18n.js';
import type * as Protocol from '../../generated/protocol.js';
import * as TraceEngine from '../trace/trace.js';

import {RecordType} from './TimelineModel.js';

const UIStrings = {
  /**
   *@description Text for the name of a thread of the page
   *@example {1} PH1
   */
  threadS: 'Thread {PH1}',
};
const str_ = i18n.i18n.registerUIStrings('models/timeline_model/TimelineJSProfile.ts', UIStrings);
const i18nString = i18n.i18n.getLocalizedString.bind(undefined, str_);
export class TimelineJSProfileProcessor {
<<<<<<< HEAD
  /**
   * Creates a synthetic instant trace event for each sample in a
   * profile.
   * Each sample contains its stack trace under its args.data property.
   * The stack trace is extracted from a CPUProfileModel instance
   * which contains the call hierarchy.
   */
  static generateConstructedEventsFromCpuProfileDataModel(
      jsProfileModel: CPUProfile.CPUProfileDataModel.CPUProfileDataModel,
      thread: TraceEngine.Legacy.Thread): TraceEngine.Legacy.Event[] {
    const samples = jsProfileModel.samples || [];
    const timestamps = jsProfileModel.timestamps;
    const jsEvents = [];
    const nodeToStackMap = new Map<CPUProfile.ProfileTreeModel.ProfileNode|null, Protocol.Runtime.CallFrame[]>();

    let prevNode: CPUProfile.ProfileTreeModel.ProfileNode = jsProfileModel.root;
    let prevCallFrames: Protocol.Runtime.CallFrame[] = [];
    // Adds call stacks to fake trace events using the tree in CPUProfileDataModel
    for (let i = 0; i < samples.length; ++i) {
      const node: CPUProfile.ProfileTreeModel.ProfileNode|null = jsProfileModel.nodeByIndex(i);
      if (!node) {
        console.error(`Node with unknown id ${samples[i]} at index ${i}`);
        continue;
      }
      let callFrames;
      if (node === jsProfileModel.gcNode) {
        if (prevNode === jsProfileModel.gcNode) {
          // If the last recorded sample is also GC sample, we just use the same call frames.
          callFrames = prevCallFrames;
        } else {
          // GC samples have no stack, so we just put GC node on top of the last recorded sample.
          callFrames = [(node as Protocol.Runtime.CallFrame), ...prevCallFrames];
        }
      } else {
        // For non Garbage Collection nodes, we just use its own call frames.
        callFrames = nodeToStackMap.get(node);
        if (!callFrames) {
          callFrames = new Array(node.depth + 1) as Protocol.Runtime.CallFrame[];
          nodeToStackMap.set(node, callFrames);
          let currentNode = node;
          for (let j = 0; currentNode.parent; currentNode = currentNode.parent) {
            callFrames[j++] = (currentNode as Protocol.Runtime.CallFrame);
          }
        }
      }

      const name = node === jsProfileModel.idleNode                             ? RecordType.JSIdleSample :
          node === jsProfileModel.programNode || node === jsProfileModel.gcNode ? RecordType.JSSystemSample :
                                                                                  RecordType.JSSample;
      // if (name === RecordType.JSIdleSample) continue;

      const jsSampleEvent = new TraceEngine.Legacy.ConstructedEvent(
          TraceEngine.Legacy.DevToolsTimelineEventCategory, name, TraceEngine.Types.TraceEvents.Phase.INSTANT,
          timestamps[i], thread);
      jsSampleEvent.args['data'] = {stackTrace: callFrames};
      jsEvents.push(jsSampleEvent);

      prevNode = node;
      prevCallFrames = callFrames;
    }
    return jsEvents;
  }

  static isJSSampleEvent(e: TraceEngine.Legacy.Event): boolean {
    return e.name === RecordType.JSSample || e.name === RecordType.JSSystemSample || e.name === RecordType.JSIdleSample;
  }

  /**
   * Creates the full call hierarchy, with durations, composed of trace
   * events and JavaScript function calls.
   *
   * Because JavaScript profiles come in the shape of samples with no
   * duration, JS function call durations are deduced using the timings
   * of subsequent equal samples and surrounding trace events.
   *
   * @param events merged ordered array of trace events and synthetic
   * "instant" events representing samples.
   * @param config flags to customize the shown events.
   * @returns the input event array with the new synthetic events
   * representing call frames.
   */
  static generateJSFrameEvents(events: TraceEngine.Legacy.Event[], config: {
    showAllEvents: boolean,
    showRuntimeCallStats: boolean,
    isDataOriginCpuProfile: boolean,
  }): TraceEngine.Legacy.Event[] {
    function equalFrames(frame1: Protocol.Runtime.CallFrame, frame2: Protocol.Runtime.CallFrame): boolean {
      return frame1.scriptId === frame2.scriptId && frame1.functionName === frame2.functionName &&
          frame1.lineNumber === frame2.lineNumber;
    }

    function isJSInvocationEvent(e: TraceEngine.Legacy.Event): boolean {
      switch (e.name) {
        case RecordType.RunMicrotasks:
        case RecordType.FunctionCall:
        case RecordType.EvaluateScript:
        case RecordType.EvaluateModule:
        case RecordType.EventDispatch:
        case RecordType.V8Execute:
          return true;
      }
      // Also consider any new v8 trace events. (eg 'V8.RunMicrotasks' and 'v8.run')
      if (e.name.startsWith('v8') || e.name.startsWith('V8')) {
        return true;
      }
      return false;
    }

    const isDataOriginCpuProfile = config.isDataOriginCpuProfile;
    const jsFrameEvents: TraceEngine.Legacy.Event[] = [];
    const jsFramesStack: TraceEngine.Legacy.Event[] = [];
    let lockedJsStackDepth: number[] = [];
    let ordinal = 0;
    /**
     * `isJSInvocationEvent()` relies on an allowlist of invocation events that will parent JSFrames.
     * However in some situations (workers), we don't have those trace events.
     * "fake" JSInvocations are created when we have active JSSamples but seemingly no explicit invocation.
     */
    let fakeJSInvocation = false;
    const {showAllEvents, showRuntimeCallStats} = config;

    /**
     * JSSamples are instant events, so any start events are not the samples.
     * We expect they'll either be trace events happening within JS (eg forced layout),
     * or, in the fakeJSInvocation case, the JS finished and we're seeing the subsequent event.
     */
    function onStartEvent(e: TraceEngine.Legacy.CompatibleTraceEvent): void {
      if (TraceEngine.Legacy.eventIsFromNewEngine(e)) {
        // TODO(crbug.com/1431175) support CPU profiles in new engine.
        return;
      }

      // Top level events cannot be nested into JS frames so we reset
      // the stack when we find one.
      if (e.name === TraceEngine.Types.TraceEvents.KnownEventName.RunMicrotasks ||
          e.name === TraceEngine.Types.TraceEvents.KnownEventName.RunTask) {
        lockedJsStackDepth = [];
        truncateJSStack(0, e.startTime);
        fakeJSInvocation = false;
      }

      if (fakeJSInvocation) {
        truncateJSStack(lockedJsStackDepth.pop() || 0, e.startTime);
        fakeJSInvocation = false;
      }
      e.ordinal = ++ordinal;
      extractStackTrace(e);
      // Keep track of the call frames in the stack before the event
      // happened. For the duration of this event, these frames cannot
      // change (none can be terminated before this event finishes).
      //
      // Also, every frame that is opened after this event, is consider
      // to be a descendat of the event. So once the event finishes, the
      // frames that were opened after it, need to be closed (see
      // onEndEvent).
      //
      // TODO(crbug.com/1417439):
      // The assumption that the stack on top of the event cannot change
      // is incorrect. For example, the JS call that parents the trace
      // event might have been sampled after the event was dispatched.
      // In this case the JS call would be discarded if this event isn't
      // an invocation event, otherwise the call will be considered a
      // child of the event. In both cases, the result would be
      // incorrect.

      lockedJsStackDepth.push(jsFramesStack.length);
    }

    function onInstantEvent(
        e: TraceEngine.Legacy.CompatibleTraceEvent, parent: TraceEngine.Legacy.CompatibleTraceEvent|null): void {
      if (TraceEngine.Legacy.eventIsFromNewEngine(e) || TraceEngine.Legacy.eventIsFromNewEngine(parent)) {
        // TODO(crbug.com/1431175) support CPU profiles in new engine.
        return;
      }
      e.ordinal = ++ordinal;
      if ((parent && isJSInvocationEvent(parent)) || fakeJSInvocation) {
        extractStackTrace(e);
      } else if (
          TimelineJSProfileProcessor.isJSSampleEvent(e) && e.args?.data?.stackTrace?.length &&
          jsFramesStack.length === 0) {
        // Force JS Samples to show up even if we are not inside a JS invocation event, because we
        // can be missing the start of JS invocation events if we start tracing half-way through.
        // Pretend we have a top-level JS invocation event.
        fakeJSInvocation = true;
        const stackDepthBefore = jsFramesStack.length;
        extractStackTrace(e);
        lockedJsStackDepth.push(stackDepthBefore);
      }
    }

    function onEndEvent(e: TraceEngine.Legacy.CompatibleTraceEvent): void {
      if (TraceEngine.Legacy.eventIsFromNewEngine(e)) {
        // TODO(crbug.com/1431175) support CPU profiles in new engine.
        return;
      }
      // Because the event has ended, any frames that happened after
      // this event are terminated. Frames that are ancestors to this
      // event are extended to cover its ending.
      truncateJSStack(lockedJsStackDepth.pop() || 0, e.endTime || e.startTime);
    }

    /**
     * When a call stack that differs from the one we are tracking has
     * been detected in the samples, the latter is "truncated" by
     * setting the ending time of its call frames and removing the top
     * call frames that aren't shared with the new call stack. This way,
     * we can update the tracked stack with the new call frames on top.
     * @param depth the amount of call frames from bottom to top that
     * should be kept in the tracking stack trace. AKA amount of shared
     * call frames between two stacks.
     * @param time the new end of the call frames in the stack.
     */
    function truncateJSStack(depth: number, time: number): void {
      if (lockedJsStackDepth.length) {
        const lockedDepth = lockedJsStackDepth.at(-1);
        if (lockedDepth && depth < lockedDepth) {
          console.error(`Child stack is shallower (${depth}) than the parent stack (${lockedDepth}) at ${time}`);
          depth = lockedDepth;
        }
      }
      if (jsFramesStack.length < depth) {
        console.error(`Trying to truncate higher than the current stack size at ${time}`);
        depth = jsFramesStack.length;
      }
      for (let k = 0; k < jsFramesStack.length; ++k) {
        jsFramesStack[k].setEndTime(Math.max((jsFramesStack[k].endTime as number), time));
      }
      jsFramesStack.length = depth;
    }

    function showNativeName(name: string): boolean {
      return showRuntimeCallStats && Boolean(TimelineJSProfileProcessor.nativeGroup(name));
    }

    function filterStackFrames(stack: Protocol.Runtime.CallFrame[]): void {
      if (showAllEvents) {
        return;
      }
      let previousNativeFrameName: (string|null)|null = null;
      let j = 0;
      for (let i = 0; i < stack.length; ++i) {
        const frame = stack[i];
        const isNativeRuntimeFrame = TimelineJSProfileProcessor.isNativeRuntimeFrame(frame);
        if (isNativeRuntimeFrame && !showNativeName(frame.functionName)) {
          continue;
        }
        const nativeFrameName =
            isNativeRuntimeFrame ? TimelineJSProfileProcessor.nativeGroup(frame.functionName) : null;
        if (previousNativeFrameName && previousNativeFrameName === nativeFrameName) {
          continue;
        }
        previousNativeFrameName = nativeFrameName;
        stack[j++] = frame;
      }
      stack.length = j;
    }

    /**
     * Update tracked stack using this event's call stack.
     */
    function extractStackTrace(e: TraceEngine.Legacy.Event): void {
      const callFrames: Protocol.Runtime.CallFrame[] = TimelineJSProfileProcessor.isJSSampleEvent(e) ?
          e.args['data']['stackTrace'].slice().reverse() :
          jsFramesStack.map(frameEvent => frameEvent.args['data']);
      filterStackFrames(callFrames);
      const endTime = e.endTime || e.startTime;
      const minFrames = Math.min(callFrames.length, jsFramesStack.length);
      let i;
      // Merge a sample's stack frames with the stack frames we have
      // so far if we detect they are equivalent.
      // Graphically
      // This:
      // Current stack trace       Sample
      // [-------A------]          [A]
      // [-------B------]          [B]
      // [-------C------]          [C]
      //                ^ t = x1    ^ t = x2

      // Becomes this:
      // New stack trace after merge
      // [--------A-------]
      // [--------B-------]
      // [--------C-------]
      //                  ^ t = x2
      for (i = lockedJsStackDepth.at(-1) || 0; i < minFrames; ++i) {
        const newFrame = callFrames[i];
        const oldFrame = jsFramesStack[i].args['data'];
        if (!equalFrames(newFrame, oldFrame)) {
          break;
        }
        // Scoot the right edge of this callFrame to the right
        jsFramesStack[i].setEndTime(Math.max((jsFramesStack[i].endTime as number), endTime));
      }

      // If there are call frames in the sample that differ with the stack
      // we have, update the stack, but keeping the common frames in place
      // Graphically
      // This:
      // Current stack trace       Sample
      // [-------A------]          [A]
      // [-------B------]          [B]
      // [-------C------]          [C]
      // [-------D------]          [E]
      //                ^ t = x1    ^ t = x2
      // Becomes this:
      // New stack trace after merge
      // [--------A-------]
      // [--------B-------]
      // [--------C-------]
      //                [E]
      //                  ^ t = x2
      truncateJSStack(i, e.startTime);
      for (; i < callFrames.length; ++i) {
        const frame = callFrames[i];
        let jsFrameType = RecordType.JSFrame;
        switch (e.name) {
          case RecordType.JSIdleSample:
            if (!isDataOriginCpuProfile) {  // Dont make synthetic JSIldeFrame events if its a browser trace
              continue;
            }
            jsFrameType = RecordType.JSIdleFrame;
            break;
          case RecordType.JSSystemSample:
            if (!isDataOriginCpuProfile) {  // Dont make synthetic JsSystemFrame events if its a browser trace
              continue;
            }
            jsFrameType = RecordType.JSSystemFrame;
            break;
        }
        const jsFrameEvent = new TraceEngine.Legacy.ConstructedEvent(
            TraceEngine.Legacy.DevToolsTimelineEventCategory, jsFrameType, TraceEngine.Types.TraceEvents.Phase.COMPLETE,
            e.startTime, e.thread);
        jsFrameEvent.ordinal = e.ordinal;
        jsFrameEvent.addArgs({data: frame});
        jsFrameEvent.setEndTime(endTime);
        jsFramesStack.push(jsFrameEvent);
        jsFrameEvents.push(jsFrameEvent);
      }
    }

    const firstTopLevelEvent = events.find(TraceEngine.Legacy.TracingModel.isTopLevelEvent);
    const startTime = firstTopLevelEvent ? firstTopLevelEvent.startTime : 0;
    TimelineModelImpl.forEachEvent(events, onStartEvent, onEndEvent, onInstantEvent, startTime);
    return jsFrameEvents;
  }

=======
>>>>>>> 8a31fc6d
  static isNativeRuntimeFrame(frame: Protocol.Runtime.CallFrame): boolean {
    return frame.url === 'native V8Runtime';
  }

  static nativeGroup(nativeName: string): string|null {
    if (nativeName.startsWith('Parse')) {
      return TimelineJSProfileProcessor.NativeGroups.Parse;
    }
    if (nativeName.startsWith('Compile') || nativeName.startsWith('Recompile')) {
      return TimelineJSProfileProcessor.NativeGroups.Compile;
    }
    return null;
  }

  static createFakeTraceFromCpuProfile(profile: any, tid: number, injectPageEvent: boolean, name?: string|null):
      TraceEngine.TracingManager.EventPayload[] {
    const events: TraceEngine.TracingManager.EventPayload[] = [];

    if (injectPageEvent) {
      appendEvent('TracingStartedInPage', {data: {'sessionId': '1'}}, 0, 0, 'M');
    }
    if (!name) {
      name = i18nString(UIStrings.threadS, {PH1: tid});
    }
    appendEvent(TraceEngine.Types.TraceEvents.KnownEventName.ThreadName, {name}, 0, 0, 'M', '__metadata');
    if (!profile) {
      return events;
    }

    // Append a root to show the start time of the profile (which is earlier than first sample), so the Performance
    // panel won't truncate this time period.
    appendEvent(RecordType.JSRoot, {}, profile.startTime, profile.endTime - profile.startTime, 'X', 'toplevel');
    // TODO: create a `Profile` event instead, as `cpuProfile` is legacy
    appendEvent('CpuProfile', {data: {'cpuProfile': profile}}, profile.endTime, 0, 'I');
    return events;

    function appendEvent(name: string, args: any, ts: number, dur?: number, ph?: string, cat?: string):
        TraceEngine.TracingManager.EventPayload {
      const event =
          ({cat: cat || 'disabled-by-default-devtools.timeline', name, ph: ph || 'X', pid: 1, tid, ts, args} as
           TraceEngine.TracingManager.EventPayload);
      if (dur) {
        event.dur = dur;
      }
      events.push(event);
      return event;
    }
  }
}

export namespace TimelineJSProfileProcessor {
  // TODO(crbug.com/1172300) Ignored during the jsdoc to ts migration)
  // eslint-disable-next-line rulesdir/const_enum
  export enum NativeGroups {
    Compile = 'Compile',
    Parse = 'Parse',
  }
}<|MERGE_RESOLUTION|>--- conflicted
+++ resolved
@@ -20,355 +20,6 @@
 const str_ = i18n.i18n.registerUIStrings('models/timeline_model/TimelineJSProfile.ts', UIStrings);
 const i18nString = i18n.i18n.getLocalizedString.bind(undefined, str_);
 export class TimelineJSProfileProcessor {
-<<<<<<< HEAD
-  /**
-   * Creates a synthetic instant trace event for each sample in a
-   * profile.
-   * Each sample contains its stack trace under its args.data property.
-   * The stack trace is extracted from a CPUProfileModel instance
-   * which contains the call hierarchy.
-   */
-  static generateConstructedEventsFromCpuProfileDataModel(
-      jsProfileModel: CPUProfile.CPUProfileDataModel.CPUProfileDataModel,
-      thread: TraceEngine.Legacy.Thread): TraceEngine.Legacy.Event[] {
-    const samples = jsProfileModel.samples || [];
-    const timestamps = jsProfileModel.timestamps;
-    const jsEvents = [];
-    const nodeToStackMap = new Map<CPUProfile.ProfileTreeModel.ProfileNode|null, Protocol.Runtime.CallFrame[]>();
-
-    let prevNode: CPUProfile.ProfileTreeModel.ProfileNode = jsProfileModel.root;
-    let prevCallFrames: Protocol.Runtime.CallFrame[] = [];
-    // Adds call stacks to fake trace events using the tree in CPUProfileDataModel
-    for (let i = 0; i < samples.length; ++i) {
-      const node: CPUProfile.ProfileTreeModel.ProfileNode|null = jsProfileModel.nodeByIndex(i);
-      if (!node) {
-        console.error(`Node with unknown id ${samples[i]} at index ${i}`);
-        continue;
-      }
-      let callFrames;
-      if (node === jsProfileModel.gcNode) {
-        if (prevNode === jsProfileModel.gcNode) {
-          // If the last recorded sample is also GC sample, we just use the same call frames.
-          callFrames = prevCallFrames;
-        } else {
-          // GC samples have no stack, so we just put GC node on top of the last recorded sample.
-          callFrames = [(node as Protocol.Runtime.CallFrame), ...prevCallFrames];
-        }
-      } else {
-        // For non Garbage Collection nodes, we just use its own call frames.
-        callFrames = nodeToStackMap.get(node);
-        if (!callFrames) {
-          callFrames = new Array(node.depth + 1) as Protocol.Runtime.CallFrame[];
-          nodeToStackMap.set(node, callFrames);
-          let currentNode = node;
-          for (let j = 0; currentNode.parent; currentNode = currentNode.parent) {
-            callFrames[j++] = (currentNode as Protocol.Runtime.CallFrame);
-          }
-        }
-      }
-
-      const name = node === jsProfileModel.idleNode                             ? RecordType.JSIdleSample :
-          node === jsProfileModel.programNode || node === jsProfileModel.gcNode ? RecordType.JSSystemSample :
-                                                                                  RecordType.JSSample;
-      // if (name === RecordType.JSIdleSample) continue;
-
-      const jsSampleEvent = new TraceEngine.Legacy.ConstructedEvent(
-          TraceEngine.Legacy.DevToolsTimelineEventCategory, name, TraceEngine.Types.TraceEvents.Phase.INSTANT,
-          timestamps[i], thread);
-      jsSampleEvent.args['data'] = {stackTrace: callFrames};
-      jsEvents.push(jsSampleEvent);
-
-      prevNode = node;
-      prevCallFrames = callFrames;
-    }
-    return jsEvents;
-  }
-
-  static isJSSampleEvent(e: TraceEngine.Legacy.Event): boolean {
-    return e.name === RecordType.JSSample || e.name === RecordType.JSSystemSample || e.name === RecordType.JSIdleSample;
-  }
-
-  /**
-   * Creates the full call hierarchy, with durations, composed of trace
-   * events and JavaScript function calls.
-   *
-   * Because JavaScript profiles come in the shape of samples with no
-   * duration, JS function call durations are deduced using the timings
-   * of subsequent equal samples and surrounding trace events.
-   *
-   * @param events merged ordered array of trace events and synthetic
-   * "instant" events representing samples.
-   * @param config flags to customize the shown events.
-   * @returns the input event array with the new synthetic events
-   * representing call frames.
-   */
-  static generateJSFrameEvents(events: TraceEngine.Legacy.Event[], config: {
-    showAllEvents: boolean,
-    showRuntimeCallStats: boolean,
-    isDataOriginCpuProfile: boolean,
-  }): TraceEngine.Legacy.Event[] {
-    function equalFrames(frame1: Protocol.Runtime.CallFrame, frame2: Protocol.Runtime.CallFrame): boolean {
-      return frame1.scriptId === frame2.scriptId && frame1.functionName === frame2.functionName &&
-          frame1.lineNumber === frame2.lineNumber;
-    }
-
-    function isJSInvocationEvent(e: TraceEngine.Legacy.Event): boolean {
-      switch (e.name) {
-        case RecordType.RunMicrotasks:
-        case RecordType.FunctionCall:
-        case RecordType.EvaluateScript:
-        case RecordType.EvaluateModule:
-        case RecordType.EventDispatch:
-        case RecordType.V8Execute:
-          return true;
-      }
-      // Also consider any new v8 trace events. (eg 'V8.RunMicrotasks' and 'v8.run')
-      if (e.name.startsWith('v8') || e.name.startsWith('V8')) {
-        return true;
-      }
-      return false;
-    }
-
-    const isDataOriginCpuProfile = config.isDataOriginCpuProfile;
-    const jsFrameEvents: TraceEngine.Legacy.Event[] = [];
-    const jsFramesStack: TraceEngine.Legacy.Event[] = [];
-    let lockedJsStackDepth: number[] = [];
-    let ordinal = 0;
-    /**
-     * `isJSInvocationEvent()` relies on an allowlist of invocation events that will parent JSFrames.
-     * However in some situations (workers), we don't have those trace events.
-     * "fake" JSInvocations are created when we have active JSSamples but seemingly no explicit invocation.
-     */
-    let fakeJSInvocation = false;
-    const {showAllEvents, showRuntimeCallStats} = config;
-
-    /**
-     * JSSamples are instant events, so any start events are not the samples.
-     * We expect they'll either be trace events happening within JS (eg forced layout),
-     * or, in the fakeJSInvocation case, the JS finished and we're seeing the subsequent event.
-     */
-    function onStartEvent(e: TraceEngine.Legacy.CompatibleTraceEvent): void {
-      if (TraceEngine.Legacy.eventIsFromNewEngine(e)) {
-        // TODO(crbug.com/1431175) support CPU profiles in new engine.
-        return;
-      }
-
-      // Top level events cannot be nested into JS frames so we reset
-      // the stack when we find one.
-      if (e.name === TraceEngine.Types.TraceEvents.KnownEventName.RunMicrotasks ||
-          e.name === TraceEngine.Types.TraceEvents.KnownEventName.RunTask) {
-        lockedJsStackDepth = [];
-        truncateJSStack(0, e.startTime);
-        fakeJSInvocation = false;
-      }
-
-      if (fakeJSInvocation) {
-        truncateJSStack(lockedJsStackDepth.pop() || 0, e.startTime);
-        fakeJSInvocation = false;
-      }
-      e.ordinal = ++ordinal;
-      extractStackTrace(e);
-      // Keep track of the call frames in the stack before the event
-      // happened. For the duration of this event, these frames cannot
-      // change (none can be terminated before this event finishes).
-      //
-      // Also, every frame that is opened after this event, is consider
-      // to be a descendat of the event. So once the event finishes, the
-      // frames that were opened after it, need to be closed (see
-      // onEndEvent).
-      //
-      // TODO(crbug.com/1417439):
-      // The assumption that the stack on top of the event cannot change
-      // is incorrect. For example, the JS call that parents the trace
-      // event might have been sampled after the event was dispatched.
-      // In this case the JS call would be discarded if this event isn't
-      // an invocation event, otherwise the call will be considered a
-      // child of the event. In both cases, the result would be
-      // incorrect.
-
-      lockedJsStackDepth.push(jsFramesStack.length);
-    }
-
-    function onInstantEvent(
-        e: TraceEngine.Legacy.CompatibleTraceEvent, parent: TraceEngine.Legacy.CompatibleTraceEvent|null): void {
-      if (TraceEngine.Legacy.eventIsFromNewEngine(e) || TraceEngine.Legacy.eventIsFromNewEngine(parent)) {
-        // TODO(crbug.com/1431175) support CPU profiles in new engine.
-        return;
-      }
-      e.ordinal = ++ordinal;
-      if ((parent && isJSInvocationEvent(parent)) || fakeJSInvocation) {
-        extractStackTrace(e);
-      } else if (
-          TimelineJSProfileProcessor.isJSSampleEvent(e) && e.args?.data?.stackTrace?.length &&
-          jsFramesStack.length === 0) {
-        // Force JS Samples to show up even if we are not inside a JS invocation event, because we
-        // can be missing the start of JS invocation events if we start tracing half-way through.
-        // Pretend we have a top-level JS invocation event.
-        fakeJSInvocation = true;
-        const stackDepthBefore = jsFramesStack.length;
-        extractStackTrace(e);
-        lockedJsStackDepth.push(stackDepthBefore);
-      }
-    }
-
-    function onEndEvent(e: TraceEngine.Legacy.CompatibleTraceEvent): void {
-      if (TraceEngine.Legacy.eventIsFromNewEngine(e)) {
-        // TODO(crbug.com/1431175) support CPU profiles in new engine.
-        return;
-      }
-      // Because the event has ended, any frames that happened after
-      // this event are terminated. Frames that are ancestors to this
-      // event are extended to cover its ending.
-      truncateJSStack(lockedJsStackDepth.pop() || 0, e.endTime || e.startTime);
-    }
-
-    /**
-     * When a call stack that differs from the one we are tracking has
-     * been detected in the samples, the latter is "truncated" by
-     * setting the ending time of its call frames and removing the top
-     * call frames that aren't shared with the new call stack. This way,
-     * we can update the tracked stack with the new call frames on top.
-     * @param depth the amount of call frames from bottom to top that
-     * should be kept in the tracking stack trace. AKA amount of shared
-     * call frames between two stacks.
-     * @param time the new end of the call frames in the stack.
-     */
-    function truncateJSStack(depth: number, time: number): void {
-      if (lockedJsStackDepth.length) {
-        const lockedDepth = lockedJsStackDepth.at(-1);
-        if (lockedDepth && depth < lockedDepth) {
-          console.error(`Child stack is shallower (${depth}) than the parent stack (${lockedDepth}) at ${time}`);
-          depth = lockedDepth;
-        }
-      }
-      if (jsFramesStack.length < depth) {
-        console.error(`Trying to truncate higher than the current stack size at ${time}`);
-        depth = jsFramesStack.length;
-      }
-      for (let k = 0; k < jsFramesStack.length; ++k) {
-        jsFramesStack[k].setEndTime(Math.max((jsFramesStack[k].endTime as number), time));
-      }
-      jsFramesStack.length = depth;
-    }
-
-    function showNativeName(name: string): boolean {
-      return showRuntimeCallStats && Boolean(TimelineJSProfileProcessor.nativeGroup(name));
-    }
-
-    function filterStackFrames(stack: Protocol.Runtime.CallFrame[]): void {
-      if (showAllEvents) {
-        return;
-      }
-      let previousNativeFrameName: (string|null)|null = null;
-      let j = 0;
-      for (let i = 0; i < stack.length; ++i) {
-        const frame = stack[i];
-        const isNativeRuntimeFrame = TimelineJSProfileProcessor.isNativeRuntimeFrame(frame);
-        if (isNativeRuntimeFrame && !showNativeName(frame.functionName)) {
-          continue;
-        }
-        const nativeFrameName =
-            isNativeRuntimeFrame ? TimelineJSProfileProcessor.nativeGroup(frame.functionName) : null;
-        if (previousNativeFrameName && previousNativeFrameName === nativeFrameName) {
-          continue;
-        }
-        previousNativeFrameName = nativeFrameName;
-        stack[j++] = frame;
-      }
-      stack.length = j;
-    }
-
-    /**
-     * Update tracked stack using this event's call stack.
-     */
-    function extractStackTrace(e: TraceEngine.Legacy.Event): void {
-      const callFrames: Protocol.Runtime.CallFrame[] = TimelineJSProfileProcessor.isJSSampleEvent(e) ?
-          e.args['data']['stackTrace'].slice().reverse() :
-          jsFramesStack.map(frameEvent => frameEvent.args['data']);
-      filterStackFrames(callFrames);
-      const endTime = e.endTime || e.startTime;
-      const minFrames = Math.min(callFrames.length, jsFramesStack.length);
-      let i;
-      // Merge a sample's stack frames with the stack frames we have
-      // so far if we detect they are equivalent.
-      // Graphically
-      // This:
-      // Current stack trace       Sample
-      // [-------A------]          [A]
-      // [-------B------]          [B]
-      // [-------C------]          [C]
-      //                ^ t = x1    ^ t = x2
-
-      // Becomes this:
-      // New stack trace after merge
-      // [--------A-------]
-      // [--------B-------]
-      // [--------C-------]
-      //                  ^ t = x2
-      for (i = lockedJsStackDepth.at(-1) || 0; i < minFrames; ++i) {
-        const newFrame = callFrames[i];
-        const oldFrame = jsFramesStack[i].args['data'];
-        if (!equalFrames(newFrame, oldFrame)) {
-          break;
-        }
-        // Scoot the right edge of this callFrame to the right
-        jsFramesStack[i].setEndTime(Math.max((jsFramesStack[i].endTime as number), endTime));
-      }
-
-      // If there are call frames in the sample that differ with the stack
-      // we have, update the stack, but keeping the common frames in place
-      // Graphically
-      // This:
-      // Current stack trace       Sample
-      // [-------A------]          [A]
-      // [-------B------]          [B]
-      // [-------C------]          [C]
-      // [-------D------]          [E]
-      //                ^ t = x1    ^ t = x2
-      // Becomes this:
-      // New stack trace after merge
-      // [--------A-------]
-      // [--------B-------]
-      // [--------C-------]
-      //                [E]
-      //                  ^ t = x2
-      truncateJSStack(i, e.startTime);
-      for (; i < callFrames.length; ++i) {
-        const frame = callFrames[i];
-        let jsFrameType = RecordType.JSFrame;
-        switch (e.name) {
-          case RecordType.JSIdleSample:
-            if (!isDataOriginCpuProfile) {  // Dont make synthetic JSIldeFrame events if its a browser trace
-              continue;
-            }
-            jsFrameType = RecordType.JSIdleFrame;
-            break;
-          case RecordType.JSSystemSample:
-            if (!isDataOriginCpuProfile) {  // Dont make synthetic JsSystemFrame events if its a browser trace
-              continue;
-            }
-            jsFrameType = RecordType.JSSystemFrame;
-            break;
-        }
-        const jsFrameEvent = new TraceEngine.Legacy.ConstructedEvent(
-            TraceEngine.Legacy.DevToolsTimelineEventCategory, jsFrameType, TraceEngine.Types.TraceEvents.Phase.COMPLETE,
-            e.startTime, e.thread);
-        jsFrameEvent.ordinal = e.ordinal;
-        jsFrameEvent.addArgs({data: frame});
-        jsFrameEvent.setEndTime(endTime);
-        jsFramesStack.push(jsFrameEvent);
-        jsFrameEvents.push(jsFrameEvent);
-      }
-    }
-
-    const firstTopLevelEvent = events.find(TraceEngine.Legacy.TracingModel.isTopLevelEvent);
-    const startTime = firstTopLevelEvent ? firstTopLevelEvent.startTime : 0;
-    TimelineModelImpl.forEachEvent(events, onStartEvent, onEndEvent, onInstantEvent, startTime);
-    return jsFrameEvents;
-  }
-
-=======
->>>>>>> 8a31fc6d
   static isNativeRuntimeFrame(frame: Protocol.Runtime.CallFrame): boolean {
     return frame.url === 'native V8Runtime';
   }
