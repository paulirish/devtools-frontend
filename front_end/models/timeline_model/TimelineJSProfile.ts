// Copyright 2014 The Chromium Authors. All rights reserved.
// Use of this source code is governed by a BSD-style license that can be
// found in the LICENSE file.

/* eslint-disable @typescript-eslint/no-explicit-any */

import * as i18n from '../../core/i18n/i18n.js';
import type * as Protocol from '../../generated/protocol.js';
import type * as CPUProfile from '../cpu_profile/cpu_profile.js';
import * as TraceEngine from '../trace/trace.js';

import {RecordType, TimelineModelImpl} from './TimelineModel.js';

const UIStrings = {
  /**
   *@description Text for the name of a thread of the page
   *@example {1} PH1
   */
  threadS: 'Thread {PH1}',
};
const str_ = i18n.i18n.registerUIStrings('models/timeline_model/TimelineJSProfile.ts', UIStrings);
const i18nString = i18n.i18n.getLocalizedString.bind(undefined, str_);
export class TimelineJSProfileProcessor {
  /**
   * Creates a synthetic instant trace event for each sample in a
   * profile.
   * Each sample contains its stack trace under its args.data property.
   * The stack trace is extracted from a CPUProfileModel instance
   * which contains the call hierarchy.
   */
  static generateConstructedEventsFromCpuProfileDataModel(
      jsProfileModel: CPUProfile.CPUProfileDataModel.CPUProfileDataModel,
      thread: TraceEngine.Legacy.Thread): TraceEngine.Legacy.Event[] {
    const samples = jsProfileModel.samples || [];
    const timestamps = jsProfileModel.timestamps;
    const jsEvents = [];
    const nodeToStackMap = new Map<CPUProfile.ProfileTreeModel.ProfileNode|null, Protocol.Runtime.CallFrame[]>();

    let prevNode: CPUProfile.ProfileTreeModel.ProfileNode = jsProfileModel.root;
    let prevCallFrames: Protocol.Runtime.CallFrame[] = [];
    // Adds call stacks to fake trace events using the tree in CPUProfileDataModel
    for (let i = 0; i < samples.length; ++i) {
      const node: CPUProfile.ProfileTreeModel.ProfileNode|null = jsProfileModel.nodeByIndex(i);
      if (!node) {
        console.error(`Node with unknown id ${samples[i]} at index ${i}`);
        continue;
      }
      let callFrames;
      if (node === jsProfileModel.gcNode) {
        if (prevNode === jsProfileModel.gcNode) {
          // If the last recorded sample is also GC sample, we just use the same call frames.
          callFrames = prevCallFrames;
        } else {
          // GC samples have no stack, so we just put GC node on top of the last recorded sample.
          callFrames = [(node as Protocol.Runtime.CallFrame), ...prevCallFrames];
        }
      } else {
        // For non Garbage Collection nodes, we just use its own call frames.
        callFrames = nodeToStackMap.get(node);
        if (!callFrames) {
          callFrames = new Array(node.depth + 1) as Protocol.Runtime.CallFrame[];
          nodeToStackMap.set(node, callFrames);
          let currentNode = node;
          for (let j = 0; currentNode.parent; currentNode = currentNode.parent) {
            callFrames[j++] = (currentNode as Protocol.Runtime.CallFrame);
          }
        }
      }

      const name = node === jsProfileModel.idleNode                             ? RecordType.JSIdleSample :
          node === jsProfileModel.programNode || node === jsProfileModel.gcNode ? RecordType.JSSystemSample :
                                                                                  RecordType.JSSample;
      // if (name === RecordType.JSIdleSample) continue;

      const jsSampleEvent = new TraceEngine.Legacy.ConstructedEvent(
          TraceEngine.Legacy.DevToolsTimelineEventCategory, name, TraceEngine.Types.TraceEvents.Phase.INSTANT,
          timestamps[i], thread);
      jsSampleEvent.args['data'] = {stackTrace: callFrames};
      jsEvents.push(jsSampleEvent);

      prevNode = node;
      prevCallFrames = callFrames;
    }
    return jsEvents;
  }

  static isJSSampleEvent(e: TraceEngine.Legacy.Event): boolean {
    return e.name === RecordType.JSSample || e.name === RecordType.JSSystemSample || e.name === RecordType.JSIdleSample;
  }

  /**
   * Creates the full call hierarchy, with durations, composed of trace
   * events and JavaScript function calls.
   *
   * Because JavaScript profiles come in the shape of samples with no
   * duration, JS function call durations are deduced using the timings
   * of subsequent equal samples and surrounding trace events.
   *
   * @param events merged ordered array of trace events and synthetic
   * "instant" events representing samples.
   * @param config flags to customize the shown events.
   * @returns the input event array with the new synthetic events
   * representing call frames.
   */
  static generateJSFrameEvents(events: TraceEngine.Legacy.Event[], config: {
    showAllEvents: boolean,
    showRuntimeCallStats: boolean,
    isDataOriginCpuProfile: boolean,
  }): TraceEngine.Legacy.Event[] {
    function equalFrames(frame1: Protocol.Runtime.CallFrame, frame2: Protocol.Runtime.CallFrame): boolean {
      return frame1.scriptId === frame2.scriptId && frame1.functionName === frame2.functionName &&
          frame1.lineNumber === frame2.lineNumber;
    }

    function isJSInvocationEvent(e: TraceEngine.Legacy.Event): boolean {
      switch (e.name) {
        case RecordType.RunMicrotasks:
        case RecordType.FunctionCall:
        case RecordType.EvaluateScript:
        case RecordType.EvaluateModule:
        case RecordType.EventDispatch:
        case RecordType.V8Execute:
          return true;
      }
      // Also consider any new v8 trace events. (eg 'V8.RunMicrotasks' and 'v8.run')
      if (e.name.startsWith('v8') || e.name.startsWith('V8')) {
        return true;
      }
      return false;
    }

    const isDataOriginCpuProfile = config.isDataOriginCpuProfile;
    const jsFrameEvents: TraceEngine.Legacy.Event[] = [];
    const jsFramesStack: TraceEngine.Legacy.Event[] = [];
    let lockedJsStackDepth: number[] = [];
    let ordinal = 0;
    /**
     * `isJSInvocationEvent()` relies on an allowlist of invocation events that will parent JSFrames.
     * However in some situations (workers), we don't have those trace events.
     * "fake" JSInvocations are created when we have active JSSamples but seemingly no explicit invocation.
     */
    let fakeJSInvocation = false;
    const {showAllEvents, showRuntimeCallStats} = config;

    /**
     * JSSamples are instant events, so any start events are not the samples.
     * We expect they'll either be trace events happening within JS (eg forced layout),
     * or, in the fakeJSInvocation case, the JS finished and we're seeing the subsequent event.
     */
    function onStartEvent(e: TraceEngine.Legacy.CompatibleTraceEvent): void {
      if (TraceEngine.Legacy.eventIsFromNewEngine(e)) {
        // TODO(crbug.com/1431175) support CPU profiles in new engine.
        return;
      }

      // Top level events cannot be nested into JS frames so we reset
      // the stack when we find one.
      if (e.name === TraceEngine.Types.TraceEvents.KnownEventName.RunMicrotasks ||
          e.name === TraceEngine.Types.TraceEvents.KnownEventName.RunTask) {
        lockedJsStackDepth = [];
        truncateJSStack(0, e.startTime);
        fakeJSInvocation = false;
      }

      if (fakeJSInvocation) {
        truncateJSStack(lockedJsStackDepth.pop() || 0, e.startTime);
        fakeJSInvocation = false;
      }
      e.ordinal = ++ordinal;
      extractStackTrace(e);
      // Keep track of the call frames in the stack before the event
      // happened. For the duration of this event, these frames cannot
      // change (none can be terminated before this event finishes).
      //
      // Also, every frame that is opened after this event, is consider
      // to be a descendat of the event. So once the event finishes, the
      // frames that were opened after it, need to be closed (see
      // onEndEvent).
      //
      // TODO(crbug.com/1417439):
      // The assumption that the stack on top of the event cannot change
      // is incorrect. For example, the JS call that parents the trace
      // event might have been sampled after the event was dispatched.
      // In this case the JS call would be discarded if this event isn't
      // an invocation event, otherwise the call will be considered a
      // child of the event. In both cases, the result would be
      // incorrect.

      lockedJsStackDepth.push(jsFramesStack.length);
    }

    function onInstantEvent(
        e: TraceEngine.Legacy.CompatibleTraceEvent, parent: TraceEngine.Legacy.CompatibleTraceEvent|null): void {
      if (TraceEngine.Legacy.eventIsFromNewEngine(e) || TraceEngine.Legacy.eventIsFromNewEngine(parent)) {
        // TODO(crbug.com/1431175) support CPU profiles in new engine.
        return;
      }
      e.ordinal = ++ordinal;
      if ((parent && isJSInvocationEvent(parent)) || fakeJSInvocation) {
        extractStackTrace(e);
      } else if (
          TimelineJSProfileProcessor.isJSSampleEvent(e) && e.args?.data?.stackTrace?.length &&
          jsFramesStack.length === 0) {
        // Force JS Samples to show up even if we are not inside a JS invocation event, because we
        // can be missing the start of JS invocation events if we start tracing half-way through.
        // Pretend we have a top-level JS invocation event.
        fakeJSInvocation = true;
        const stackDepthBefore = jsFramesStack.length;
        extractStackTrace(e);
        lockedJsStackDepth.push(stackDepthBefore);
      }
    }

    function onEndEvent(e: TraceEngine.Legacy.CompatibleTraceEvent): void {
      if (TraceEngine.Legacy.eventIsFromNewEngine(e)) {
        // TODO(crbug.com/1431175) support CPU profiles in new engine.
        return;
      }
      // Because the event has ended, any frames that happened after
      // this event are terminated. Frames that are ancestors to this
      // event are extended to cover its ending.
      truncateJSStack(lockedJsStackDepth.pop() || 0, e.endTime || e.startTime);
    }

    /**
     * When a call stack that differs from the one we are tracking has
     * been detected in the samples, the latter is "truncated" by
     * setting the ending time of its call frames and removing the top
     * call frames that aren't shared with the new call stack. This way,
     * we can update the tracked stack with the new call frames on top.
     * @param depth the amount of call frames from bottom to top that
     * should be kept in the tracking stack trace. AKA amount of shared
     * call frames between two stacks.
     * @param time the new end of the call frames in the stack.
     */
    function truncateJSStack(depth: number, time: number): void {
      if (lockedJsStackDepth.length) {
        const lockedDepth = lockedJsStackDepth.at(-1);
        if (lockedDepth && depth < lockedDepth) {
          console.error(`Child stack is shallower (${depth}) than the parent stack (${lockedDepth}) at ${time}`);
          depth = lockedDepth;
        }
      }
      if (jsFramesStack.length < depth) {
        console.error(`Trying to truncate higher than the current stack size at ${time}`);
        depth = jsFramesStack.length;
      }
      for (let k = 0; k < jsFramesStack.length; ++k) {
        jsFramesStack[k].setEndTime(Math.max((jsFramesStack[k].endTime as number), time));
      }
      jsFramesStack.length = depth;
    }

    function showNativeName(name: string): boolean {
      return showRuntimeCallStats && Boolean(TimelineJSProfileProcessor.nativeGroup(name));
    }

    function filterStackFrames(stack: Protocol.Runtime.CallFrame[]): void {
      if (showAllEvents) {
        return;
      }
      let previousNativeFrameName: (string|null)|null = null;
      let j = 0;
      for (let i = 0; i < stack.length; ++i) {
        const frame = stack[i];
        const isNativeRuntimeFrame = TimelineJSProfileProcessor.isNativeRuntimeFrame(frame);
        if (isNativeRuntimeFrame && !showNativeName(frame.functionName)) {
          continue;
        }
        const nativeFrameName =
            isNativeRuntimeFrame ? TimelineJSProfileProcessor.nativeGroup(frame.functionName) : null;
        if (previousNativeFrameName && previousNativeFrameName === nativeFrameName) {
          continue;
        }
        previousNativeFrameName = nativeFrameName;
        stack[j++] = frame;
      }
      stack.length = j;
    }

    /**
     * Update tracked stack using this event's call stack.
     */
    function extractStackTrace(e: TraceEngine.Legacy.Event): void {
      const callFrames: Protocol.Runtime.CallFrame[] = TimelineJSProfileProcessor.isJSSampleEvent(e) ?
          e.args['data']['stackTrace'].slice().reverse() :
          jsFramesStack.map(frameEvent => frameEvent.args['data']);
      filterStackFrames(callFrames);
      const endTime = e.endTime || e.startTime;
      const minFrames = Math.min(callFrames.length, jsFramesStack.length);
      let i;
      // Merge a sample's stack frames with the stack frames we have
      // so far if we detect they are equivalent.
      // Graphically
      // This:
      // Current stack trace       Sample
      // [-------A------]          [A]
      // [-------B------]          [B]
      // [-------C------]          [C]
      //                ^ t = x1    ^ t = x2

      // Becomes this:
      // New stack trace after merge
      // [--------A-------]
      // [--------B-------]
      // [--------C-------]
      //                  ^ t = x2
      for (i = lockedJsStackDepth.at(-1) || 0; i < minFrames; ++i) {
        const newFrame = callFrames[i];
        const oldFrame = jsFramesStack[i].args['data'];
        if (!equalFrames(newFrame, oldFrame)) {
          break;
        }
        // Scoot the right edge of this callFrame to the right
        jsFramesStack[i].setEndTime(Math.max((jsFramesStack[i].endTime as number), endTime));
      }

      // If there are call frames in the sample that differ with the stack
      // we have, update the stack, but keeping the common frames in place
      // Graphically
      // This:
      // Current stack trace       Sample
      // [-------A------]          [A]
      // [-------B------]          [B]
      // [-------C------]          [C]
      // [-------D------]          [E]
      //                ^ t = x1    ^ t = x2
      // Becomes this:
      // New stack trace after merge
      // [--------A-------]
      // [--------B-------]
      // [--------C-------]
      //                [E]
      //                  ^ t = x2
      truncateJSStack(i, e.startTime);
      for (; i < callFrames.length; ++i) {
        const frame = callFrames[i];
        let jsFrameType = RecordType.JSFrame;
        switch (e.name) {
          case RecordType.JSIdleSample:
<<<<<<< HEAD
            // continue;
=======
            if (!isDataOriginCpuProfile) {  // Dont make synthetic JSIldeFrame events if its a browser trace
              continue;
            }
>>>>>>> 6f243303
            jsFrameType = RecordType.JSIdleFrame;
            break;
          case RecordType.JSSystemSample:
            if (!isDataOriginCpuProfile) {  // Dont make synthetic JsSystemFrame events if its a browser trace
              continue;
            }
            jsFrameType = RecordType.JSSystemFrame;
            break;
        }
        const jsFrameEvent = new TraceEngine.Legacy.ConstructedEvent(
            TraceEngine.Legacy.DevToolsTimelineEventCategory, jsFrameType, TraceEngine.Types.TraceEvents.Phase.COMPLETE,
            e.startTime, e.thread);
        jsFrameEvent.ordinal = e.ordinal;
        jsFrameEvent.addArgs({data: frame});
        jsFrameEvent.setEndTime(endTime);
        jsFramesStack.push(jsFrameEvent);
        jsFrameEvents.push(jsFrameEvent);
      }
    }

    const firstTopLevelEvent = events.find(TraceEngine.Legacy.TracingModel.isTopLevelEvent);
    const startTime = firstTopLevelEvent ? firstTopLevelEvent.startTime : 0;
    TimelineModelImpl.forEachEvent(events, onStartEvent, onEndEvent, onInstantEvent, startTime);
    return jsFrameEvents;
  }

  static isNativeRuntimeFrame(frame: Protocol.Runtime.CallFrame): boolean {
    return frame.url === 'native V8Runtime';
  }

  static nativeGroup(nativeName: string): string|null {
    if (nativeName.startsWith('Parse')) {
      return TimelineJSProfileProcessor.NativeGroups.Parse;
    }
    if (nativeName.startsWith('Compile') || nativeName.startsWith('Recompile')) {
      return TimelineJSProfileProcessor.NativeGroups.Compile;
    }
    return null;
  }

  static createFakeTraceFromCpuProfile(profile: any, tid: number, injectPageEvent: boolean, name?: string|null):
      TraceEngine.TracingManager.EventPayload[] {
    const events: TraceEngine.TracingManager.EventPayload[] = [];

    if (injectPageEvent) {
      appendEvent('TracingStartedInPage', {data: {'sessionId': '1'}}, 0, 0, 'M');
    }
    if (!name) {
      name = i18nString(UIStrings.threadS, {PH1: tid});
    }
    appendEvent(TraceEngine.Legacy.MetadataEvent.ThreadName, {name}, 0, 0, 'M', '__metadata');
    if (!profile) {
      return events;
    }

    // Append a root to show the start time of the profile (which is earlier than first sample), so the Performance
    // panel won't truncate this time period.
    appendEvent(RecordType.JSRoot, {}, profile.startTime, profile.endTime - profile.startTime, 'X', 'toplevel');
    // TODO: create a `Profile` event instead, as `cpuProfile` is legacy
    appendEvent('CpuProfile', {data: {'cpuProfile': profile}}, profile.endTime, 0, 'I');
    return events;

    function appendEvent(name: string, args: any, ts: number, dur?: number, ph?: string, cat?: string):
        TraceEngine.TracingManager.EventPayload {
      const event =
          ({cat: cat || 'disabled-by-default-devtools.timeline', name, ph: ph || 'X', pid: 1, tid, ts, args} as
           TraceEngine.TracingManager.EventPayload);
      if (dur) {
        event.dur = dur;
      }
      events.push(event);
      return event;
    }
  }
}

export namespace TimelineJSProfileProcessor {
  // TODO(crbug.com/1172300) Ignored during the jsdoc to ts migration)
  // eslint-disable-next-line rulesdir/const_enum
  export enum NativeGroups {
    Compile = 'Compile',
    Parse = 'Parse',
  }
}<|MERGE_RESOLUTION|>--- conflicted
+++ resolved
@@ -338,13 +338,9 @@
         let jsFrameType = RecordType.JSFrame;
         switch (e.name) {
           case RecordType.JSIdleSample:
-<<<<<<< HEAD
-            // continue;
-=======
             if (!isDataOriginCpuProfile) {  // Dont make synthetic JSIldeFrame events if its a browser trace
               continue;
             }
->>>>>>> 6f243303
             jsFrameType = RecordType.JSIdleFrame;
             break;
           case RecordType.JSSystemSample:
