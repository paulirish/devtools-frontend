--- conflicted
+++ resolved
@@ -205,10 +205,6 @@
     buildChildrenFromParents(nodes);
     this.totalHitCount = nodes.reduce((acc, node) => acc + (node.hitCount || 0), 0);
     const sampleTime = (this.profileEndTime - this.profileStartTime) / this.totalHitCount;
-<<<<<<< HEAD
-    const keepNatives = true;
-=======
->>>>>>> 6f843ded
     const root = nodes[0];
     // If a node is filtered out, its samples are replaced with its parent,
     // so we keep track of the which id to use in the samples data.
