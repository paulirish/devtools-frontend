// Copyright 2023 The Chromium Authors. All rights reserved.
// Use of this source code is governed by a BSD-style license that can be
// found in the LICENSE file.

export type Configuration = Readonly<{
  settings: {
      // Currently empty but defining here as we will migrate more settings into this.
  },
  experiments: {
    /**
     * Include V8 RCS in the timeline
     */
    timelineV8RuntimeCallStats: boolean,
    /**
     * Show all events: disable the default filtering which hides and excludes some events.
     */
    timelineShowAllEvents: boolean,
  },
  processing: {
    /**
     * How long the processor should pause between event chunks.
     */
    pauseDuration: number,
    /**
     * How many events should be processed before yielding to the main thread for a pause.
     */
    eventsPerChunk: number,
  },
}>;

export const DEFAULT: Configuration = {
  settings: {},
  experiments: {
    timelineV8RuntimeCallStats: false,
    timelineShowAllEvents: false,
  },
  processing: {
<<<<<<< HEAD
    eventsPerChunk: 25_000,
    pauseDuration: 1,
=======

    /**
     * We want to yield regularly to maintain responsiveness. If we yield too often, we're wasting idle time.
     * We could do this by checking `performance.now()` regularly, but it's an expensive call in such a hot loop.
     * `eventsPerChunk` is an approximated proxy metric.
     * But how big a chunk? We're aiming for long tasks that are no smaller than 100ms and not bigger than 200ms.
     * It's CPU dependent, so it should be calibrated on oldish hardware.
     * Illustration of a previous change to `eventsPerChunk`: https://imgur.com/wzp8BnR
     */
    eventsPerChunk: 50_000,
    pauseDuration: 0,
>>>>>>> 62805599
  },
};

/**
 * Generates a key that can be used to represent this config in a cache. This is
 * used mainly in tests, where we want to avoid re-parsing a file if we have
 * already processed it with the same configuration. This cache key purposefully
 * does not include all settings in the configuration; the processing settings
 * do not impact the actual resulting data. Only new flags in the config that
 * alter parsing should be added to this cache key.
 */
export function configToCacheKey(config: Configuration): string {
  return [
    `experiments.timelineShowAllEvents:${config.experiments.timelineShowAllEvents}`,
    `experiments.timelineV8RuntimeCallStats:${config.experiments.timelineV8RuntimeCallStats}`,
  ].join('-');
}<|MERGE_RESOLUTION|>--- conflicted
+++ resolved
@@ -35,11 +35,6 @@
     timelineShowAllEvents: false,
   },
   processing: {
-<<<<<<< HEAD
-    eventsPerChunk: 25_000,
-    pauseDuration: 1,
-=======
-
     /**
      * We want to yield regularly to maintain responsiveness. If we yield too often, we're wasting idle time.
      * We could do this by checking `performance.now()` regularly, but it's an expensive call in such a hot loop.
@@ -50,7 +45,6 @@
      */
     eventsPerChunk: 50_000,
     pauseDuration: 0,
->>>>>>> 62805599
   },
 };
 
