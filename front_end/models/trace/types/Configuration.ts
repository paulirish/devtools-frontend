--- conflicted
+++ resolved
@@ -2,52 +2,6 @@
 // Use of this source code is governed by a BSD-style license that can be
 // found in the LICENSE file.
 
-<<<<<<< HEAD
-export type Configuration = Readonly<{
-  settings: {
-      // Currently empty but defining here as we will migrate more settings into this.
-  },
-  experiments: {
-    /**
-     * Include V8 RCS in the timeline
-     */
-    timelineV8RuntimeCallStats: boolean,
-    /**
-     * Show all events: disable the default filtering which hides and excludes some events.
-     */
-    timelineShowAllEvents: boolean,
-  },
-  processing: {
-    /**
-     * How long the processor should pause between event chunks.
-     */
-    pauseDuration: number,
-    /**
-     * How many events should be processed before yielding to the main thread for a pause.
-     */
-    eventsPerChunk: number,
-  },
-}>;
-
-export const DEFAULT: Configuration = {
-  settings: {},
-  experiments: {
-    timelineV8RuntimeCallStats: false,
-    timelineShowAllEvents: false,
-  },
-  processing: {
-    /**
-     * We want to yield regularly to maintain responsiveness. If we yield too often, we're wasting idle time.
-     * We could do this by checking `performance.now()` regularly, but it's an expensive call in such a hot loop.
-     * `eventsPerChunk` is an approximated proxy metric.
-     * But how big a chunk? We're aiming for long tasks that are no smaller than 100ms and not bigger than 200ms.
-     * It's CPU dependent, so it should be calibrated on oldish hardware.
-     * Illustration of a previous change to `eventsPerChunk`: https://imgur.com/wzp8BnR
-     */
-    eventsPerChunk: 50_000,
-    pauseDuration: 0,
-  },
-=======
 export type Configuration = {
   /**
    * Include V8 RCS functions in the JS stacks
@@ -77,7 +31,6 @@
    * attempt to gather or track invalidations.
    */
   maxInvalidationEventsPerEvent: number,
->>>>>>> c73a6349
 };
 
 export const defaults = (): Configuration => ({
