--- conflicted
+++ resolved
@@ -2,18 +2,6 @@
 // Use of this source code is governed by a BSD-style license that can be
 // found in the LICENSE file.
 
-<<<<<<< HEAD
-/* eslint-disable @typescript-eslint/naming-convention */
-
-export type MicroSeconds = number&{_tag: 'MicroSeconds'};
-export const MicroSeconds = (value: number): MicroSeconds => value as MicroSeconds;
-
-export type MilliSeconds = number&{_tag: 'MilliSeconds'};
-export const MilliSeconds = (value: number): MilliSeconds => value as MilliSeconds;
-
-export type Seconds = number&{_tag: 'Seconds'};
-export const Seconds = (value: number): Seconds => value as Seconds;
-=======
 export type Micro = number&{_tag: 'MicroSeconds'};
 // eslint-disable-next-line @typescript-eslint/naming-convention
 export function Micro(value: number): Micro {
@@ -30,7 +18,6 @@
 export function Seconds(value: number): Seconds {
   return value as Seconds;
 }
->>>>>>> 582c08b4
 
 export interface TraceWindow<TimeFormat extends Micro|Milli> {
   min: TimeFormat;
