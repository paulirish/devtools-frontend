--- conflicted
+++ resolved
@@ -231,16 +231,6 @@
     // Convert to array so that we are able to iterate all handlers multiple times.
 
 
-<<<<<<< HEAD
-
-    // // TODO: remove initialization cuz it does nothing.
-    // // Initialize.
-    // for (const handler of this.#sortedHandlers) {
-    //   handler.initialize?.();
-    // }
-
-=======
->>>>>>> cc5008ae
     // Handle each event.
     for (let i = 0; i < traceEvents.length; ++i) {
       // Every so often we take a break just to render.
