--- conflicted
+++ resolved
@@ -130,10 +130,7 @@
 }
 
 export function extractId(event: Types.TraceEvents.TraceEventNestableAsync): string|undefined {
-<<<<<<< HEAD
   return event.id ?? event.id2?.global ?? event.id2?.local;
-=======
-  return event.id || event.id2?.global || event.id2?.local;
 }
 
 export function activeURLForFrameAtTime(
@@ -155,5 +152,4 @@
     }
   }
   return null;
->>>>>>> 0a2132a1
 }