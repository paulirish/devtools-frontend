// Copyright 2022 The Chromium Authors. All rights reserved.
// Use of this source code is governed by a BSD-style license that can be
// found in the LICENSE file.

import * as Common from '../../../core/common/common.js';
import * as Platform from '../../../core/platform/platform.js';
import type * as CPUProfile from '../../cpu_profile/cpu_profile.js';
import * as Types from '../types/types.js';

export function extractOriginFromTrace(firstNavigationURL: string): string|null {
  const url = Common.ParsedURL.ParsedURL.fromString(firstNavigationURL);
  if (url) {
    // We do this to save some space in the toolbar - seeing the `www` is less
    // useful than seeing `foo.com` if it's truncated at narrow widths
    if (url.host.startsWith('www.')) {
      return url.host.slice(4);
    }
    return url.host;
  }
  return null;
}

export type EventsInThread<T extends Types.TraceEvents.TraceEventData> = Map<Types.TraceEvents.ThreadID, T[]>;
// Each thread contains events. Events indicate the thread and process IDs, which are
// used to store the event in the correct process thread entry below.
export function addEventToProcessThread<T extends Types.TraceEvents.TraceEventData>(
    event: T,
    eventsInProcessThread: Map<Types.TraceEvents.ProcessID, EventsInThread<T>>,
    ): void {
  const {tid, pid} = event;
  let eventsInThread = eventsInProcessThread.get(pid);
  if (!eventsInThread) {
    eventsInThread = new Map<Types.TraceEvents.ThreadID, T[]>();
  }

  let events = eventsInThread.get(tid);
  if (!events) {
    events = [];
  }

  events.push(event);
  eventsInThread.set(event.tid, events);
  eventsInProcessThread.set(event.pid, eventsInThread);
}

type TimeSpan = {
  ts: Types.Timing.MicroSeconds,
  dur?: Types.Timing.MicroSeconds,
};
function eventTimeComparator(a: TimeSpan, b: TimeSpan): -1|0|1 {
  const aBeginTime = a.ts;
  const bBeginTime = b.ts;
  if (aBeginTime < bBeginTime) {
    return -1;
  }
  if (aBeginTime > bBeginTime) {
    return 1;
  }
  const aDuration = a.dur ?? 0;
  const bDuration = b.dur ?? 0;
  const aEndTime = aBeginTime + aDuration;
  const bEndTime = bBeginTime + bDuration;
  if (aEndTime > bEndTime) {
    return -1;
  }
  if (aEndTime < bEndTime) {
    return 1;
  }
  return 0;
}
/**
 * Sorts all the events in place, in order, by their start time. If they have
 * the same start time, orders them by longest first.
 */
export function sortTraceEventsInPlace(events: {ts: Types.Timing.MicroSeconds, dur?: Types.Timing.MicroSeconds}[]):
    void {
  events.sort(eventTimeComparator);
}

/**
 * Returns an array of ordered events that results after merging the two
 * ordered input arrays.
 */
export function
mergeEventsInOrder<T1 extends Types.TraceEvents.TraceEventData, T2 extends Types.TraceEvents.TraceEventData>(
    eventsArray1: T1[], eventsArray2: T2[]): (T1|T2)[] {
  const result = [];
  let i = 0;
  let j = 0;
  while (i < eventsArray1.length && j < eventsArray2.length) {
    const event1 = eventsArray1[i];
    const event2 = eventsArray2[j];
    const compareValue = eventTimeComparator(event1, event2);
    if (compareValue <= 0) {
      result.push(event1);
      i++;
    }
    if (compareValue === 1) {
      result.push(event2);
      j++;
    }
  }
  while (i < eventsArray1.length) {
    result.push(eventsArray1[i++]);
  }
  while (j < eventsArray2.length) {
    result.push(eventsArray2[j++]);
  }
  return result;
}

export function getNavigationForTraceEvent(
    event: Types.TraceEvents.TraceEventData,
    eventFrameId: string,
    navigationsByFrameId: Map<string, Types.TraceEvents.TraceEventNavigationStart[]>,
    ): Types.TraceEvents.TraceEventNavigationStart|null {
  const navigations = navigationsByFrameId.get(eventFrameId);
  if (!navigations || eventFrameId === '') {
    // This event's navigation has been filtered out by the meta handler as a noise event
    // or contains an empty frameId.
    return null;
  }

  const eventNavigationIndex =
      Platform.ArrayUtilities.nearestIndexFromEnd(navigations, navigation => navigation.ts <= event.ts);

  if (eventNavigationIndex === null) {
    // This event's navigation has been filtered out by the meta handler as a noise event.
    return null;
  }
  return navigations[eventNavigationIndex];
}

<<<<<<< HEAD
export function extractId(event: Types.TraceEvents.TraceEventNestableAsync): string|undefined {
  return event.id ?? event.id2?.global ?? event.id2?.local;
=======
export function extractId(event: Types.TraceEvents.TraceEventNestableAsync|
                          Types.TraceEvents.TraceEventSyntheticNestableAsyncEvent): string|undefined {
  return event.id || event.id2?.global || event.id2?.local;
>>>>>>> c2955dc4
}

export function activeURLForFrameAtTime(
    frameId: string, time: Types.Timing.MicroSeconds,
    rendererProcessesByFrame: Map<
        string,
        Map<Types.TraceEvents.ProcessID, {frame: Types.TraceEvents.TraceFrame, window: Types.Timing.TraceWindow}[]>>):
    string|null {
  const processData = rendererProcessesByFrame.get(frameId);
  if (!processData) {
    return null;
  }
  for (const processes of processData.values()) {
    for (const processInfo of processes) {
      if (processInfo.window.min > time || processInfo.window.max < time) {
        continue;
      }
      return processInfo.frame.url;
    }
  }
  return null;
}

export function makeProfileCall(
    node: CPUProfile.ProfileTreeModel.ProfileNode, ts: Types.Timing.MicroSeconds, pid: Types.TraceEvents.ProcessID,
    tid: Types.TraceEvents.ThreadID): Types.TraceEvents.TraceEventSyntheticProfileCall {
  return {
    cat: '',
    name: 'ProfileCall',
    nodeId: node.id,
    args: {},
    ph: Types.TraceEvents.Phase.COMPLETE,
    pid,
    tid,
    ts,
    dur: Types.Timing.MicroSeconds(0),
    selfTime: Types.Timing.MicroSeconds(0),
    callFrame: node.callFrame,
  };
}<|MERGE_RESOLUTION|>--- conflicted
+++ resolved
@@ -131,14 +131,9 @@
   return navigations[eventNavigationIndex];
 }
 
-<<<<<<< HEAD
-export function extractId(event: Types.TraceEvents.TraceEventNestableAsync): string|undefined {
-  return event.id ?? event.id2?.global ?? event.id2?.local;
-=======
 export function extractId(event: Types.TraceEvents.TraceEventNestableAsync|
                           Types.TraceEvents.TraceEventSyntheticNestableAsyncEvent): string|undefined {
   return event.id || event.id2?.global || event.id2?.local;
->>>>>>> c2955dc4
 }
 
 export function activeURLForFrameAtTime(
