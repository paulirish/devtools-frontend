--- conflicted
+++ resolved
@@ -475,13 +475,6 @@
   return rootCausesByShift;
 }
 
-<<<<<<< HEAD
-function finalize(partialModel: PartialInsightModel<CLSCulpritsInsightModel>): CLSCulpritsInsightModel {
-  let maxScore = 0;
-  for (const cluster of partialModel.clusters) {
-    if (cluster.clusterCumulativeScore > maxScore) {
-      maxScore = cluster.clusterCumulativeScore;
-=======
 /**
  * Returns the top 3 shift root causes based on the given cluster.
  */
@@ -519,7 +512,6 @@
 
     if (causes.length >= MAX_TOP_CULPRITS) {
       break;
->>>>>>> bbd6d69c
     }
   }
 
