--- conflicted
+++ resolved
@@ -77,11 +77,8 @@
 
 export type RelatedEventsMap = Map<Types.Events.Event, string[]>;
 
-<<<<<<< HEAD
-=======
 export type Checklist<Keys extends string> = Record<Keys, {label: Common.UIString.LocalizedString, value: boolean}>;
 
->>>>>>> bbd6d69c
 export type InsightModel<UIStrings extends Record<string, string>, R extends Record<string, unknown>> = R&{
   /** Not used within DevTools - this is for external consumers (like Lighthouse). */
   strings: UIStrings,
