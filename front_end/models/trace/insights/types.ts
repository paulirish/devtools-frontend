--- conflicted
+++ resolved
@@ -130,15 +130,9 @@
  */
 export type TraceInsightSets = Map<Types.Events.NavigationId, InsightSet>;
 
-<<<<<<< HEAD
-export enum InsightKeys {
-  LCP_PHASES = 'LCPPhases',
-  INTERACTION_TO_NEXT_PAINT = 'InteractionToNextPaint',
-=======
 export const enum InsightKeys {
   LCP_BREAKDOWN = 'LCPBreakdown',
   INP_BREAKDOWN = 'INPBreakdown',
->>>>>>> 447cfed9
   CLS_CULPRITS = 'CLSCulprits',
   THIRD_PARTIES = 'ThirdParties',
   DOCUMENT_LATENCY = 'DocumentLatency',
