// Copyright 2024 The Chromium Authors. All rights reserved.
// Use of this source code is governed by a BSD-style license that can be
// found in the LICENSE file.

import * as i18n from '../../../core/i18n/i18n.js';
import * as Handlers from '../handlers/handlers.js';
import * as Helpers from '../helpers/helpers.js';
import * as Types from '../types/types.js';

import {
  type Checklist,
  InsightCategory,
  type InsightModel,
  type InsightSetContext,
  InsightWarning,
  type PartialInsightModel,
  type RequiredData,
} from './types.js';

export const UIStrings = {
  /**
   *@description Title of an insight that provides details about the LCP metric, and the network requests necessary to load it. Details how the LCP request was discoverable - in other words, the path necessary to load it (ex: network requests, JavaScript)
   */
  title: 'LCP request discovery',
  /**
   *@description Description of an insight that provides details about the LCP metric, and the network requests necessary to load it.
   */
  description:
      'Optimize LCP by making the LCP image [discoverable](https://web.dev/articles/optimize-lcp#1_eliminate_resource_load_delay) from the HTML immediately, and [avoiding lazy-loading](https://web.dev/articles/lcp-lazy-loading)',
  /**
   * @description Text to tell the user how long after the earliest discovery time their LCP element loaded.
   * @example {401ms} PH1
   */
  lcpLoadDelay: 'LCP image loaded {PH1} after earliest start point.',
  /**
   * @description Text to tell the user that a fetchpriority property value of "high" is applied to the LCP request.
   */
  fetchPriorityApplied: 'fetchpriority=high applied',
  /**
   * @description Text to tell the user that the LCP request is discoverable in the initial document.
   */
  requestDiscoverable: 'Request is discoverable in initial document',
  /**
   * @description Text to tell the user that the LCP request does not have the lazy load property applied.
   */
  lazyLoadNotApplied: 'lazy load not applied',
  /**
<<<<<<< HEAD
   *@description Text for a screen-reader label to tell the user that the icon represents a successful insight check
   *@example {Server response time} PH1
   */
  successAriaLabel: 'Insight check passed: {PH1}',
  /**
   *@description Text for a screen-reader label to tell the user that the icon represents an unsuccessful insight check
   *@example {Server response time} PH1
   */
  failedAriaLabel: 'Insight check failed: {PH1}',
  /**
=======
>>>>>>> bbd6d69c
   * @description Text status indicating that the the Largest Contentful Paint (LCP) metric timing was not found. "LCP" is an acronym and should not be translated.
   */
  noLcp: 'No LCP detected',
  /**
   * @description Text status indicating that the Largest Contentful Paint (LCP) metric was text rather than an image. "LCP" is an acronym and should not be translated.
   */
  noLcpResource: 'No LCP resource detected because the LCP is not an image',
};

const str_ = i18n.i18n.registerUIStrings('models/trace/insights/LCPDiscovery.ts', UIStrings);
export const i18nString = i18n.i18n.getLocalizedString.bind(undefined, str_);

export function deps(): ['NetworkRequests', 'PageLoadMetrics', 'LargestImagePaint', 'Meta'] {
  return ['NetworkRequests', 'PageLoadMetrics', 'LargestImagePaint', 'Meta'];
}

export type LCPDiscoveryInsightModel = InsightModel<typeof UIStrings, {
  lcpEvent?: Types.Events.LargestContentfulPaintCandidate,
  /** The network request for the LCP image, if there was one. */
  lcpRequest?: Types.Events.SyntheticNetworkRequest,
  earliestDiscoveryTimeTs?: Types.Timing.Micro,
  checklist?: Checklist<'priorityHinted'|'requestDiscoverable'|'eagerlyLoaded'>,
}>;

function finalize(partialModel: PartialInsightModel<LCPDiscoveryInsightModel>): LCPDiscoveryInsightModel {
  const relatedEvents = partialModel.lcpEvent && partialModel.lcpRequest ?
      // TODO: add entire request initiator chain?
      [partialModel.lcpEvent, partialModel.lcpRequest] :
      [];
  return {
    strings: UIStrings,
    title: i18nString(UIStrings.title),
    description: i18nString(UIStrings.description),
    category: InsightCategory.LCP,
    shouldShow: Boolean(
        partialModel.lcpRequest && partialModel.checklist &&
        (!partialModel.checklist.eagerlyLoaded.value || !partialModel.checklist.requestDiscoverable.value ||
         !partialModel.checklist.priorityHinted.value)),
    ...partialModel,
    relatedEvents,
  };
}

export function generateInsight(
    parsedTrace: RequiredData<typeof deps>, context: InsightSetContext): LCPDiscoveryInsightModel {
  if (!context.navigation) {
    return finalize({});
  }

  const networkRequests = parsedTrace.NetworkRequests;

  const frameMetrics = parsedTrace.PageLoadMetrics.metricScoresByFrameId.get(context.frameId);
  if (!frameMetrics) {
    throw new Error('no frame metrics');
  }

  const navMetrics = frameMetrics.get(context.navigationId);
  if (!navMetrics) {
    throw new Error('no navigation metrics');
  }
  const metricScore = navMetrics.get(Handlers.ModelHandlers.PageLoadMetrics.MetricName.LCP);
  const lcpEvent = metricScore?.event;
  if (!lcpEvent || !Types.Events.isLargestContentfulPaintCandidate(lcpEvent)) {
    return finalize({warnings: [InsightWarning.NO_LCP]});
  }

  const docRequest = networkRequests.byTime.find(req => req.args.data.requestId === context.navigationId);
  if (!docRequest) {
    return finalize({lcpEvent, warnings: [InsightWarning.NO_DOCUMENT_REQUEST]});
  }

  const lcpRequest = parsedTrace.LargestImagePaint.lcpRequestByNavigation.get(context.navigation);
  if (!lcpRequest) {
    return finalize({lcpEvent});
  }

  const initiatorUrl = lcpRequest.args.data.initiator?.url;
  // TODO(b/372319476): Explore using trace event HTMLDocumentParser::FetchQueuedPreloads to determine if the request
  // is discovered by the preload scanner.
  const initiatedByMainDoc =
      lcpRequest?.args.data.initiator?.type === 'parser' && docRequest.args.data.url === initiatorUrl;
  const imgPreloadedOrFoundInHTML = lcpRequest?.args.data.isLinkPreload || initiatedByMainDoc;

  const imageLoadingAttr = lcpEvent.args.data?.loadingAttr;
  const imageFetchPriorityHint = lcpRequest?.args.data.fetchPriorityHint;
  // This is the earliest discovery time an LCP request could have - it's TTFB.
  const earliestDiscoveryTime = docRequest && docRequest.args.data.timing ?
      Helpers.Timing.secondsToMicro(docRequest.args.data.timing.requestTime) +
          Helpers.Timing.milliToMicro(docRequest.args.data.timing.receiveHeadersStart) :
      undefined;

  return finalize({
    lcpEvent,
    lcpRequest,
    earliestDiscoveryTimeTs: earliestDiscoveryTime ? Types.Timing.Micro(earliestDiscoveryTime) : undefined,
    checklist: {
      priorityHinted: {label: i18nString(UIStrings.fetchPriorityApplied), value: imageFetchPriorityHint === 'high'},
      requestDiscoverable: {label: i18nString(UIStrings.requestDiscoverable), value: imgPreloadedOrFoundInHTML},
      eagerlyLoaded: {label: i18nString(UIStrings.lazyLoadNotApplied), value: imageLoadingAttr !== 'lazy'},
    },
  });
}<|MERGE_RESOLUTION|>--- conflicted
+++ resolved
@@ -45,19 +45,6 @@
    */
   lazyLoadNotApplied: 'lazy load not applied',
   /**
-<<<<<<< HEAD
-   *@description Text for a screen-reader label to tell the user that the icon represents a successful insight check
-   *@example {Server response time} PH1
-   */
-  successAriaLabel: 'Insight check passed: {PH1}',
-  /**
-   *@description Text for a screen-reader label to tell the user that the icon represents an unsuccessful insight check
-   *@example {Server response time} PH1
-   */
-  failedAriaLabel: 'Insight check failed: {PH1}',
-  /**
-=======
->>>>>>> bbd6d69c
    * @description Text status indicating that the the Largest Contentful Paint (LCP) metric timing was not found. "LCP" is an acronym and should not be translated.
    */
   noLcp: 'No LCP detected',
