--- conflicted
+++ resolved
@@ -17,15 +17,6 @@
 export function reset(): void {
   eventsInProcessThread.clear();
   mainGPUThreadTasks = [];
-<<<<<<< HEAD
-
-  handlerState = HandlerState.UNINITIALIZED;
-}
-
-export function initialize(): void {
-  handlerState = HandlerState.INITIALIZED;
-=======
->>>>>>> cc5008ae
 }
 
 export function handleEvent(event: Types.Events.Event): void {
