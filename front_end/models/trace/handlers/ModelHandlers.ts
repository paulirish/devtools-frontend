// Copyright 2022 The Chromium Authors. All rights reserved.
// Use of this source code is governed by a BSD-style license that can be
// found in the LICENSE file.

export * as Animations from './AnimationHandler.js';
export * as AuctionWorklets from './AuctionWorkletsHandler.js';
export * as EnhancedTraces from './EnhancedTracesHandler.js';
export * as ExtensionTraceData from './ExtensionTraceDataHandler.js';
export * as Frames from './FramesHandler.js';
export * as GPU from './GPUHandler.js';
export * as ImagePainting from './ImagePaintingHandler.js';
export * as Initiators from './InitiatorsHandler.js';
export * as Invalidations from './InvalidationsHandler.js';
export * as LargestImagePaint from './LargestImagePaintHandler.js';
export * as LargestTextPaint from './LargestTextPaintHandler.js';
export * as LayerTree from './LayerTreeHandler.js';
export * as LayoutShifts from './LayoutShiftsHandler.js';
export * as Memory from './MemoryHandler.js';
export * as Meta from './MetaHandler.js';
export * as NetworkRequests from './NetworkRequestsHandler.js';
export * as PageFrames from './PageFramesHandler.js';
export * as PageLoadMetrics from './PageLoadMetricsHandler.js';
export * as Renderer from './RendererHandler.js';
export * as Samples from './SamplesHandler.js';
export * as Screenshots from './ScreenshotsHandler.js';
<<<<<<< HEAD
export * as UberFramesHandler from './UberFramesHandler.js';
=======
export * as SelectorStats from './SelectorStatsHandler.js';
export * as ServerTimings from './ServerTimingsHandler.js';
>>>>>>> c73a6349
export * as UserInteractions from './UserInteractionsHandler.js';
export * as UserTimings from './UserTimingsHandler.js';
export * as Warnings from './WarningsHandler.js';
export * as Workers from './WorkersHandler.js';<|MERGE_RESOLUTION|>--- conflicted
+++ resolved
@@ -23,12 +23,9 @@
 export * as Renderer from './RendererHandler.js';
 export * as Samples from './SamplesHandler.js';
 export * as Screenshots from './ScreenshotsHandler.js';
-<<<<<<< HEAD
-export * as UberFramesHandler from './UberFramesHandler.js';
-=======
 export * as SelectorStats from './SelectorStatsHandler.js';
 export * as ServerTimings from './ServerTimingsHandler.js';
->>>>>>> c73a6349
+export * as UberFramesHandler from './UberFramesHandler.js';
 export * as UserInteractions from './UserInteractionsHandler.js';
 export * as UserTimings from './UserTimingsHandler.js';
 export * as Warnings from './WarningsHandler.js';
