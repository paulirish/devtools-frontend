--- conflicted
+++ resolved
@@ -9,11 +9,7 @@
 import * as Memory from './MemoryHandler.js';
 import * as NetworkRequests from './NetworkRequestsHandler.js';
 import * as PageLoadMetrics from './PageLoadMetricsHandler.js';
-<<<<<<< HEAD
-import * as Screenshots from './ScreenshotsHandler.js';
 import * as UberFrames from './UberFramesHandler.js';
-=======
->>>>>>> 6f243303
 import type * as Renderer from './RendererHandler.js';
 import type * as Samples from './SamplesHandler.js';
 import * as Screenshots from './ScreenshotsHandler.js';
