--- conflicted
+++ resolved
@@ -447,29 +447,7 @@
   mainFrameNavigations: Types.TraceEvents.TraceEventNavigationStart[],
   gpuThreadId?: Types.TraceEvents.ThreadID,
   viewportRect?: DOMRect,
-<<<<<<< HEAD
   devicePixelRatio?: number,
-                  navigationsByFrameId: Map<string, Types.TraceEvents.TraceEventNavigationStart[]>,
-                  navigationsByNavigationId: Map<string, Types.TraceEvents.TraceEventNavigationStart>,
-                  threadsInProcess:
-                      Map<Types.TraceEvents.ProcessID,
-                          Map<Types.TraceEvents.ThreadID, Types.TraceEvents.TraceEventThreadName>>,
-                  mainFrameId: string,
-                  mainFrameURL: string,
-                  /**
-               * A frame can have multiple renderer processes, at the same time,
-               * a renderer process can have multiple URLs. This map tracks the
-               * processes active on a given frame, with the time window in which
-               * they were active. Because a renderer process might have multiple
-               * URLs, each process in each frame has an array of windows, with an
-               * entry for each URL it had.
-               */
-                  rendererProcessesByFrame: FrameProcessData,
-                  topLevelRendererIds: Set<Types.TraceEvents.ProcessID>,
-                  frameByProcessId: Map<Types.TraceEvents.ProcessID, Map<string, Types.TraceEvents.TraceFrame>>,
-                  mainFrameNavigations: Types.TraceEvents.TraceEventNavigationStart[],
-=======
->>>>>>> 3bb0904c
 };
 
 // Each frame has a single render process at a given time but it can have
