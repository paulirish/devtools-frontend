// Copyright 2022 The Chromium Authors. All rights reserved.
// Use of this source code is governed by a BSD-style license that can be
// found in the LICENSE file.

import * as Platform from '../../../core/platform/platform.js';
import * as Helpers from '../helpers/helpers.js';
import * as Types from '../types/types.js';

// We track the renderer processes we see in each frame on the way through the trace.
const rendererProcessesByFrameId: FrameProcessData = new Map();

// We will often want to key data by Frame IDs, and commonly we'll care most
// about the main frame's ID, so we store and expose that.
let mainFrameId: string = '';
let mainFrameURL: string = '';

const framesByProcessId = new Map<Types.Events.ProcessID, Map<string, Types.Events.TraceFrame>>();

// We will often want to key data by the browser process, GPU process and top
// level renderer IDs, so keep a track on those.
let browserProcessId: Types.Events.ProcessID = Types.Events.ProcessID(-1);
let browserThreadId: Types.Events.ThreadID = Types.Events.ThreadID(-1);
let gpuProcessId: Types.Events.ProcessID = Types.Events.ProcessID(-1);
let gpuThreadId: Types.Events.ThreadID = Types.Events.ThreadID(-1);
let viewportRect: DOMRect|null = null;
let devicePixelRatio: number|null = null;

const processNames: Map<Types.Events.ProcessID, Types.Events.ProcessName> = new Map();

const topLevelRendererIds = new Set<Types.Events.ProcessID>();
const traceBounds: Types.Timing.TraceWindowMicroSeconds = {
  min: Types.Timing.MicroSeconds(Number.POSITIVE_INFINITY),
  max: Types.Timing.MicroSeconds(Number.NEGATIVE_INFINITY),
  range: Types.Timing.MicroSeconds(Number.POSITIVE_INFINITY),
};

/**
 * These represent the user navigating. Values such as First Contentful Paint,
 * etc, are relative to the navigation.
 *
 *  We store navigation events both by the frame and navigation ID. This means
 * when we need to look them up, we can use whichever ID we have.
 *
 * Note that these Maps will have the same values in them; these are just keyed
 * differently to make look-ups easier.
 *
 * We also additionally maintain an array of only navigations that occured on
 * the main frame. In many places in the UI we only care about highlighting
 * main frame navigations, so calculating this list here is better than
 * filtering either of the below maps over and over again at the UI layer.
 */
const navigationsByFrameId = new Map<string, Types.Events.NavigationStart[]>();
const navigationsByNavigationId = new Map<string, Types.Events.NavigationStart>();
const mainFrameNavigations: Types.Events.NavigationStart[] = [];

// Represents all the threads in the trace, organized by process. This is mostly for internal
// bookkeeping so that during the finalize pass we can obtain the main and browser thread IDs.
const threadsInProcess = new Map<Types.Events.ProcessID, Map<Types.Events.ThreadID, Types.Events.ThreadName>>();

let traceStartedTimeFromTracingStartedEvent = Types.Timing.MicroSeconds(-1);
const eventPhasesOfInterestForTraceBounds = new Set([
  Types.Events.Phase.BEGIN,
  Types.Events.Phase.END,
  Types.Events.Phase.COMPLETE,
  Types.Events.Phase.INSTANT,
]);

// Tracks if the trace is a generic trace, which here means that it did not come from athe DevTools Performance Panel recording.
// We assume a trace is generic, and mark it as not generic if we see any of:
// - TracingStartedInPage
// - TracingStartedInBrowser
// - TracingSessionIdForWorker
// These are all events which indicate this is a Chrome browser trace.
let traceIsGeneric = true;
const CHROME_WEB_TRACE_EVENTS = new Set([
  Types.Events.Name.TRACING_STARTED_IN_PAGE,
  Types.Events.Name.TRACING_SESSION_ID_FOR_WORKER,
  Types.Events.Name.TRACING_STARTED_IN_BROWSER,

]);

export function reset(): void {
  navigationsByFrameId.clear();
  navigationsByNavigationId.clear();
  processNames.clear();
  mainFrameNavigations.length = 0;

  browserProcessId = Types.Events.ProcessID(-1);
  browserThreadId = Types.Events.ThreadID(-1);
  gpuProcessId = Types.Events.ProcessID(-1);
  gpuThreadId = Types.Events.ThreadID(-1);
  viewportRect = null;
  topLevelRendererIds.clear();
  threadsInProcess.clear();
  rendererProcessesByFrameId.clear();
  framesByProcessId.clear();

  traceBounds.min = Types.Timing.MicroSeconds(Number.POSITIVE_INFINITY);
  traceBounds.max = Types.Timing.MicroSeconds(Number.NEGATIVE_INFINITY);
  traceBounds.range = Types.Timing.MicroSeconds(Number.POSITIVE_INFINITY);
  traceStartedTimeFromTracingStartedEvent = Types.Timing.MicroSeconds(-1);

  traceIsGeneric = true;
<<<<<<< HEAD

  handlerState = HandlerState.UNINITIALIZED;
}

export function initialize(): void {
  handlerState = HandlerState.INITIALIZED;
=======
>>>>>>> cc5008ae
}

function updateRendererProcessByFrame(event: Types.Events.Event, frame: Types.Events.TraceFrame): void {
  const framesInProcessById = Platform.MapUtilities.getWithDefault(framesByProcessId, frame.processId, () => new Map());
  framesInProcessById.set(frame.frame, frame);

  const rendererProcessInFrame = Platform.MapUtilities.getWithDefault(
      rendererProcessesByFrameId, frame.frame,
      () => new Map<
          Types.Events.ProcessID, {frame: Types.Events.TraceFrame, window: Types.Timing.TraceWindowMicroSeconds}[]>());
  const rendererProcessInfo = Platform.MapUtilities.getWithDefault(rendererProcessInFrame, frame.processId, () => {
    return [];
  });
  const lastProcessData = rendererProcessInfo.at(-1);

  // Only store a new entry if the URL changed, otherwise it's just
  // redundant information.
  if (lastProcessData && lastProcessData.frame.url === frame.url) {
    return;
  }
  // For now we store the time of the event as the min. In the finalize we step
  // through each of these windows and update their max and range values.
  rendererProcessInfo.push({
    frame,
    window: {
      min: event.ts,
      max: Types.Timing.MicroSeconds(0),
      range: Types.Timing.MicroSeconds(0),
    },
  });
}

export function handleEvent(event: Types.Events.Event): void {
  if (traceIsGeneric && CHROME_WEB_TRACE_EVENTS.has(event.name as Types.Events.Name)) {
    traceIsGeneric = false;
  }

  if (Types.Events.isProcessName(event)) {
    processNames.set(event.pid, event);
  }

  // If there is a timestamp (which meta events do not have), and the event does
  // not end with ::UMA then it, and the event is in the set of valid phases,
  // then it should be included for the purposes of calculating the trace bounds.
  // The UMA events in particular seem to be reported on page unloading, which
  // often extends the bounds of the trace unhelpfully.
  if (event.ts !== 0 && !event.name.endsWith('::UMA') && eventPhasesOfInterestForTraceBounds.has(event.ph)) {
    traceBounds.min = Types.Timing.MicroSeconds(Math.min(event.ts, traceBounds.min));
    const eventDuration = event.dur ?? Types.Timing.MicroSeconds(0);
    traceBounds.max = Types.Timing.MicroSeconds(Math.max(event.ts + eventDuration, traceBounds.max));
  }

  if (Types.Events.isProcessName(event) && (event.args.name === 'Browser' || event.args.name === 'HeadlessBrowser')) {
    browserProcessId = event.pid;
    return;
  }

  if (Types.Events.isProcessName(event) && (event.args.name === 'Gpu' || event.args.name === 'GPU Process')) {
    gpuProcessId = event.pid;
    return;
  }

  if (Types.Events.isThreadName(event) && event.args.name === 'CrGpuMain') {
    gpuThreadId = event.tid;
    return;
  }

  if (Types.Events.isThreadName(event) && event.args.name === 'CrBrowserMain') {
    browserThreadId = event.tid;
  }

  if (Types.Events.isMainFrameViewport(event) && viewportRect === null) {
    const rectAsArray = event.args.data.viewport_rect;
    const viewportX = rectAsArray[0];
    const viewportY = rectAsArray[1];
    const viewportWidth = rectAsArray[2];
    const viewportHeight = rectAsArray[5];
    viewportRect = new DOMRect(viewportX, viewportY, viewportWidth, viewportHeight);
    devicePixelRatio = event.args.data.dpr;
  }

  // The TracingStartedInBrowser event includes the data on which frames are
  // in scope at the start of the trace. We use this to identify the frame with
  // no parent, i.e. the top level frame.
  if (Types.Events.isTracingStartedInBrowser(event)) {
    traceStartedTimeFromTracingStartedEvent = event.ts;

    if (!event.args.data) {
      throw new Error('No frames found in trace data');
    }

    for (const frame of (event.args.data.frames ?? [])) {
      updateRendererProcessByFrame(event, frame);

      if (!frame.parent) {
        topLevelRendererIds.add(frame.processId);
      }
      /**
       * The code here uses a few different methods to try to determine the main frame.
       * The ideal is that the frames have two flags present:
       *
       * 1. isOutermostMainFrame (added in April 2024 - crrev.com/c/5424783)
       * 2. isInPrimaryMainFrame (added in June 2024 - crrev.com/c/5595033)
       *
       * The frame where both of these are set to `true` is the main frame. The
       * reason we need both of these flags to have 100% confidence is because
       * with the introduction of MPArch and pre-rendering, we can have other
       * frames that are the outermost frame, but are not the primary process.
       * Relying on isOutermostMainFrame in isolation caused the engine to
       * incorrectly identify the wrong frame as main (see crbug.com/343873756).
       *
       * See https://source.chromium.org/chromium/chromium/src/+/main:docs/frame_trees.md
       * for a bit more context on FrameTrees in Chromium.
       *
       * To avoid breaking entirely for traces pre-June 2024 that don't have
       * both of these flags, we will fallback to less accurate methods:
       *
       * 1. If we have isOutermostMainFrame, we will use that
       *    (and accept we might get it wrong)
       * 2. If we don't have isOutermostMainFrame, we fallback to finding a
       *    frame that has a URL, but doesn't have a parent. This is a crude
       *    guess at the main frame...but better than nothing and is historically
       *    how DevTools identified the main frame.
       */

      const traceHasPrimaryMainFrameFlag = 'isInPrimaryMainFrame' in frame;
      const traceHasOutermostMainFrameFlag = 'isOutermostMainFrame' in frame;

      if (traceHasPrimaryMainFrameFlag && traceHasOutermostMainFrameFlag) {
        // Ideal situation: identify the main frame as the one that has both these flags set to true.
        if (frame.isInPrimaryMainFrame && frame.isOutermostMainFrame) {
          mainFrameId = frame.frame;
          mainFrameURL = frame.url;
        }
      } else if (traceHasOutermostMainFrameFlag) {
        // Less ideal: "guess" at the main thread by using this falg.
        if (frame.isOutermostMainFrame) {
          mainFrameId = frame.frame;
          mainFrameURL = frame.url;
        }
      } else {
        // Worst case: guess by seeing if the frame doesn't have a parent, and does have a URL.
        if (!frame.parent && frame.url) {
          mainFrameId = frame.frame;
          mainFrameURL = frame.url;
        }
      }
    }

    return;
  }

  // FrameCommittedInBrowser events tell us information about each frame
  // and we use these to track how long each individual renderer is active
  // for. We track all renderers here (top level and those in frames), but
  // for convenience we also populate a set of top level renderer IDs.
  if (Types.Events.isFrameCommittedInBrowser(event)) {
    const frame = event.args.data;
    if (!frame) {
      return;
    }

    updateRendererProcessByFrame(event, frame);

    if (frame.parent) {
      return;
    }

    topLevelRendererIds.add(frame.processId);
    return;
  }

  if (Types.Events.isCommitLoad(event)) {
    const frameData = event.args.data;
    if (!frameData) {
      return;
    }

    const {frame, name, url} = frameData;
    updateRendererProcessByFrame(event, {processId: event.pid, frame, name, url});
    return;
  }

  // Track all threads based on the process & thread IDs.
  if (Types.Events.isThreadName(event)) {
    const threads = Platform.MapUtilities.getWithDefault(threadsInProcess, event.pid, () => new Map());
    threads.set(event.tid, event);
    return;
  }

  // Track all navigation events. Note that there can be navigation start events
  // but where the documentLoaderURL is empty. As far as the trace rendering is
  // concerned, these events are noise so we filter them out here.
  // (The filtering of empty URLs is done in the isNavigationStart check)
  if (Types.Events.isNavigationStart(event) && event.args.data) {
    const navigationId = event.args.data.navigationId;
    if (navigationsByNavigationId.has(navigationId)) {
      // We have only ever seen this situation once, in crbug.com/1503982, where the user ran:
      // window.location.href = 'javascript:console.log("foo")'
      // In this situation two identical navigationStart events are emitted with the same data, URL and ID.
      // So, in this situation we drop/ignore any subsequent navigations if we have already seen that ID.
      return;
    }
    navigationsByNavigationId.set(navigationId, event);

    const frameId = event.args.frame;
    const existingFrameNavigations = navigationsByFrameId.get(frameId) || [];
    existingFrameNavigations.push(event);
    navigationsByFrameId.set(frameId, existingFrameNavigations);
    if (frameId === mainFrameId) {
      mainFrameNavigations.push(event);
    }
    return;
  }
}

export async function finalize(): Promise<void> {
  // We try to set the minimum time by finding the event with the smallest
  // timestamp. However, if we also got a timestamp from the
  // TracingStartedInBrowser event, we should always use that.
  // But in some traces (for example, CPU profiles) we do not get that event,
  // hence why we need to check we got a timestamp from it before setting it.
  if (traceStartedTimeFromTracingStartedEvent >= 0) {
    traceBounds.min = traceStartedTimeFromTracingStartedEvent;
  }
  traceBounds.range = Types.Timing.MicroSeconds(traceBounds.max - traceBounds.min);

  // If we go from foo.com to example.com we will get a new renderer, and
  // therefore the "top level renderer" will have a different PID as it has
  // changed. Here we step through each renderer process and updated its window
  // bounds, such that we end up with the time ranges in the trace for when
  // each particular renderer started and stopped being the main renderer
  // process.
  for (const [, processWindows] of rendererProcessesByFrameId) {
    const processWindowValues = [...processWindows.values()].flat();
    for (let i = 0; i < processWindowValues.length; i++) {
      const currentWindow = processWindowValues[i];
      const nextWindow = processWindowValues[i + 1];

      // For the last window we set its max to be positive infinity.
      // TODO: Move the trace bounds handler into meta so we can clamp first and last windows.
      if (!nextWindow) {
        currentWindow.window.max = Types.Timing.MicroSeconds(traceBounds.max);
        currentWindow.window.range = Types.Timing.MicroSeconds(traceBounds.max - currentWindow.window.min);
      } else {
        currentWindow.window.max = Types.Timing.MicroSeconds(nextWindow.window.min - 1);
        currentWindow.window.range = Types.Timing.MicroSeconds(currentWindow.window.max - currentWindow.window.min);
      }
    }
  }

  // Frame ids which we didn't register using either the TracingStartedInBrowser or
  // the FrameCommittedInBrowser events are considered noise, so we filter them out, as well
  // as the navigations that belong to such frames.
  for (const [frameId, navigations] of navigationsByFrameId) {
    // The frames in the rendererProcessesByFrameId map come only from the
    // TracingStartedInBrowser and FrameCommittedInBrowser events, so we can use it as point
    // of comparison to determine if a frameId should be discarded.
    if (rendererProcessesByFrameId.has(frameId)) {
      continue;
    }
    navigationsByFrameId.delete(frameId);
    for (const navigation of navigations) {
      if (!navigation.args.data) {
        continue;
      }
      navigationsByNavigationId.delete(navigation.args.data.navigationId);
    }
  }

  // Sometimes in traces the TracingStartedInBrowser event can give us an
  // incorrect initial URL for the main frame's URL - about:blank or the URL of
  // the previous page. This doesn't matter too much except we often use this
  // URL as the visual name of the trace shown to the user (e.g. in the history
  // dropdown). We can be more accurate by finding the first main frame
  // navigaton, and using its URL, if we have it.
  // However, to avoid doing this in a case where the first navigation is far
  // into the trace's lifecycle, we only do this in situations where the first
  // navigation happened very soon (0.5 seconds) after the trace started
  // recording.
  const firstMainFrameNav = mainFrameNavigations.at(0);
  const firstNavTimeThreshold = Helpers.Timing.secondsToMicroseconds(Types.Timing.Seconds(0.5));
  if (firstMainFrameNav) {
    const navigationIsWithinThreshold = firstMainFrameNav.ts - traceBounds.min < firstNavTimeThreshold;
    if (firstMainFrameNav.args.data?.isOutermostMainFrame && firstMainFrameNav.args.data?.documentLoaderURL &&
        navigationIsWithinThreshold) {
      mainFrameURL = firstMainFrameNav.args.data.documentLoaderURL;
    }
  }
}

export type MetaHandlerData = {
  traceIsGeneric: boolean,
  traceBounds: Types.Timing.TraceWindowMicroSeconds,
  browserProcessId: Types.Events.ProcessID,
  processNames: Map<Types.Events.ProcessID, Types.Events.ProcessName>,
  browserThreadId: Types.Events.ThreadID,
  gpuProcessId: Types.Events.ProcessID,
  navigationsByFrameId: Map<string, Types.Events.NavigationStart[]>,
  navigationsByNavigationId: Map<string, Types.Events.NavigationStart>,
  threadsInProcess: Map<Types.Events.ProcessID, Map<Types.Events.ThreadID, Types.Events.ThreadName>>,
  mainFrameId: string,
  mainFrameURL: string,
  /**
   * A frame can have multiple renderer processes, at the same time,
   * a renderer process can have multiple URLs. This map tracks the
   * processes active on a given frame, with the time window in which
   * they were active. Because a renderer process might have multiple
   * URLs, each process in each frame has an array of windows, with an
   * entry for each URL it had.
   */
  rendererProcessesByFrame: FrameProcessData,
  topLevelRendererIds: Set<Types.Events.ProcessID>,
  frameByProcessId: Map<Types.Events.ProcessID, Map<string, Types.Events.TraceFrame>>,
  mainFrameNavigations: Types.Events.NavigationStart[],
  gpuThreadId?: Types.Events.ThreadID,
  viewportRect?: DOMRect,
  devicePixelRatio?: number,
};

// Each frame has a single render process at a given time but it can have
// multiple render processes  during a trace, for example if a navigation
// occurred in the frame. This map tracks the process that was active for
// each frame at each point in time. Also, because a process can be
// assigned to multiple URLs, there is a window for each URL a process
// was assigned.
//
// Note that different sites always end up in different render
// processes, however two different URLs can point to the same site.
// For example: https://google.com and https://maps.google.com point to
// the same site.
// Read more about this in
// https://developer.chrome.com/articles/renderingng-architecture/#threads
// and https://web.dev/same-site-same-origin/
export type FrameProcessData =
    Map<string,
        Map<Types.Events.ProcessID, {frame: Types.Events.TraceFrame, window: Types.Timing.TraceWindowMicroSeconds}[]>>;

export function data(): MetaHandlerData {
  return {
    traceBounds: {...traceBounds},
    browserProcessId,
    browserThreadId,
    processNames,
    gpuProcessId,
    gpuThreadId: gpuThreadId === Types.Events.ThreadID(-1) ? undefined : gpuThreadId,
    viewportRect: viewportRect || undefined,
    devicePixelRatio: devicePixelRatio ?? undefined,
    mainFrameId,
    mainFrameURL,
    navigationsByFrameId,
    navigationsByNavigationId,
    threadsInProcess,
    rendererProcessesByFrame: rendererProcessesByFrameId,
    topLevelRendererIds,
    frameByProcessId: framesByProcessId,
    mainFrameNavigations,
    traceIsGeneric,
  };
}<|MERGE_RESOLUTION|>--- conflicted
+++ resolved
@@ -101,15 +101,6 @@
   traceStartedTimeFromTracingStartedEvent = Types.Timing.MicroSeconds(-1);
 
   traceIsGeneric = true;
-<<<<<<< HEAD
-
-  handlerState = HandlerState.UNINITIALIZED;
-}
-
-export function initialize(): void {
-  handlerState = HandlerState.INITIALIZED;
-=======
->>>>>>> cc5008ae
 }
 
 function updateRendererProcessByFrame(event: Types.Events.Event, frame: Types.Events.TraceFrame): void {
