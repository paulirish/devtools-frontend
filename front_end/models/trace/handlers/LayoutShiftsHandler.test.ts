// Copyright 2022 The Chromium Authors. All rights reserved.
// Use of this source code is governed by a BSD-style license that can be
// found in the LICENSE file.

import {TraceLoader} from '../../../testing/TraceLoader.js';
import * as TraceModel from '../trace.js';

async function processTrace(context: Mocha.Suite|Mocha.Context|null, url: string): Promise<void> {
  TraceModel.Handlers.ModelHandlers.Meta.reset();
  TraceModel.Handlers.ModelHandlers.Meta.initialize();

  TraceModel.Handlers.ModelHandlers.LayoutShifts.reset();
  TraceModel.Handlers.ModelHandlers.LayoutShifts.initialize();

  try {
    const events = await TraceLoader.rawEvents(context, url);
    for (const event of events) {
      TraceModel.Handlers.ModelHandlers.Meta.handleEvent(event);
      TraceModel.Handlers.ModelHandlers.Screenshots.handleEvent(event);
      TraceModel.Handlers.ModelHandlers.LayoutShifts.handleEvent(event);
    }
  } catch (error) {
    assert.fail(error);
  }
  await TraceModel.Handlers.ModelHandlers.Meta.finalize();
  await TraceModel.Handlers.ModelHandlers.Screenshots.finalize();
  await TraceModel.Handlers.ModelHandlers.LayoutShifts.finalize();
}

describe('LayoutShiftsHandler', function() {
  beforeEach(async () => {
    // The layout shifts handler stores by process, so to make life easier we
    // run the meta handler here, too, so that later on we can get the IDs of
    // the main renderer process and thread.
    TraceModel.Handlers.ModelHandlers.Meta.reset();
    TraceModel.Handlers.ModelHandlers.Meta.initialize();

    TraceModel.Handlers.ModelHandlers.LayoutShifts.reset();
  });

  it('clusters a single frame correctly', async function() {
    await processTrace(this, 'cls-single-frame.json.gz');

    const layoutShifts = TraceModel.Handlers.ModelHandlers.LayoutShifts.data();
    assert.strictEqual(layoutShifts.clusters.length, 1);
    assert.strictEqual(layoutShifts.clusters[0].clusterCumulativeScore, 0.29522728495836237);
  });

  it('creates a cluster after the maximum time gap between shifts', async function() {
    await processTrace(this, 'cls-cluster-max-timeout.json.gz');

    const layoutShifts = TraceModel.Handlers.ModelHandlers.LayoutShifts.data();
    assert.strictEqual(layoutShifts.clusters.length, 3);
    // The first cluster should end because the maximum time gap between
    // shifts ends, and thus the time between the last shift and the window
    // end should be exactly MAX_SHIFT_TIME_DELTA;
    const firstCluster = layoutShifts.clusters[0];
    const firstClusterEvents = layoutShifts.clusters[0].events;

    assert.strictEqual(
        firstCluster.clusterWindow.max - firstClusterEvents[firstClusterEvents.length - 1].ts,
        TraceModel.Handlers.ModelHandlers.LayoutShifts.MAX_SHIFT_TIME_DELTA);

    // There are seven shifts in quick succession in the first cluster,
    // only one shift in the second cluster and only one shift in the
    // third cluster.
    assert.strictEqual(layoutShifts.clusters[0].events.length, 7);
    assert.strictEqual(layoutShifts.clusters[1].events.length, 1);
    assert.strictEqual(layoutShifts.clusters[2].events.length, 1);
  });

  it('creates a cluster after a navigation', async function() {
    await processTrace(this, 'cls-cluster-navigation.json.gz');

    const layoutShifts = TraceModel.Handlers.ModelHandlers.LayoutShifts.data();
    const {navigationsByFrameId, mainFrameId} = TraceModel.Handlers.ModelHandlers.Meta.data();

    const navigations = navigationsByFrameId.get(mainFrameId);
    if (!navigations || navigations.length === 0) {
      assert.fail('No navigations found');
    }

    assert.strictEqual(layoutShifts.clusters[0].clusterWindow.max, navigations[0].ts);
    // The first cluster happens before any navigation
    assert.isUndefined(layoutShifts.clusters[0].navigationId);

    // We should see an initial cluster here from the first layout shifts,
    // followed by 1 for each of the navigations themselves.
    assert.strictEqual(layoutShifts.clusters.length, navigations.length + 1);

    const secondCluster = layoutShifts.clusters[1];
    // The second cluster should be marked to start at the first shift timestamp.
    assert.strictEqual(secondCluster.clusterWindow.min, secondCluster.events[0].ts);

    // The second cluster happened after the first navigation, so it should
    // have navigationId set to the ID of the first navigation
    assert.isDefined(secondCluster.navigationId);
    assert.strictEqual(secondCluster.navigationId, navigations[0].args.data?.navigationId);
  });

  it('creates a cluster after exceeding the continuous shift limit', async function() {
    await processTrace(this, 'cls-cluster-max-duration.json.gz');

    const layoutShifts = TraceModel.Handlers.ModelHandlers.LayoutShifts.data();
    assert.strictEqual(layoutShifts.clusters.length, 2);
    // Cluster must be closed as soon as MAX_CLUSTER_DURATION is reached, even if
    // there is a gap greater than MAX_SHIFT_TIME_DELTA right after the max window
    // length happens.
    assert.strictEqual(
        layoutShifts.clusters[0].clusterWindow.max - layoutShifts.clusters[0].clusterWindow.min,
        TraceModel.Handlers.ModelHandlers.LayoutShifts.MAX_CLUSTER_DURATION);
  });
  it('sets the end of the last session window to the trace end time correctly', async function() {
    await processTrace(this, 'cls-cluster-max-duration.json.gz');

    const layoutShifts = TraceModel.Handlers.ModelHandlers.LayoutShifts.data();
    assert.strictEqual(
        layoutShifts.clusters.at(-1)?.clusterWindow.max, TraceModel.Handlers.ModelHandlers.Meta.data().traceBounds.max);
  });

  it('sets the end of the last session window to the max gap between duration correctly', async function() {
    await processTrace(this, 'cls-cluster-max-timeout.json.gz');

    const layoutShifts = TraceModel.Handlers.ModelHandlers.LayoutShifts.data();
    const lastWindow = layoutShifts.clusters.at(-1)?.clusterWindow;
    const lastShiftInWindow = layoutShifts.clusters.at(-1)?.events.at(-1);
    if (!lastWindow) {
      assert.fail('Session window not found.');
    }

    if (!lastShiftInWindow) {
      assert.fail('Session window not found.');
    }
    assert.strictEqual(
        lastWindow.max, lastShiftInWindow.ts + TraceModel.Handlers.ModelHandlers.LayoutShifts.MAX_SHIFT_TIME_DELTA);
    assert.isBelow(lastWindow.range, TraceModel.Handlers.ModelHandlers.LayoutShifts.MAX_CLUSTER_DURATION);
  });
  it('sets the end of the last session window to the max session duration correctly', async function() {
    await processTrace(this, 'cls-last-cluster-max-duration.json.gz');
    const layoutShifts = TraceModel.Handlers.ModelHandlers.LayoutShifts.data();
    const lastWindow = layoutShifts.clusters.at(-1)?.clusterWindow;
    const lastShiftInWindow = layoutShifts.clusters.at(-1)?.events.at(-1);
    if (!lastWindow) {
      assert.fail('Session window not found.');
    }

    if (!lastShiftInWindow) {
      assert.fail('Session window not found.');
    }
    assert.strictEqual(lastWindow.range, TraceModel.Handlers.ModelHandlers.LayoutShifts.MAX_CLUSTER_DURATION);
  });

  it('demarcates cluster score windows correctly', async function() {
    await processTrace(this, 'cls-multiple-frames.json.gz');

    const layoutShifts = TraceModel.Handlers.ModelHandlers.LayoutShifts.data();
    assert.strictEqual(layoutShifts.clusters.length, 5);

    for (const cluster of layoutShifts.clusters) {
      let clusterScore = 0;
      for (const event of cluster.events) {
        const scoreBeforeEvent = clusterScore;
        clusterScore += event.args.data ? event.args.data.weighted_score_delta : 0;

        // Here we've crossed the threshold from Good to NI (but not Bad) so
        // check that both the Good and NI windows values are set as expected.
        if (scoreBeforeEvent < TraceModel.Handlers.ModelHandlers.LayoutShifts.LayoutShiftsThreshold.NEEDS_IMPROVEMENT &&
            clusterScore >= TraceModel.Handlers.ModelHandlers.LayoutShifts.LayoutShiftsThreshold.NEEDS_IMPROVEMENT &&
            clusterScore < TraceModel.Handlers.ModelHandlers.LayoutShifts.LayoutShiftsThreshold.BAD) {
          assert.strictEqual(cluster.scoreWindows.good.max, event.ts - 1);
          if (!cluster.scoreWindows.needsImprovement) {
            assert.fail('No Needs Improvement window');
          }
          assert.strictEqual(cluster.scoreWindows.needsImprovement.min, event.ts);
        }

        // Here we have transitioned from eiter Good or NI to Bad, so
        // again we assert that the Bad window starts when expected,
        // and that either the NI or Good window finishes just prior.
        if (scoreBeforeEvent < TraceModel.Handlers.ModelHandlers.LayoutShifts.LayoutShiftsThreshold.BAD &&
            clusterScore >= TraceModel.Handlers.ModelHandlers.LayoutShifts.LayoutShiftsThreshold.BAD) {
          if (!cluster.scoreWindows.bad) {
            assert.fail('No Bad window');
          }

          if (cluster.scoreWindows.needsImprovement) {
            assert.strictEqual(cluster.scoreWindows.needsImprovement.max, event.ts - 1);
          } else {
            assert.strictEqual(cluster.scoreWindows.good.max, event.ts - 1);
          }
          assert.strictEqual(cluster.scoreWindows.bad.min, event.ts);
        }
      }
    }
  });

  it('calculates Cumulative Layout Shift correctly for multiple session windows', async function() {
    await processTrace(this, 'cls-cluster-max-timeout.json.gz');

    const layoutShifts = TraceModel.Handlers.ModelHandlers.LayoutShifts.data();
    assert.strictEqual(layoutShifts.clusters.length, 3);

    let globalCLS = 0;
    let clusterCount = 1;
    let clusterWithCLS = 0;
    for (const cluster of layoutShifts.clusters) {
      let clusterCumulativeScore = 0;
      for (const shift of cluster.events) {
        clusterCumulativeScore += shift.args.data?.weighted_score_delta || 0;
        // Test the cumulative score until this shift.
        assert.strictEqual(shift.parsedData.cumulativeWeightedScoreInWindow, clusterCumulativeScore);
        // Test the score of this shift's session window.
        assert.strictEqual(shift.parsedData.sessionWindowData.cumulativeWindowScore, cluster.clusterCumulativeScore);
        // Test the id of this shift's session window.
        assert.strictEqual(shift.parsedData.sessionWindowData.id, clusterCount);
      }
      clusterCount++;
      // Test the accumulated
      assert.strictEqual(cluster.clusterCumulativeScore, clusterCumulativeScore);
      if (cluster.clusterCumulativeScore > globalCLS) {
        globalCLS = cluster.clusterCumulativeScore;
        clusterWithCLS = clusterCount - 1;
      }
    }
    // Test the calculated CLS.
    assert.strictEqual(layoutShifts.sessionMaxScore, globalCLS);
    assert.strictEqual(layoutShifts.clsWindowID, clusterWithCLS);
  });

<<<<<<< HEAD
  describe('findNextScreenshotEvent', () => {
    it('gets the first screenshot after a trace', async function() {
      await processTrace(this, 'cls-cluster-navigation.json.gz');
      const screenshots = TraceModel.Handlers.ModelHandlers.Screenshots.data();
      const {clusters} = TraceModel.Handlers.ModelHandlers.LayoutShifts.data();
      const shifts = clusters.flatMap(cluster => cluster.events);
      for (const shift of shifts) {
        const screenshotIndex =
            TraceModel.Handlers.ModelHandlers.LayoutShifts.findNextScreenshotEventIndex(screenshots, shift.ts);
        if (screenshotIndex === null) {
          continue;
        }
        assert.isDefined(shift.parsedData.screenshots.after);
        // Make sure the screenshot came after the shift.
        assert.isAtLeast(shift.parsedData.screenshots.after.ts, shift.ts);
        if (shift.parsedData.screenshots.before) {
          // Make sure the previous screenshot came before the shift
          assert.isBelow(shift.parsedData.screenshots.before.ts, shift.ts);
        }
      }
    });
=======
  it('calculates worst shift correctly for clusters', async function() {
    await processTrace(this, 'cls-cluster-max-timeout.json.gz');

    const clusters = TraceModel.Handlers.ModelHandlers.LayoutShifts.data().clusters;
    assert.isNotEmpty(clusters);

    for (const cluster of clusters) {
      // Get the max shift score from the list of layout shifts.
      const maxShiftScore = Math.max(...cluster.events.map(s => s.args.data?.score ?? 0));
      const gotShift = cluster.worstShiftEvent as TraceModel.Types.TraceEvents.SyntheticLayoutShift;
      assert.isNotNull(gotShift);
      // Make sure the worstShiftEvent's data matches the maxShiftScore.
      assert.strictEqual(gotShift.args.data?.score ?? 0, maxShiftScore);
    }
  });

  it('correctly calculates the duration and start time of the clusters', async function() {
    await processTrace(this, 'cls-cluster-max-timeout.json.gz');

    const clusters = TraceModel.Handlers.ModelHandlers.LayoutShifts.data().clusters;
    assert.isNotEmpty(clusters);

    for (const cluster of clusters) {
      // Earliest and latest layout shifts should match.
      const earliestLayoutShiftTs = Math.min(...cluster.events.map(s => s.ts));
      assert.strictEqual(cluster.events[0].ts, earliestLayoutShiftTs);
      const latestLayoutShiftTs = Math.max(...cluster.events.map(s => s.ts));
      assert.strictEqual(cluster.events[cluster.events.length - 1].ts, latestLayoutShiftTs);
      // earliest layout shift ts should be the cluster's ts.
      assert.strictEqual(cluster.ts, earliestLayoutShiftTs);

      const lastShiftTimings =
          TraceModel.Helpers.Timing.eventTimingsMicroSeconds(cluster.events[cluster.events.length - 1]);
      const wantEndTime =
          lastShiftTimings.endTime + TraceModel.Handlers.ModelHandlers.LayoutShifts.MAX_SHIFT_TIME_DELTA;
      const dur = TraceModel.Types.Timing.MicroSeconds(wantEndTime - earliestLayoutShiftTs);
      assert.strictEqual(cluster.dur || 0, dur);
    }
>>>>>>> a340d7ad
  });
});<|MERGE_RESOLUTION|>--- conflicted
+++ resolved
@@ -227,7 +227,47 @@
     assert.strictEqual(layoutShifts.clsWindowID, clusterWithCLS);
   });
 
-<<<<<<< HEAD
+  it('calculates worst shift correctly for clusters', async function() {
+    await processTrace(this, 'cls-cluster-max-timeout.json.gz');
+
+    const clusters = TraceModel.Handlers.ModelHandlers.LayoutShifts.data().clusters;
+    assert.isNotEmpty(clusters);
+
+    for (const cluster of clusters) {
+      // Get the max shift score from the list of layout shifts.
+      const maxShiftScore = Math.max(...cluster.events.map(s => s.args.data?.score ?? 0));
+      const gotShift = cluster.worstShiftEvent as TraceModel.Types.TraceEvents.SyntheticLayoutShift;
+      assert.isNotNull(gotShift);
+      // Make sure the worstShiftEvent's data matches the maxShiftScore.
+      assert.strictEqual(gotShift.args.data?.score ?? 0, maxShiftScore);
+    }
+  });
+
+  it('correctly calculates the duration and start time of the clusters', async function() {
+    await processTrace(this, 'cls-cluster-max-timeout.json.gz');
+
+    const clusters = TraceModel.Handlers.ModelHandlers.LayoutShifts.data().clusters;
+    assert.isNotEmpty(clusters);
+
+    for (const cluster of clusters) {
+      // Earliest and latest layout shifts should match.
+      const earliestLayoutShiftTs = Math.min(...cluster.events.map(s => s.ts));
+      assert.strictEqual(cluster.events[0].ts, earliestLayoutShiftTs);
+      const latestLayoutShiftTs = Math.max(...cluster.events.map(s => s.ts));
+      assert.strictEqual(cluster.events[cluster.events.length - 1].ts, latestLayoutShiftTs);
+      // earliest layout shift ts should be the cluster's ts.
+      assert.strictEqual(cluster.ts, earliestLayoutShiftTs);
+
+      const lastShiftTimings =
+          TraceModel.Helpers.Timing.eventTimingsMicroSeconds(cluster.events[cluster.events.length - 1]);
+      const wantEndTime =
+          lastShiftTimings.endTime + TraceModel.Handlers.ModelHandlers.LayoutShifts.MAX_SHIFT_TIME_DELTA;
+      const dur = TraceModel.Types.Timing.MicroSeconds(wantEndTime - earliestLayoutShiftTs);
+      assert.strictEqual(cluster.dur || 0, dur);
+    }
+  });
+
+
   describe('findNextScreenshotEvent', () => {
     it('gets the first screenshot after a trace', async function() {
       await processTrace(this, 'cls-cluster-navigation.json.gz');
@@ -249,45 +289,5 @@
         }
       }
     });
-=======
-  it('calculates worst shift correctly for clusters', async function() {
-    await processTrace(this, 'cls-cluster-max-timeout.json.gz');
-
-    const clusters = TraceModel.Handlers.ModelHandlers.LayoutShifts.data().clusters;
-    assert.isNotEmpty(clusters);
-
-    for (const cluster of clusters) {
-      // Get the max shift score from the list of layout shifts.
-      const maxShiftScore = Math.max(...cluster.events.map(s => s.args.data?.score ?? 0));
-      const gotShift = cluster.worstShiftEvent as TraceModel.Types.TraceEvents.SyntheticLayoutShift;
-      assert.isNotNull(gotShift);
-      // Make sure the worstShiftEvent's data matches the maxShiftScore.
-      assert.strictEqual(gotShift.args.data?.score ?? 0, maxShiftScore);
-    }
-  });
-
-  it('correctly calculates the duration and start time of the clusters', async function() {
-    await processTrace(this, 'cls-cluster-max-timeout.json.gz');
-
-    const clusters = TraceModel.Handlers.ModelHandlers.LayoutShifts.data().clusters;
-    assert.isNotEmpty(clusters);
-
-    for (const cluster of clusters) {
-      // Earliest and latest layout shifts should match.
-      const earliestLayoutShiftTs = Math.min(...cluster.events.map(s => s.ts));
-      assert.strictEqual(cluster.events[0].ts, earliestLayoutShiftTs);
-      const latestLayoutShiftTs = Math.max(...cluster.events.map(s => s.ts));
-      assert.strictEqual(cluster.events[cluster.events.length - 1].ts, latestLayoutShiftTs);
-      // earliest layout shift ts should be the cluster's ts.
-      assert.strictEqual(cluster.ts, earliestLayoutShiftTs);
-
-      const lastShiftTimings =
-          TraceModel.Helpers.Timing.eventTimingsMicroSeconds(cluster.events[cluster.events.length - 1]);
-      const wantEndTime =
-          lastShiftTimings.endTime + TraceModel.Handlers.ModelHandlers.LayoutShifts.MAX_SHIFT_TIME_DELTA;
-      const dur = TraceModel.Types.Timing.MicroSeconds(wantEndTime - earliestLayoutShiftTs);
-      assert.strictEqual(cluster.dur || 0, dur);
-    }
->>>>>>> a340d7ad
   });
 });