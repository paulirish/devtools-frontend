# Copyright 2022 The Chromium Authors. All rights reserved.
# Use of this source code is governed by a BSD-style license that can be
# found in the LICENSE file.

import("../../../../scripts/build/ninja/devtools_entrypoint.gni")
import("../../../../scripts/build/ninja/devtools_module.gni")
import("../../../../third_party/typescript/typescript.gni")
import("../../visibility.gni")

devtools_module("handlers") {
  sources = [
    "AnimationHandler.ts",
    "AuctionWorkletsHandler.ts",
    "EnhancedTracesHandler.ts",
    "ExtensionTraceDataHandler.ts",
    "FramesHandler.ts",
    "GPUHandler.ts",
    "ImagePaintingHandler.ts",
    "InitiatorsHandler.ts",
    "InvalidationsHandler.ts",
    "LargestImagePaintHandler.ts",
    "LargestTextPaintHandler.ts",
    "LayerTreeHandler.ts",
    "LayoutShiftsHandler.ts",
    "MemoryHandler.ts",
    "MetaHandler.ts",
    "ModelHandlers.ts",
    "NetworkRequestsHandler.ts",
    "PageFramesHandler.ts",
    "PageLoadMetricsHandler.ts",
    "RendererHandler.ts",
    "SamplesHandler.ts",
    "ScreenshotsHandler.ts",
<<<<<<< HEAD
    "UberFramesHandler.ts",
=======
    "SelectorStatsHandler.ts",
    "ServerTimingsHandler.ts",
>>>>>>> c73a6349
    "Threads.ts",
    "UserInteractionsHandler.ts",
    "UserTimingsHandler.ts",
    "WarningsHandler.ts",
    "WorkersHandler.ts",
    "types.ts",
  ]

  deps = [
    "../../../core/platform:bundle",
    "../../../generated",
    "../../cpu_profile:bundle",
    "../helpers:bundle",
    "../types:bundle",
  ]
}

devtools_entrypoint("bundle") {
  entrypoint = "handlers.ts"
  deps = [ ":handlers" ]
  visibility = [
    ":*",
    "../*",
  ]

  visibility += devtools_models_visibility
}

ts_library("unittests") {
  testonly = true

  sources = [
    "AnimationHandler.test.ts",
    "AuctionWorkletsHandler.test.ts",
    "EnhancedTracesHandler.test.ts",
    "ExtensionTraceDataHandler.test.ts",
    "FramesHandler.test.ts",
    "GPUHandler.test.ts",
    "ImagePaintingHandler.test.ts",
    "InitiatorsHandler.test.ts",
    "InvalidationsHandler.test.ts",
    "LargestImagePaintHandler.test.ts",
    "LargestTextPaintHandler.test.ts",
    "LayerTreeHandler.test.ts",
    "LayoutShiftsHandler.test.ts",
    "MemoryHandler.test.ts",
    "MetaHandler.test.ts",
    "NetworkRequestsHandler.test.ts",
    "PageFramesHandler.test.ts",
    "PageLoadMetricsHandler.test.ts",
    "RendererHandler.test.ts",
    "SamplesHandler.test.ts",
    "ScreenshotsHandler.test.ts",
    "SelectorStatsHandler.test.ts",
    "ServerTimingsHandler.test.ts",
    "Threads.test.ts",
    "UserInteractionsHandler.test.ts",
    "UserTimingsHandler.test.ts",
    "WarningsHandler.test.ts",
    "WorkersHandler.test.ts",
  ]

  deps = [
    "../../../core/platform:bundle",
    "../../../generated",
    "../../../models/trace:bundle",
    "../../../panels/timeline:bundle",
    "../../../testing",
  ]
}<|MERGE_RESOLUTION|>--- conflicted
+++ resolved
@@ -31,13 +31,10 @@
     "RendererHandler.ts",
     "SamplesHandler.ts",
     "ScreenshotsHandler.ts",
-<<<<<<< HEAD
-    "UberFramesHandler.ts",
-=======
     "SelectorStatsHandler.ts",
     "ServerTimingsHandler.ts",
->>>>>>> c73a6349
     "Threads.ts",
+    "UberFramesHandler.ts",
     "UserInteractionsHandler.ts",
     "UserTimingsHandler.ts",
     "WarningsHandler.ts",
