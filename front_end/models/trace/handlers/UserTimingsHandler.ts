// Copyright 2022 The Chromium Authors. All rights reserved.
// Use of this source code is governed by a BSD-style license that can be
// found in the LICENSE file.

import * as Platform from '../../../core/platform/platform.js';
import * as Helpers from '../helpers/helpers.js';
import * as Types from '../types/types.js';

import {HandlerState} from './types.js';

/**
 * IMPORTANT!
 * See UserTimings.md in this directory for some handy documentation on
 * UserTimings and the trace events we parse currently.
 **/
const syntheticEvents: Types.TraceEvents.TraceEventSyntheticNestableAsyncEvent[] = [];
const performanceMeasureEvents: (Types.TraceEvents.TraceEventPerformanceMeasureBegin|
                                 Types.TraceEvents.TraceEventPerformanceMeasureEnd)[] = [];
const performanceMarkEvents: Types.TraceEvents.TraceEventPerformanceMark[] = [];

const consoleTimings: (Types.TraceEvents.TraceEventConsoleTimeBegin|Types.TraceEvents.TraceEventConsoleTimeEnd)[] = [];

const timestampEvents: Types.TraceEvents.TraceEventTimeStamp[] = [];

export interface UserTimingsData {
  /**
   * Events triggered with the performance.measure() API.
   * https://developer.mozilla.org/en-US/docs/Web/API/Performance/measure
   */
  performanceMeasures: readonly Types.TraceEvents.TraceEventSyntheticNestableAsyncEvent[];
  /**
   * Events triggered with the performance.mark() API.
   * https://developer.mozilla.org/en-US/docs/Web/API/Performance/mark
   */
  performanceMarks: readonly Types.TraceEvents.TraceEventPerformanceMark[];
  /**
   * Events triggered with the console.time(), console.timeEnd() and
   * console.timeLog() API.
   * https://developer.mozilla.org/en-US/docs/Web/API/console/time
   */
  consoleTimings: readonly Types.TraceEvents.TraceEventSyntheticNestableAsyncEvent[];
  /**
   * Events triggered with the console.timeStamp() API
   * https://developer.mozilla.org/en-US/docs/Web/API/console/timeStamp
   */
  timestampEvents: readonly Types.TraceEvents.TraceEventTimeStamp[];
}
let handlerState = HandlerState.UNINITIALIZED;

export function reset(): void {
  syntheticEvents.length = 0;
  performanceMeasureEvents.length = 0;
  performanceMarkEvents.length = 0;
  consoleTimings.length = 0;
  timestampEvents.length = 0;
  handlerState = HandlerState.INITIALIZED;
}

const resourceTimingNames = [
  'workerStart',
  'redirectStart',
  'redirectEnd',
  'fetchStart',
  'domainLookupStart',
  'domainLookupEnd',
  'connectStart',
  'connectEnd',
  'secureConnectionStart',
  'requestStart',
  'responseStart',
  'responseEnd',
];
const navTimingNames = [
  'navigationStart',
  'unloadEventStart',
  'unloadEventEnd',
  'redirectStart',
  'redirectEnd',
  'fetchStart',
  'commitNavigationEnd',
  'domainLookupStart',
  'domainLookupEnd',
  'connectStart',
  'connectEnd',
  'secureConnectionStart',
  'requestStart',
  'responseStart',
  'responseEnd',
  'domLoading',
  'domInteractive',
  'domContentLoadedEventStart',
  'domContentLoadedEventEnd',
  'domComplete',
  'loadEventStart',
  'loadEventEnd',
];

export function handleEvent(event: Types.TraceEvents.TraceEventData): void {
  if (handlerState !== HandlerState.INITIALIZED) {
    throw new Error('UserTimings handler is not initialized');
  }

  // These are events dispatched under the blink.user_timing category
  // but that the user didn't add. Filter them out so that they do not
  // Appear in the timings track (they still appear in the main thread
  // flame chart).
  const ignoredNames = [...resourceTimingNames, ...navTimingNames];
  if (ignoredNames.includes(event.name)) {
    return;
  }

  if (Types.TraceEvents.isTraceEventPerformanceMeasure(event)) {
    performanceMeasureEvents.push(event);
    return;
  }
  if (Types.TraceEvents.isTraceEventPerformanceMark(event)) {
    performanceMarkEvents.push(event);
  }
  if (Types.TraceEvents.isTraceEventConsoleTime(event)) {
    consoleTimings.push(event);
  }
  if (Types.TraceEvents.isTraceEventTimeStamp(event)) {
    timestampEvents.push(event);
  }
}

export async function finalize(): Promise<void> {
  if (handlerState !== HandlerState.INITIALIZED) {
    throw new Error('UserTimings handler is not initialized');
  }

  const matchedEvents: Map<string, {
    begin: Types.TraceEvents.TraceEventNestableAsyncBegin | null,
    end: Types.TraceEvents.TraceEventNestableAsyncEnd | null,
  }> = new Map();

  for (const event of [...performanceMeasureEvents, ...consoleTimings]) {
    const id = Helpers.Trace.extractId(event);
    if (id === undefined) {
      continue;
    }
    // Create a synthetic id to prevent collisions across categories.
    // Console timings can be dispatched with the same id, so use the
    // event name as well to generate unique ids.
    const syntheticId = `${event.cat}:${id}:${event.name}`;
    const otherEventsWithID = Platform.MapUtilities.getWithDefault(matchedEvents, syntheticId, () => {
      return {begin: null, end: null};
    });
    const isStartEvent = event.ph === Types.TraceEvents.Phase.ASYNC_NESTABLE_START;
    const isEndEvent = event.ph === Types.TraceEvents.Phase.ASYNC_NESTABLE_END;

    if (isStartEvent) {
      otherEventsWithID.begin = event;
    } else if (isEndEvent) {
      otherEventsWithID.end = event;
    }
  }

  for (const [id, eventsPair] of matchedEvents.entries()) {
    if (!eventsPair.begin || !eventsPair.end) {
      // This should never happen, the backend only creates the events once it
      // has them both, so we should never get into this state.
      // If we do, something is very wrong, so let's just drop that problematic event.
      continue;
    }

    const event: Types.TraceEvents.TraceEventSyntheticNestableAsyncEvent = {
      cat: eventsPair.end.cat,
      ph: eventsPair.end.ph,
      pid: eventsPair.end.pid,
      tid: eventsPair.end.tid,
      id,
      // Both events have the same name, so it doesn't matter which we pick to
      // use as the description
      name: eventsPair.begin.name,
      dur: Types.Timing.MicroSeconds(eventsPair.end.ts - eventsPair.begin.ts),
      ts: eventsPair.begin.ts,
      args: {
        data: {
          beginEvent: eventsPair.begin,
          endEvent: eventsPair.end,
        },
      },
    };
    if (event.dur < 0) {
      console.assert(false, `Event pair creates negative duration: ${event.name}`);
      continue;
    }
    syntheticEvents.push(event);
  }
<<<<<<< HEAD
  syntheticEvents.sort((event1, event2) => event1.ts - event2.ts);
=======
  syntheticEvents.sort((a, b) => a.ts - b.ts);
>>>>>>> b5de1de5
  handlerState = HandlerState.FINALIZED;
}

export function data(): UserTimingsData {
  if (handlerState !== HandlerState.FINALIZED) {
    throw new Error('UserTimings handler is not finalized');
  }

  return {
    performanceMeasures: syntheticEvents.filter(Types.TraceEvents.isTraceEventPerformanceMeasure),
    consoleTimings: syntheticEvents.filter(Types.TraceEvents.isTraceEventConsoleTime),
    performanceMarks: [...performanceMarkEvents],
    timestampEvents: [...timestampEvents],
  };
}<|MERGE_RESOLUTION|>--- conflicted
+++ resolved
@@ -188,11 +188,7 @@
     }
     syntheticEvents.push(event);
   }
-<<<<<<< HEAD
-  syntheticEvents.sort((event1, event2) => event1.ts - event2.ts);
-=======
   syntheticEvents.sort((a, b) => a.ts - b.ts);
->>>>>>> b5de1de5
   handlerState = HandlerState.FINALIZED;
 }
 
