// Copyright 2022 The Chromium Authors. All rights reserved.
// Use of this source code is governed by a BSD-style license that can be
// found in the LICENSE file.

import * as Platform from '../../../core/platform/platform.js';
import * as Helpers from '../helpers/helpers.js';
import * as Types from '../types/types.js';

import {HandlerState} from './types.js';

/**
 * IMPORTANT!
 * See UserTimings.md in this directory for some handy documentation on
 * UserTimings and the trace events we parse currently.
 **/
const syntheticEvents: Types.TraceEvents.TraceEventSyntheticNestableAsyncEvent[] = [];
const performanceMeasureEvents: (Types.TraceEvents.TraceEventPerformanceMeasureBegin|
                                 Types.TraceEvents.TraceEventPerformanceMeasureEnd)[] = [];
const performanceMarkEvents: Types.TraceEvents.TraceEventPerformanceMark[] = [];

const consoleTimings: (Types.TraceEvents.TraceEventConsoleTimeBegin|Types.TraceEvents.TraceEventConsoleTimeEnd)[] = [];

const timestampEvents: Types.TraceEvents.TraceEventTimeStamp[] = [];

export interface UserTimingsData {
  /**
   * Events triggered with the performance.measure() API.
   * https://developer.mozilla.org/en-US/docs/Web/API/Performance/measure
   */
  performanceMeasures: readonly Types.TraceEvents.TraceEventSyntheticNestableAsyncEvent[];
  /**
   * Events triggered with the performance.mark() API.
   * https://developer.mozilla.org/en-US/docs/Web/API/Performance/mark
   */
  performanceMarks: readonly Types.TraceEvents.TraceEventPerformanceMark[];
  /**
   * Events triggered with the console.time(), console.timeEnd() and
   * console.timeLog() API.
   * https://developer.mozilla.org/en-US/docs/Web/API/console/time
   */
  consoleTimings: readonly Types.TraceEvents.TraceEventSyntheticNestableAsyncEvent[];
  /**
   * Events triggered with the console.timeStamp() API
   * https://developer.mozilla.org/en-US/docs/Web/API/console/timeStamp
   */
  timestampEvents: readonly Types.TraceEvents.TraceEventTimeStamp[];
}
let handlerState = HandlerState.UNINITIALIZED;

export function reset(): void {
  syntheticEvents.length = 0;
  performanceMeasureEvents.length = 0;
  performanceMarkEvents.length = 0;
  consoleTimings.length = 0;
  timestampEvents.length = 0;
  handlerState = HandlerState.INITIALIZED;
}

const resourceTimingNames = [
  'workerStart',
  'redirectStart',
  'redirectEnd',
  'fetchStart',
  'domainLookupStart',
  'domainLookupEnd',
  'connectStart',
  'connectEnd',
  'secureConnectionStart',
  'requestStart',
  'responseStart',
  'responseEnd',
];
const navTimingNames = [
  'navigationStart',
  'unloadEventStart',
  'unloadEventEnd',
  'redirectStart',
  'redirectEnd',
  'fetchStart',
  'commitNavigationEnd',
  'domainLookupStart',
  'domainLookupEnd',
  'connectStart',
  'connectEnd',
  'secureConnectionStart',
  'requestStart',
  'responseStart',
  'responseEnd',
  'domLoading',
  'domInteractive',
  'domContentLoadedEventStart',
  'domContentLoadedEventEnd',
  'domComplete',
  'loadEventStart',
  'loadEventEnd',
];

export function handleEvent(event: Types.TraceEvents.TraceEventData): void {
  if (handlerState !== HandlerState.INITIALIZED) {
    throw new Error('UserTimings handler is not initialized');
  }

  // These are events dispatched under the blink.user_timing category
  // but that the user didn't add. Filter them out so that they do not
  // Appear in the timings track (they still appear in the main thread
  // flame chart).
  const ignoredNames = [...resourceTimingNames, ...navTimingNames];
  if (ignoredNames.includes(event.name)) {
    return;
  }

  if (Types.TraceEvents.isTraceEventPerformanceMeasure(event)) {
    performanceMeasureEvents.push(event);
    return;
  }
  if (Types.TraceEvents.isTraceEventPerformanceMark(event)) {
    performanceMarkEvents.push(event);
  }
  if (Types.TraceEvents.isTraceEventConsoleTime(event)) {
    consoleTimings.push(event);
  }
  if (Types.TraceEvents.isTraceEventTimeStamp(event)) {
    timestampEvents.push(event);
  }
}

export async function finalize(): Promise<void> {
  if (handlerState !== HandlerState.INITIALIZED) {
    throw new Error('UserTimings handler is not initialized');
  }

  const matchedEvents: Map<string, {
    begin: Types.TraceEvents.TraceEventNestableAsyncBegin | null,
    end: Types.TraceEvents.TraceEventNestableAsyncEnd | null,
  }> = new Map();

  for (const event of [...performanceMeasureEvents, ...consoleTimings]) {
    const id = Helpers.Trace.extractId(event);
    if (id === undefined) {
      continue;
    }
    // Create a synthetic id to prevent collisions across categories.
    // Console timings can be dispatched with the same id, so use the
    // event name as well to generate unique ids.
    const syntheticId = `${event.cat}:${id}:${event.name}`;
    const otherEventsWithID = Platform.MapUtilities.getWithDefault(matchedEvents, syntheticId, () => {
      return {begin: null, end: null};
    });
    const isStartEvent = event.ph === Types.TraceEvents.Phase.ASYNC_NESTABLE_START;
    const isEndEvent = event.ph === Types.TraceEvents.Phase.ASYNC_NESTABLE_END;

    if (isStartEvent) {
      otherEventsWithID.begin = event;
    } else if (isEndEvent) {
      otherEventsWithID.end = event;
    }
  }

  for (const [id, eventsPair] of matchedEvents.entries()) {
    if (!eventsPair.begin || !eventsPair.end) {
      // This should never happen, the backend only creates the events once it
      // has them both, so we should never get into this state.
      // If we do, something is very wrong, so let's just drop that problematic event.
      continue;
    }

    const event: Types.TraceEvents.TraceEventSyntheticNestableAsyncEvent = {
      cat: eventsPair.end.cat,
      ph: eventsPair.end.ph,
      pid: eventsPair.end.pid,
      tid: eventsPair.end.tid,
      id,
      // Both events have the same name, so it doesn't matter which we pick to
      // use as the description
      name: eventsPair.begin.name,
      dur: Types.Timing.MicroSeconds(eventsPair.end.ts - eventsPair.begin.ts),
      ts: eventsPair.begin.ts,
      args: {
        data: {
          beginEvent: eventsPair.begin,
          endEvent: eventsPair.end,
        },
      },
    };
<<<<<<< HEAD
    if (event.dur < 0) {
      console.assert(false, `Event pair creates negative duration: ${event.name}`);
=======

    if (event.dur < 0) {
      // Avoid any pairs that have created a negative duration; this is bad
      // trace data and we should just ignore them.
>>>>>>> 97b1f310
      continue;
    }
    syntheticEvents.push(event);
  }
  syntheticEvents.sort((a, b) => a.ts - b.ts);
  handlerState = HandlerState.FINALIZED;
}

export function data(): UserTimingsData {
  if (handlerState !== HandlerState.FINALIZED) {
    throw new Error('UserTimings handler is not finalized');
  }

  return {
    performanceMeasures: syntheticEvents.filter(Types.TraceEvents.isTraceEventPerformanceMeasure),
    consoleTimings: syntheticEvents.filter(Types.TraceEvents.isTraceEventConsoleTime),
    performanceMarks: [...performanceMarkEvents],
    timestampEvents: [...timestampEvents],
  };
}<|MERGE_RESOLUTION|>--- conflicted
+++ resolved
@@ -182,15 +182,10 @@
         },
       },
     };
-<<<<<<< HEAD
-    if (event.dur < 0) {
-      console.assert(false, `Event pair creates negative duration: ${event.name}`);
-=======
 
     if (event.dur < 0) {
       // Avoid any pairs that have created a negative duration; this is bad
       // trace data and we should just ignore them.
->>>>>>> 97b1f310
       continue;
     }
     syntheticEvents.push(event);
