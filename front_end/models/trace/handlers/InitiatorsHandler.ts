// Copyright 2023 The Chromium Authors. All rights reserved.
// Use of this source code is governed by a BSD-style license that can be
// found in the LICENSE file.

import * as Helpers from '../helpers/helpers.js';
import * as Types from '../types/types.js';

const lastScheduleStyleRecalcByFrame = new Map<string, Types.Events.ScheduleStyleRecalculation>();

// This tracks the last event that is considered to have invalidated the layout
// for a given frame.
// Note that although there is an InvalidateLayout event, there are also other
// events (ScheduleStyleRecalculation) that could be the reason a layout was
// invalidated.
const lastInvalidationEventForFrame = new Map<string, Types.Events.Event>();

// Important: although the event is called UpdateLayoutTree, in the UI we
// present these to the user as "Recalculate Style". So don't get confused!
// These are the same - just UpdateLayoutTree is what the event from Chromium
// is called.
const lastUpdateLayoutTreeByFrame = new Map<string, Types.Events.UpdateLayoutTree>();

// This tracks postmessage dispatch and handler events for creating initiator association
const postMessageHandlerEvents: Types.Events.HandlePostMessage[] = [];
const schedulePostMessageEventByTraceId: Map<string, Types.Events.SchedulePostMessage> = new Map();

// These two maps store the same data but in different directions.
// For a given event, tell me what its initiator was. An event can only have one initiator.
const eventToInitiatorMap = new Map<Types.Events.Event, Types.Events.Event>();
// For a given event, tell me what events it initiated. An event can initiate
// multiple events, hence why the value for this map is an array.
const initiatorToEventsMap = new Map<Types.Events.Event, Types.Events.Event[]>();

const requestAnimationFrameEventsById: Map<number, Types.Events.RequestAnimationFrame> = new Map();
const timerInstallEventsById: Map<number, Types.Events.TimerInstall> = new Map();
const requestIdleCallbackEventsById: Map<number, Types.Events.RequestIdleCallback> = new Map();
const webSocketCreateEventsById: Map<number, Types.Events.WebSocketCreate> = new Map();
const schedulePostTaskCallbackEventsById: Map<number, Types.Events.SchedulePostTaskCallback> = new Map();

export function reset(): void {
  lastScheduleStyleRecalcByFrame.clear();
  lastInvalidationEventForFrame.clear();
  lastUpdateLayoutTreeByFrame.clear();
  timerInstallEventsById.clear();
  eventToInitiatorMap.clear();
  initiatorToEventsMap.clear();
  requestAnimationFrameEventsById.clear();
  requestIdleCallbackEventsById.clear();
  webSocketCreateEventsById.clear();
  schedulePostTaskCallbackEventsById.clear();
  schedulePostMessageEventByTraceId.clear();
  postMessageHandlerEvents.length = 0;
<<<<<<< HEAD

  handlerState = HandlerState.UNINITIALIZED;
}

export function initialize(): void {
  handlerState = HandlerState.INITIALIZED;
=======
>>>>>>> cc5008ae
}

function storeInitiator(data: {initiator: Types.Events.Event, event: Types.Events.Event}): void {
  eventToInitiatorMap.set(data.event, data.initiator);
  const eventsForInitiator = initiatorToEventsMap.get(data.initiator) || [];
  eventsForInitiator.push(data.event);
  initiatorToEventsMap.set(data.initiator, eventsForInitiator);
}

export function handleEvent(event: Types.Events.Event): void {
  if (Types.Events.isScheduleStyleRecalculation(event)) {
    lastScheduleStyleRecalcByFrame.set(event.args.data.frame, event);
  } else if (Types.Events.isUpdateLayoutTree(event)) {
    // IMPORTANT: although the trace event is called UpdateLayoutTree, this
    // represents a Styles Recalculation. This event in the timeline is shown to
    // the user as "Recalculate Styles."
    if (event.args.beginData) {
      // Store the last UpdateLayout event: we use this when we see an
      // InvalidateLayout and try to figure out its initiator.
      lastUpdateLayoutTreeByFrame.set(event.args.beginData.frame, event);

      // If this frame has seen a ScheduleStyleRecalc event, then that event is
      // considered to be the initiator of this StylesRecalc.
      const scheduledStyleForFrame = lastScheduleStyleRecalcByFrame.get(event.args.beginData.frame);
      if (scheduledStyleForFrame) {
        storeInitiator({
          event,
          initiator: scheduledStyleForFrame,
        });
      }
    }
  } else if (Types.Events.isInvalidateLayout(event)) {
    // By default, the InvalidateLayout event is what triggered the layout invalidation for this frame.
    let invalidationInitiator: Types.Events.Event = event;

    // However, if we have not had any prior invalidations for this frame, we
    // want to consider StyleRecalculation events as they might be the actual
    // cause of this layout invalidation.
    if (!lastInvalidationEventForFrame.has(event.args.data.frame)) {
      // 1. If we have not had an invalidation event for this frame
      // 2. AND we have had an UpdateLayoutTree for this frame
      // 3. AND the UpdateLayoutTree event ended AFTER the InvalidateLayout startTime
      // 4. AND we have an initiator for the UpdateLayoutTree event
      // 5. Then we set the last invalidation event for this frame to be the UpdateLayoutTree's initiator.
      const lastUpdateLayoutTreeForFrame = lastUpdateLayoutTreeByFrame.get(event.args.data.frame);
      if (lastUpdateLayoutTreeForFrame) {
        const {endTime} = Helpers.Timing.eventTimingsMicroSeconds(lastUpdateLayoutTreeForFrame);
        const initiatorOfUpdateLayout = eventToInitiatorMap.get(lastUpdateLayoutTreeForFrame);

        if (initiatorOfUpdateLayout && endTime && endTime > event.ts) {
          invalidationInitiator = initiatorOfUpdateLayout;
        }
      }
    }
    lastInvalidationEventForFrame.set(event.args.data.frame, invalidationInitiator);
  } else if (Types.Events.isLayout(event)) {
    // The initiator of a Layout event is the last Invalidation event.
    const lastInvalidation = lastInvalidationEventForFrame.get(event.args.beginData.frame);
    if (lastInvalidation) {
      storeInitiator({
        event,
        initiator: lastInvalidation,
      });
    }
    // Now clear the last invalidation for the frame: the last invalidation has been linked to a Layout event, so it cannot be the initiator for any future layouts.
    lastInvalidationEventForFrame.delete(event.args.beginData.frame);
  } else if (Types.Events.isRequestAnimationFrame(event)) {
    requestAnimationFrameEventsById.set(event.args.data.id, event);
  } else if (Types.Events.isFireAnimationFrame(event)) {
    // If we get a fire event, that means we should have had the
    // RequestAnimationFrame event by now. If so, we can set that as the
    // initiator for the fire event.
    const matchingRequestEvent = requestAnimationFrameEventsById.get(event.args.data.id);
    if (matchingRequestEvent) {
      storeInitiator({
        event,
        initiator: matchingRequestEvent,
      });
    }
  } else if (Types.Events.isTimerInstall(event)) {
    timerInstallEventsById.set(event.args.data.timerId, event);
  } else if (Types.Events.isTimerFire(event)) {
    const matchingInstall = timerInstallEventsById.get(event.args.data.timerId);
    if (matchingInstall) {
      storeInitiator({event, initiator: matchingInstall});
    }
  } else if (Types.Events.isRequestIdleCallback(event)) {
    requestIdleCallbackEventsById.set(event.args.data.id, event);
  } else if (Types.Events.isFireIdleCallback(event)) {
    const matchingRequestEvent = requestIdleCallbackEventsById.get(event.args.data.id);
    if (matchingRequestEvent) {
      storeInitiator({
        event,
        initiator: matchingRequestEvent,
      });
    }
  } else if (Types.Events.isWebSocketCreate(event)) {
    webSocketCreateEventsById.set(event.args.data.identifier, event);
  } else if (Types.Events.isWebSocketInfo(event) || Types.Events.isWebSocketTransfer(event)) {
    const matchingCreateEvent = webSocketCreateEventsById.get(event.args.data.identifier);
    if (matchingCreateEvent) {
      storeInitiator({
        event,
        initiator: matchingCreateEvent,
      });
    }
  } else if (Types.Events.isSchedulePostTaskCallback(event)) {
    schedulePostTaskCallbackEventsById.set(event.args.data.taskId, event);
  } else if (Types.Events.isRunPostTaskCallback(event) || Types.Events.isAbortPostTaskCallback(event)) {
    const matchingSchedule = schedulePostTaskCallbackEventsById.get(event.args.data.taskId);
    if (matchingSchedule) {
      storeInitiator({event, initiator: matchingSchedule});
    }
  }
  // Store schedulePostMessage Events by their traceIds.
  // so they can be reconciled later with matching handlePostMessage events with same traceIds.
  else if (Types.Events.isHandlePostMessage(event)) {
    postMessageHandlerEvents.push(event);
  } else if (Types.Events.isSchedulePostMessage(event)) {
    const traceId = event.args.data?.traceId;
    if (traceId) {
      schedulePostMessageEventByTraceId.set(traceId, event);
    }
  }
}

function finalizeInitiatorRelationship(): void {
  for (const handlerEvent of postMessageHandlerEvents) {
    const traceId = handlerEvent.args.data?.traceId;
    const matchingSchedulePostMesssageEvent = schedulePostMessageEventByTraceId.get(traceId);
    if (matchingSchedulePostMesssageEvent) {
      // Set schedulePostMesssage events as initiators for handler events.
      storeInitiator({event: handlerEvent, initiator: matchingSchedulePostMesssageEvent});
    }
  }
}

export async function finalize(): Promise<void> {
  // During event processing, we may encounter initiators before the handler events themselves
  // (e.g dispatch events on worker and handler events on the main thread)
  // we don't want to miss out on events whose initiators haven't been processed yet
  finalizeInitiatorRelationship();
}

export interface InitiatorsData {
  eventToInitiator: Map<Types.Events.Event, Types.Events.Event>;
  initiatorToEvents: Map<Types.Events.Event, Types.Events.Event[]>;
}

export function data(): InitiatorsData {
  return {
    eventToInitiator: eventToInitiatorMap,
    initiatorToEvents: initiatorToEventsMap,
  };
}<|MERGE_RESOLUTION|>--- conflicted
+++ resolved
@@ -50,15 +50,6 @@
   schedulePostTaskCallbackEventsById.clear();
   schedulePostMessageEventByTraceId.clear();
   postMessageHandlerEvents.length = 0;
-<<<<<<< HEAD
-
-  handlerState = HandlerState.UNINITIALIZED;
-}
-
-export function initialize(): void {
-  handlerState = HandlerState.INITIALIZED;
-=======
->>>>>>> cc5008ae
 }
 
 function storeInitiator(data: {initiator: Types.Events.Event, event: Types.Events.Event}): void {
