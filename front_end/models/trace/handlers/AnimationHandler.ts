--- conflicted
+++ resolved
@@ -111,17 +111,12 @@
         },
       },
     };
-<<<<<<< HEAD
-    if (event.dur < 0) {
-      console.assert(false, `Event pair creates negative duration: ${event.name}`);
-=======
 
     if (event.dur < 0) {
       // We have seen in the backend that sometimes animation events get
       // generated with multiple begin entries, or multiple end entries, and this
       // can cause invalid data on the performance panel, so we drop them.
       // crbug.com/1472375
->>>>>>> 97b1f310
       continue;
     }
     animationsSyntheticEvents.push(event);
