// Copyright 2022 The Chromium Authors. All rights reserved.
// Use of this source code is governed by a BSD-style license that can be
// found in the LICENSE file.

import * as Helpers from '../helpers/helpers.js';
import * as Types from '../types/types.js';

import {type TraceEventHandlerName} from './types.js';

// Each thread contains events. Events indicate the thread and process IDs, which are
// used to store the event in the correct process thread entry below.
<<<<<<< HEAD
const eventsInProcessThread =
    new Map<Types.TraceEvents.ProcessID, Map<Types.TraceEvents.ThreadID, Types.TraceEvents.TraceEventSnapshot[]>>();
const unpairedAsyncEvents: Types.TraceEvents.TraceEventNestableAsync[] = [];
=======
const unpairedAsyncEvents: Types.TraceEvents.TraceEventPipelineReporter[] = [];

const snapshotEvents: Types.TraceEvents.TraceEventScreenshot[] = [];
const syntheticScreenshotEvents: Types.TraceEvents.SyntheticScreenshot[] = [];
let frameSequenceToTs: Record<string, Types.Timing.MicroSeconds> = {};
>>>>>>> 62805599

export function reset(): void {
<<<<<<< HEAD
  eventsInProcessThread.clear();
  snapshots.length = 0;
  unpairedAsyncEvents.length = 0;
}

export function handleEvent(event: Types.TraceEvents.TraceEventData): void {
  if (event.name === 'Screenshot') {
    Helpers.Trace.addEventToProcessThread(event, eventsInProcessThread);
  } else if (event.name === 'PipelineReporter') {
    unpairedAsyncEvents.push(event);
  }

}

export async function finalize(): Promise<void> {
  const {browserProcessId, browserThreadId} = metaHandlerData();
  const syntheticEvents = Helpers.Trace.createMatchedSortedSyntheticEvents(unpairedAsyncEvents);

  const pReporterByFrameSequence = Object.fromEntries(syntheticEvents.map(e => [e.args?.data.beginEvent.args.chrome_frame_reporter.frame_sequence, e]));

  const browserThreads = eventsInProcessThread.get(browserProcessId);
  if (browserThreads) {
    snapshots = browserThreads.get(browserThreadId) || [];
    for (const snapshot of snapshots) {
      const frameSequence = parseInt(snapshot.id, 16);
      const matchingPReporter  = pReporterByFrameSequence[frameSequence];
      if (matchingPReporter) {
        const presentationTs = Types.Timing.MicroSeconds(matchingPReporter.ts + matchingPReporter.dur);
        console.log('Adjusted: ', (presentationTs - snapshot.ts) / 1000, 'ms', frameSequence);
        snapshot.args.origTs = snapshot.ts;
        snapshot.ts = presentationTs;
      } else {
        console.log('DIDNT adjust', frameSequence);
      }
    }
=======
  unpairedAsyncEvents.length = 0;
  snapshotEvents.length = 0;
  syntheticScreenshotEvents.length = 0;
  frameSequenceToTs = {};
}

export function handleEvent(event: Types.TraceEvents.TraceEventData): void {
  if (Types.TraceEvents.isTraceEventScreenshot(event)) {
    snapshotEvents.push(event);
  } else if (Types.TraceEvents.isTraceEventPipelineReporter(event)) {
    unpairedAsyncEvents.push(event);
  }
}

export async function finalize(): Promise<void> {
  const pipelineReporterEvents = Helpers.Trace.createMatchedSortedSyntheticEvents(unpairedAsyncEvents);

  frameSequenceToTs = Object.fromEntries(pipelineReporterEvents.map(evt => {
    const frameSequenceId = evt.args.data.beginEvent.args.chrome_frame_reporter.frame_sequence;
    const presentationTs = Types.Timing.MicroSeconds(evt.ts + evt.dur);
    return [frameSequenceId, presentationTs];
  }));

  for (const snapshotEvent of snapshotEvents) {
    const {cat, name, ph, pid, tid} = snapshotEvent;
    const syntheticEvent: Types.TraceEvents.SyntheticScreenshot = {
      cat,
      name,
      ph,
      pid,
      tid,
      // `getPresentationTimestamp(snapshotEvent) - snapshotEvent.ts` is how many microsec the screenshot was adjusted to the right/later
      ts: getPresentationTimestamp(snapshotEvent),
      args: {
        dataUri: `data:image/jpg;base64,${snapshotEvent.args.snapshot}`,
      },
    };
    syntheticScreenshotEvents.push(syntheticEvent);
  }
}

/**
 * Correct the screenshot timestamps
 * The screenshot 'snapshot object' trace event has the "frame sequence number" attached as an ID.
 * We match that up with the "PipelineReporter" trace events as they terminate at presentation.
 * Presentation == when the pixels hit the screen. AKA Swap on the GPU
 */
function getPresentationTimestamp(screenshotEvent: Types.TraceEvents.TraceEventScreenshot): Types.Timing.MicroSeconds {
  const frameSequence = parseInt(screenshotEvent.id, 16);
  // If it's 1, then it's an old trace (before https://crrev.com/c/4957973) and cannot be corrected.
  if (frameSequence === 1) {
    return screenshotEvent.ts;
>>>>>>> 62805599
  }
  // The screenshot trace event's `ts` reflects the "expected display time" which is ESTIMATE.
  // It is set by the compositor frame sink from the `expected_display_time`, which is based on a previously known
  // frame start PLUS the vsync interval (eg 16.6ms)
  const updatedTs = frameSequenceToTs[frameSequence];
  // Do we always find a match? No...
  // We generally don't match the very first screenshot and, sometimes, the last
  // The very first screenshot is requested immediately (even if nothing is painting). As a result there's no compositor
  // instrumentation running alongside.
  // The last one is sometimes missing as because the trace terminates right before the associated PipelineReporter is emitted.
  return updatedTs ?? screenshotEvent.ts;
}

// TODO(crbug/41484172): should be readonly
export function data(): Types.TraceEvents.SyntheticScreenshot[] {
  return syntheticScreenshotEvents;
}

export function deps(): TraceEventHandlerName[] {
  return ['Meta'];
}<|MERGE_RESOLUTION|>--- conflicted
+++ resolved
@@ -9,56 +9,13 @@
 
 // Each thread contains events. Events indicate the thread and process IDs, which are
 // used to store the event in the correct process thread entry below.
-<<<<<<< HEAD
-const eventsInProcessThread =
-    new Map<Types.TraceEvents.ProcessID, Map<Types.TraceEvents.ThreadID, Types.TraceEvents.TraceEventSnapshot[]>>();
-const unpairedAsyncEvents: Types.TraceEvents.TraceEventNestableAsync[] = [];
-=======
 const unpairedAsyncEvents: Types.TraceEvents.TraceEventPipelineReporter[] = [];
 
 const snapshotEvents: Types.TraceEvents.TraceEventScreenshot[] = [];
 const syntheticScreenshotEvents: Types.TraceEvents.SyntheticScreenshot[] = [];
 let frameSequenceToTs: Record<string, Types.Timing.MicroSeconds> = {};
->>>>>>> 62805599
 
 export function reset(): void {
-<<<<<<< HEAD
-  eventsInProcessThread.clear();
-  snapshots.length = 0;
-  unpairedAsyncEvents.length = 0;
-}
-
-export function handleEvent(event: Types.TraceEvents.TraceEventData): void {
-  if (event.name === 'Screenshot') {
-    Helpers.Trace.addEventToProcessThread(event, eventsInProcessThread);
-  } else if (event.name === 'PipelineReporter') {
-    unpairedAsyncEvents.push(event);
-  }
-
-}
-
-export async function finalize(): Promise<void> {
-  const {browserProcessId, browserThreadId} = metaHandlerData();
-  const syntheticEvents = Helpers.Trace.createMatchedSortedSyntheticEvents(unpairedAsyncEvents);
-
-  const pReporterByFrameSequence = Object.fromEntries(syntheticEvents.map(e => [e.args?.data.beginEvent.args.chrome_frame_reporter.frame_sequence, e]));
-
-  const browserThreads = eventsInProcessThread.get(browserProcessId);
-  if (browserThreads) {
-    snapshots = browserThreads.get(browserThreadId) || [];
-    for (const snapshot of snapshots) {
-      const frameSequence = parseInt(snapshot.id, 16);
-      const matchingPReporter  = pReporterByFrameSequence[frameSequence];
-      if (matchingPReporter) {
-        const presentationTs = Types.Timing.MicroSeconds(matchingPReporter.ts + matchingPReporter.dur);
-        console.log('Adjusted: ', (presentationTs - snapshot.ts) / 1000, 'ms', frameSequence);
-        snapshot.args.origTs = snapshot.ts;
-        snapshot.ts = presentationTs;
-      } else {
-        console.log('DIDNT adjust', frameSequence);
-      }
-    }
-=======
   unpairedAsyncEvents.length = 0;
   snapshotEvents.length = 0;
   syntheticScreenshotEvents.length = 0;
@@ -111,7 +68,6 @@
   // If it's 1, then it's an old trace (before https://crrev.com/c/4957973) and cannot be corrected.
   if (frameSequence === 1) {
     return screenshotEvent.ts;
->>>>>>> 62805599
   }
   // The screenshot trace event's `ts` reflects the "expected display time" which is ESTIMATE.
   // It is set by the compositor frame sink from the `expected_display_time`, which is based on a previously known
