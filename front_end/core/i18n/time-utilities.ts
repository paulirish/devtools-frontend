--- conflicted
+++ resolved
@@ -9,50 +9,8 @@
 
 import * as Platform from '../platform/platform.js';
 
-<<<<<<< HEAD
-import {getLocalizedString, registerUIStrings} from './i18nImpl.js';
+import {defineFormatter, type NumberFormatter} from './NumberFormatter.js';
 
-const UIStrings = {
-  /**
-   *@description ms is the short form of milli-seconds and the placeholder is a decimal number
-   *@example {2.14} PH1
-   */
-  fms: '{PH1} ms',
-  /**
-   *@description s is short for seconds and the placeholder is a decimal number
-   *@example {2.14} PH1
-   */
-  fs: '{PH1} s',
-  /**
-   *@description min is short for minutes and the placeholder is a decimal number
-   *@example {2.2} PH1
-   */
-  fmin: '{PH1} min',
-  /**
-   *@description hrs is short for hours and the placeholder is a decimal number
-   *@example {2.2} PH1
-   */
-  fhrs: '{PH1} hrs',
-  /**
-   *@description days formatting and the placeholder is a decimal number
-   *@example {2.2} PH1
-   */
-  fdays: '{PH1} days',
-};
-
-const str_ = registerUIStrings('core/i18n/time-utilities.ts', UIStrings);
-const i18nString = getLocalizedString.bind(undefined, str_);
-
-export const preciseMillisToString = function(ms: number, precision?: number): string {
-  precision = precision || 0;
-  return i18nString(UIStrings.fms, {PH1: ms.toFixed(precision)});
-};
-
-export function formatMicroSecondsTime(
-    time: Platform.Timing.MicroSeconds,
-    ): string {
-=======
-import {defineFormatter, type NumberFormatter} from './NumberFormatter.js';
 
 const narrowMillisecondsInteger = defineFormatter({
   style: 'unit',
@@ -61,6 +19,7 @@
   minimumFractionDigits: 0,
   maximumFractionDigits: 0,
 });
+
 
 const longMilliseconds = defineFormatter({
   style: 'unit',
@@ -119,7 +78,6 @@
 });
 
 export function formatMicroSecondsTime(time: Platform.Timing.MicroSeconds): string {
->>>>>>> 6b80ee8c
   return millisToString(Platform.Timing.microSecondsToMilliSeconds(time), true);
 }
 
@@ -158,16 +116,14 @@
     return '-';
   }
 
-<<<<<<< HEAD
   if (ms === 0) {
     return '0';
   }
 
-=======
-  if (higherResolution && ms < 0.1) {
-    return narrowMicrosecondsInteger.format(ms * 1000);
-  }
->>>>>>> 6b80ee8c
+  // if (higherResolution && ms < 0.1) {
+  //   return narrowMicrosecondsInteger.format(ms * 1000);
+  // }
+
   if (higherResolution && ms < 1000) {
     return narrowMillisecondsDecimal.format(ms);
   }
