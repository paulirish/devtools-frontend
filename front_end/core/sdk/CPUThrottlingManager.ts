// Copyright 2017 The Chromium Authors. All rights reserved.
// Use of this source code is governed by a BSD-style license that can be
// found in the LICENSE file.

import * as Common from '../../core/common/common.js';

import {EmulationModel} from './EmulationModel.js';

import {TargetManager, type SDKModelObserver} from './TargetManager.js';

let throttlingManagerInstance: CPUThrottlingManager;

export class CPUThrottlingManager extends Common.ObjectWrapper.ObjectWrapper<EventTypes> implements
    SDKModelObserver<EmulationModel> {
  #cpuThrottlingRateInternal: number;
  #hardwareConcurrencyInternal?: number;
  #pendingMainTargetPromise?: (r: number) => void;

  private constructor() {
    super();
    this.#cpuThrottlingRateInternal = CPUThrottlingRates.NoThrottling;
    TargetManager.instance().observeModels(EmulationModel, this);
  }

  static instance(opts: {forceNew: boolean|null} = {forceNew: null}): CPUThrottlingManager {
    const {forceNew} = opts;
    if (!throttlingManagerInstance || forceNew) {
      throttlingManagerInstance = new CPUThrottlingManager();
    }

    return throttlingManagerInstance;
  }

  cpuThrottlingRate(): number {
    return this.#cpuThrottlingRateInternal;
  }

  setCPUThrottlingRate(rate: number): void {
    this.#cpuThrottlingRateInternal = rate;
    for (const emulationModel of TargetManager.instance().models(EmulationModel)) {
      void emulationModel.setCPUThrottlingRate(this.#cpuThrottlingRateInternal);
    }
    this.dispatchEventToListeners(Events.RateChanged, this.#cpuThrottlingRateInternal);
  }

  setHardwareConcurrency(concurrency: number): void {
    this.#hardwareConcurrencyInternal = concurrency;
    for (const emulationModel of TargetManager.instance().models(EmulationModel)) {
      void emulationModel.setHardwareConcurrency(concurrency);
    }
    this.dispatchEventToListeners(Events.HardwareConcurrencyChanged, this.#hardwareConcurrencyInternal);
  }

  hasPrimaryPageTargetSet(): boolean {
    // In some environments, such as Node, trying to check if we have a page
    // target may error. So if we get any errors here at all, assume that we do
    // not have a target.
    try {
      return TargetManager.instance().primaryPageTarget() !== null;
    } catch {
      return false;
    }
  }

  async getHardwareConcurrency(): Promise<number> {
<<<<<<< HEAD
    return 31;
    // const target = TargetManager.instance().primaryPageTarget();
    // const existingCallback = this.#pendingMainTargetPromise;

    // // If the main target hasn't attached yet, block callers until it appears.
    // if (!target) {
    //   if (existingCallback) {
    //     return new Promise(r => {
    //       this.#pendingMainTargetPromise = (result: number): void => {
    //         r(result);
    //         existingCallback(result);
    //       };
    //     });
    //   }
    //   return new Promise(r => {
    //     this.#pendingMainTargetPromise = r;
    //   });
    // }

    // const evalResult = await target.runtimeAgent().invoke_evaluate(
    //     {expression: 'navigator.hardwareConcurrency', returnByValue: true, silent: true, throwOnSideEffect: true});
    // const error = evalResult.getError();
    // if (error) {
    //   throw new Error(error);
    // }
    // const {result, exceptionDetails} = evalResult;
    // if (exceptionDetails) {
    //   throw new Error(exceptionDetails.text);
    // }
    // return result.value;
=======
    const target = TargetManager.instance().primaryPageTarget();
    const existingCallback = this.#pendingMainTargetPromise;

    // If the main target hasn't attached yet, block callers until it appears.
    if (!target) {
      if (existingCallback) {
        return new Promise(r => {
          this.#pendingMainTargetPromise = (result: number) => {
            r(result);
            existingCallback(result);
          };
        });
      }
      return new Promise(r => {
        this.#pendingMainTargetPromise = r;
      });
    }

    const evalResult = await target.runtimeAgent().invoke_evaluate(
        {expression: 'navigator.hardwareConcurrency', returnByValue: true, silent: true, throwOnSideEffect: true});
    const error = evalResult.getError();
    if (error) {
      throw new Error(error);
    }
    const {result, exceptionDetails} = evalResult;
    if (exceptionDetails) {
      throw new Error(exceptionDetails.text);
    }
    return result.value;
>>>>>>> 62805599
  }

  modelAdded(emulationModel: EmulationModel): void {
    if (this.#cpuThrottlingRateInternal !== CPUThrottlingRates.NoThrottling) {
      void emulationModel.setCPUThrottlingRate(this.#cpuThrottlingRateInternal);
    }
    if (this.#hardwareConcurrencyInternal !== undefined) {
      void emulationModel.setHardwareConcurrency(this.#hardwareConcurrencyInternal);
    }

    // If there are any callers blocked on a getHardwareConcurrency call, let's wake them now.
    if (this.#pendingMainTargetPromise) {
      const existingCallback = this.#pendingMainTargetPromise;
      this.#pendingMainTargetPromise = undefined;
      void this.getHardwareConcurrency().then(existingCallback);
    }
  }

  modelRemoved(_emulationModel: EmulationModel): void {
    // Implemented as a requirement for being a SDKModelObserver.
  }
}

export const enum Events {
  RateChanged = 'RateChanged',
  HardwareConcurrencyChanged = 'HardwareConcurrencyChanged',
}

export type EventTypes = {
  [Events.RateChanged]: number,
  [Events.HardwareConcurrencyChanged]: number,
};

export function throttlingManager(): CPUThrottlingManager {
  return CPUThrottlingManager.instance();
}

export enum CPUThrottlingRates {
  NoThrottling = 1,
  MidTierMobile = 4,
  LowEndMobile = 6,
}<|MERGE_RESOLUTION|>--- conflicted
+++ resolved
@@ -5,8 +5,7 @@
 import * as Common from '../../core/common/common.js';
 
 import {EmulationModel} from './EmulationModel.js';
-
-import {TargetManager, type SDKModelObserver} from './TargetManager.js';
+import {type SDKModelObserver, TargetManager} from './TargetManager.js';
 
 let throttlingManagerInstance: CPUThrottlingManager;
 
@@ -63,7 +62,6 @@
   }
 
   async getHardwareConcurrency(): Promise<number> {
-<<<<<<< HEAD
     return 31;
     // const target = TargetManager.instance().primaryPageTarget();
     // const existingCallback = this.#pendingMainTargetPromise;
@@ -72,7 +70,7 @@
     // if (!target) {
     //   if (existingCallback) {
     //     return new Promise(r => {
-    //       this.#pendingMainTargetPromise = (result: number): void => {
+    //       this.#pendingMainTargetPromise = (result: number) => {
     //         r(result);
     //         existingCallback(result);
     //       };
@@ -94,37 +92,6 @@
     //   throw new Error(exceptionDetails.text);
     // }
     // return result.value;
-=======
-    const target = TargetManager.instance().primaryPageTarget();
-    const existingCallback = this.#pendingMainTargetPromise;
-
-    // If the main target hasn't attached yet, block callers until it appears.
-    if (!target) {
-      if (existingCallback) {
-        return new Promise(r => {
-          this.#pendingMainTargetPromise = (result: number) => {
-            r(result);
-            existingCallback(result);
-          };
-        });
-      }
-      return new Promise(r => {
-        this.#pendingMainTargetPromise = r;
-      });
-    }
-
-    const evalResult = await target.runtimeAgent().invoke_evaluate(
-        {expression: 'navigator.hardwareConcurrency', returnByValue: true, silent: true, throwOnSideEffect: true});
-    const error = evalResult.getError();
-    if (error) {
-      throw new Error(error);
-    }
-    const {result, exceptionDetails} = evalResult;
-    if (exceptionDetails) {
-      throw new Error(exceptionDetails.text);
-    }
-    return result.value;
->>>>>>> 62805599
   }
 
   modelAdded(emulationModel: EmulationModel): void {
