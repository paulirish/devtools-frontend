/*
 * Copyright (C) 2011 Google Inc. All rights reserved.
 *
 * Redistribution and use in source and binary forms, with or without
 * modification, are permitted provided that the following conditions are
 * met:
 *
 *     * Redistributions of source code must retain the above copyright
 * notice, this list of conditions and the following disclaimer.
 *     * Redistributions in binary form must reproduce the above
 * copyright notice, this list of conditions and the following disclaimer
 * in the documentation and/or other materials provided with the
 * distribution.
 *     * Neither the name of Google Inc. nor the names of its
 * contributors may be used to endorse or promote products derived from
 * this software without specific prior written permission.
 *
 * THIS SOFTWARE IS PROVIDED BY THE COPYRIGHT HOLDERS AND CONTRIBUTORS
 * "AS IS" AND ANY EXPRESS OR IMPLIED WARRANTIES, INCLUDING, BUT NOT
 * LIMITED TO, THE IMPLIED WARRANTIES OF MERCHANTABILITY AND FITNESS FOR
 * A PARTICULAR PURPOSE ARE DISCLAIMED. IN NO EVENT SHALL THE COPYRIGHT
 * OWNER OR CONTRIBUTORS BE LIABLE FOR ANY DIRECT, INDIRECT, INCIDENTAL,
 * SPECIAL, EXEMPLARY, OR CONSEQUENTIAL DAMAGES (INCLUDING, BUT NOT
 * LIMITED TO, PROCUREMENT OF SUBSTITUTE GOODS OR SERVICES; LOSS OF USE,
 * DATA, OR PROFITS; OR BUSINESS INTERRUPTION) HOWEVER CAUSED AND ON ANY
 * THEORY OF LIABILITY, WHETHER IN CONTRACT, STRICT LIABILITY, OR TORT
 * (INCLUDING NEGLIGENCE OR OTHERWISE) ARISING IN ANY WAY OUT OF THE USE
 * OF THIS SOFTWARE, EVEN IF ADVISED OF THE POSSIBILITY OF SUCH DAMAGE.
 */

import {InspectorFrontendHostInstance} from './InspectorFrontendHost.js';
import {EnumeratedHistogram} from './InspectorFrontendHostAPI.js';

export class UserMetrics {
  #panelChangedSinceLaunch: boolean;
  #firedLaunchHistogram: boolean;
  #launchPanelName: string;
  constructor() {
    this.#panelChangedSinceLaunch = false;
    this.#firedLaunchHistogram = false;
    this.#launchPanelName = '';
  }

  breakpointWithConditionAdded(breakpointWithConditionAdded: BreakpointWithConditionAdded): void {
    if (breakpointWithConditionAdded >= BreakpointWithConditionAdded.MaxValue) {
      return;
    }
    InspectorFrontendHostInstance.recordEnumeratedHistogram(
        EnumeratedHistogram.BreakpointWithConditionAdded, breakpointWithConditionAdded,
        BreakpointWithConditionAdded.MaxValue);
  }

  breakpointEditDialogRevealedFrom(breakpointEditDialogRevealedFrom: BreakpointEditDialogRevealedFrom): void {
    if (breakpointEditDialogRevealedFrom >= BreakpointEditDialogRevealedFrom.MaxValue) {
      return;
    }
    InspectorFrontendHostInstance.recordEnumeratedHistogram(
        EnumeratedHistogram.BreakpointEditDialogRevealedFrom, breakpointEditDialogRevealedFrom,
        BreakpointEditDialogRevealedFrom.MaxValue);
  }

  panelShown(panelName: string, isLaunching?: boolean): void {
    const code = PanelCodes[panelName as keyof typeof PanelCodes] || 0;
    InspectorFrontendHostInstance.recordEnumeratedHistogram(EnumeratedHistogram.PanelShown, code, PanelCodes.MaxValue);
    InspectorFrontendHostInstance.recordUserMetricsAction('DevTools_PanelShown_' + panelName);
    // Store that the user has changed the panel so we know launch histograms should not be fired.
    if (!isLaunching) {
      this.#panelChangedSinceLaunch = true;
    }
  }

  /**
   * Fired when a panel is closed (regardless if it exists in the main panel or the drawer)
   */
  panelClosed(panelName: string): void {
    const code = PanelCodes[panelName as keyof typeof PanelCodes] || 0;
    InspectorFrontendHostInstance.recordEnumeratedHistogram(EnumeratedHistogram.PanelClosed, code, PanelCodes.MaxValue);
    // Store that the user has changed the panel so we know launch histograms should not be fired.
    this.#panelChangedSinceLaunch = true;
  }

  elementsSidebarTabShown(sidebarPaneName: string): void {
    const code = ElementsSidebarTabCodes[sidebarPaneName as keyof typeof ElementsSidebarTabCodes] || 0;
    InspectorFrontendHostInstance.recordEnumeratedHistogram(
        EnumeratedHistogram.ElementsSidebarTabShown, code, ElementsSidebarTabCodes.MaxValue);
  }

  sourcesSidebarTabShown(sidebarPaneName: string): void {
    const code = SourcesSidebarTabCodes[sidebarPaneName as keyof typeof SourcesSidebarTabCodes] || 0;
    InspectorFrontendHostInstance.recordEnumeratedHistogram(
        EnumeratedHistogram.SourcesSidebarTabShown, code, SourcesSidebarTabCodes.MaxValue);
  }

  settingsPanelShown(settingsViewId: string): void {
    this.panelShown('settings-' + settingsViewId);
  }

  sourcesPanelFileDebugged(mediaType?: string): void {
    const code = (mediaType && MediaTypes[mediaType as keyof typeof MediaTypes]) || MediaTypes.Unknown;
    InspectorFrontendHostInstance.recordEnumeratedHistogram(
        EnumeratedHistogram.SourcesPanelFileDebugged, code, MediaTypes.MaxValue);
  }

  sourcesPanelFileOpened(mediaType?: string): void {
    const code = (mediaType && MediaTypes[mediaType as keyof typeof MediaTypes]) || MediaTypes.Unknown;
    InspectorFrontendHostInstance.recordEnumeratedHistogram(
        EnumeratedHistogram.SourcesPanelFileOpened, code, MediaTypes.MaxValue);
  }

  networkPanelResponsePreviewOpened(mediaType: string): void {
    const code = (mediaType && MediaTypes[mediaType as keyof typeof MediaTypes]) || MediaTypes.Unknown;
    InspectorFrontendHostInstance.recordEnumeratedHistogram(
        EnumeratedHistogram.NetworkPanelResponsePreviewOpened, code, MediaTypes.MaxValue);
  }

  actionTaken(action: Action): void {
    InspectorFrontendHostInstance.recordEnumeratedHistogram(EnumeratedHistogram.ActionTaken, action, Action.MaxValue);
  }

  panelLoaded(panelName: string, histogramName: string): void {
    if (this.#firedLaunchHistogram || panelName !== this.#launchPanelName) {
      return;
    }

    this.#firedLaunchHistogram = true;
    // Use rAF and window.setTimeout to ensure the marker is fired after layout and rendering.
    // This will give the most accurate representation of the tool being ready for a user.
    requestAnimationFrame(() => {
      window.setTimeout(() => {
        // Mark the load time so that we can pinpoint it more easily in a trace.
        performance.mark(histogramName);
        // If the user has switched panel before we finished loading, ignore the histogram,
        // since the launch timings will have been affected and are no longer valid.
        if (this.#panelChangedSinceLaunch) {
          return;
        }
        // This fires the event for the appropriate launch histogram.
        // The duration is measured as the time elapsed since the time origin of the document.
        InspectorFrontendHostInstance.recordPerformanceHistogram(histogramName, performance.now());
      }, 0);
    });
  }

  setLaunchPanel(panelName: string|null): void {
    this.#launchPanelName = (panelName as string);
  }

<<<<<<< HEAD
  performanceTraceLoadEnd(measure: PerformanceMeasure): void {
        InspectorFrontendHostInstance.recordPerformanceHistogram('DevTools.LoadTrace', measure.duration);
=======
  performanceTraceLoad(measure: PerformanceMeasure): void {
    InspectorFrontendHostInstance.recordPerformanceHistogram('DevTools.TraceLoad', measure.duration);
>>>>>>> 97b1f310
  }

  keybindSetSettingChanged(keybindSet: string): void {
    const value = KeybindSetSettings[keybindSet as keyof typeof KeybindSetSettings] || 0;
    InspectorFrontendHostInstance.recordEnumeratedHistogram(
        EnumeratedHistogram.KeybindSetSettingChanged, value, KeybindSetSettings.MaxValue);
  }

  keyboardShortcutFired(actionId: string): void {
    const action =
        KeyboardShortcutAction[actionId as keyof typeof KeyboardShortcutAction] || KeyboardShortcutAction.OtherShortcut;
    InspectorFrontendHostInstance.recordEnumeratedHistogram(
        EnumeratedHistogram.KeyboardShortcutFired, action, KeyboardShortcutAction.MaxValue);
  }

  issuesPanelOpenedFrom(issueOpener: IssueOpener): void {
    InspectorFrontendHostInstance.recordEnumeratedHistogram(
        EnumeratedHistogram.IssuesPanelOpenedFrom, issueOpener, IssueOpener.MaxValue);
  }

  issuesPanelIssueExpanded(issueExpandedCategory: string|undefined): void {
    if (issueExpandedCategory === undefined) {
      return;
    }

    const issueExpanded = IssueExpanded[issueExpandedCategory as keyof typeof IssueExpanded];

    if (issueExpanded === undefined) {
      return;
    }

    InspectorFrontendHostInstance.recordEnumeratedHistogram(
        EnumeratedHistogram.IssuesPanelIssueExpanded, issueExpanded, IssueExpanded.MaxValue);
  }

  issuesPanelResourceOpened(issueCategory: string, type: string): void {
    const key = issueCategory + type;
    const value = IssueResourceOpened[key as keyof typeof IssueResourceOpened];

    if (value === undefined) {
      return;
    }

    InspectorFrontendHostInstance.recordEnumeratedHistogram(
        EnumeratedHistogram.IssuesPanelResourceOpened, value, IssueResourceOpened.MaxValue);
  }

  issueCreated(code: string): void {
    const issueCreated = IssueCreated[code as keyof typeof IssueCreated];
    if (issueCreated === undefined) {
      return;
    }
    InspectorFrontendHostInstance.recordEnumeratedHistogram(
        EnumeratedHistogram.IssueCreated, issueCreated, IssueCreated.MaxValue);
  }

  experimentEnabledAtLaunch(experimentId: string): void {
    const experiment = DevtoolsExperiments[experimentId as keyof typeof DevtoolsExperiments];
    if (experiment === undefined) {
      return;
    }
    InspectorFrontendHostInstance.recordEnumeratedHistogram(
        EnumeratedHistogram.ExperimentEnabledAtLaunch, experiment, DevtoolsExperiments.MaxValue);
  }

  experimentDisabledAtLaunch(experimentId: string): void {
    const experiment = DevtoolsExperiments[experimentId as keyof typeof DevtoolsExperiments];
    if (experiment === undefined) {
      return;
    }
    InspectorFrontendHostInstance.recordEnumeratedHistogram(
        EnumeratedHistogram.ExperimentDisabledAtLaunch, experiment, DevtoolsExperiments.MaxValue);
  }

  experimentChanged(experimentId: string, isEnabled: boolean): void {
    const experiment = DevtoolsExperiments[experimentId as keyof typeof DevtoolsExperiments];
    if (experiment === undefined) {
      return;
    }
    const actionName = isEnabled ? EnumeratedHistogram.ExperimentEnabled : EnumeratedHistogram.ExperimentDisabled;
    InspectorFrontendHostInstance.recordEnumeratedHistogram(actionName, experiment, DevtoolsExperiments.MaxValue);
  }

  developerResourceLoaded(developerResourceLoaded: DeveloperResourceLoaded): void {
    if (developerResourceLoaded >= DeveloperResourceLoaded.MaxValue) {
      return;
    }
    InspectorFrontendHostInstance.recordEnumeratedHistogram(
        EnumeratedHistogram.DeveloperResourceLoaded, developerResourceLoaded, DeveloperResourceLoaded.MaxValue);
  }

  developerResourceScheme(developerResourceScheme: DeveloperResourceScheme): void {
    if (developerResourceScheme >= DeveloperResourceScheme.MaxValue) {
      return;
    }
    InspectorFrontendHostInstance.recordEnumeratedHistogram(
        EnumeratedHistogram.DeveloperResourceScheme, developerResourceScheme, DeveloperResourceScheme.MaxValue);
  }

  inlineScriptParsed(inlineScriptType: VMInlineScriptType): void {
    if (inlineScriptType >= VMInlineScriptType.MaxValue) {
      return;
    }
    InspectorFrontendHostInstance.recordEnumeratedHistogram(
        EnumeratedHistogram.InlineScriptParsed, inlineScriptType, VMInlineScriptType.MaxValue);
  }

  vmInlineScriptContentShown(inlineScriptType: VMInlineScriptType): void {
    if (inlineScriptType >= VMInlineScriptType.MaxValue) {
      return;
    }
    InspectorFrontendHostInstance.recordEnumeratedHistogram(
        EnumeratedHistogram.VMInlineScriptTypeShown, inlineScriptType, VMInlineScriptType.MaxValue);
  }

  linearMemoryInspectorRevealedFrom(linearMemoryInspectorRevealedFrom: LinearMemoryInspectorRevealedFrom): void {
    if (linearMemoryInspectorRevealedFrom >= LinearMemoryInspectorRevealedFrom.MaxValue) {
      return;
    }
    InspectorFrontendHostInstance.recordEnumeratedHistogram(
        EnumeratedHistogram.LinearMemoryInspectorRevealedFrom, linearMemoryInspectorRevealedFrom,
        LinearMemoryInspectorRevealedFrom.MaxValue);
  }

  linearMemoryInspectorTarget(linearMemoryInspectorTarget: LinearMemoryInspectorTarget): void {
    if (linearMemoryInspectorTarget >= LinearMemoryInspectorTarget.MaxValue) {
      return;
    }
    InspectorFrontendHostInstance.recordEnumeratedHistogram(
        EnumeratedHistogram.LinearMemoryInspectorTarget, linearMemoryInspectorTarget,
        LinearMemoryInspectorTarget.MaxValue);
  }

  language(language: Intl.UnicodeBCP47LocaleIdentifier): void {
    const languageCode = Language[language as keyof typeof Language];
    if (languageCode === undefined) {
      return;
    }
    InspectorFrontendHostInstance.recordEnumeratedHistogram(
        EnumeratedHistogram.Language, languageCode, Language.MaxValue);
  }

  syncSetting(devtoolsSyncSettingEnabled: boolean): void {
    InspectorFrontendHostInstance.getSyncInformation(syncInfo => {
      let settingValue = SyncSetting.ChromeSyncDisabled;
      if (syncInfo.isSyncActive && !syncInfo.arePreferencesSynced) {
        settingValue = SyncSetting.ChromeSyncSettingsDisabled;
      } else if (syncInfo.isSyncActive && syncInfo.arePreferencesSynced) {
        settingValue = devtoolsSyncSettingEnabled ? SyncSetting.DevToolsSyncSettingEnabled :
                                                    SyncSetting.DevToolsSyncSettingDisabled;
      }

      InspectorFrontendHostInstance.recordEnumeratedHistogram(
          EnumeratedHistogram.SyncSetting, settingValue, SyncSetting.MaxValue);
    });
  }

  recordingAssertion(value: RecordingAssertion): void {
    InspectorFrontendHostInstance.recordEnumeratedHistogram(
        EnumeratedHistogram.RecordingAssertion, value, RecordingAssertion.MaxValue);
  }

  recordingToggled(value: RecordingToggled): void {
    InspectorFrontendHostInstance.recordEnumeratedHistogram(
        EnumeratedHistogram.RecordingToggled, value, RecordingToggled.MaxValue);
  }

  recordingReplayFinished(value: RecordingReplayFinished): void {
    InspectorFrontendHostInstance.recordEnumeratedHistogram(
        EnumeratedHistogram.RecordingReplayFinished, value, RecordingReplayFinished.MaxValue);
  }

  recordingReplaySpeed(value: RecordingReplaySpeed): void {
    InspectorFrontendHostInstance.recordEnumeratedHistogram(
        EnumeratedHistogram.RecordingReplaySpeed, value, RecordingReplaySpeed.MaxValue);
  }

  recordingReplayStarted(value: RecordingReplayStarted): void {
    InspectorFrontendHostInstance.recordEnumeratedHistogram(
        EnumeratedHistogram.RecordingReplayStarted, value, RecordingReplayStarted.MaxValue);
  }

  recordingEdited(value: RecordingEdited): void {
    InspectorFrontendHostInstance.recordEnumeratedHistogram(
        EnumeratedHistogram.RecordingEdited, value, RecordingEdited.MaxValue);
  }

  recordingExported(value: RecordingExported): void {
    InspectorFrontendHostInstance.recordEnumeratedHistogram(
        EnumeratedHistogram.RecordingExported, value, RecordingExported.MaxValue);
  }

  recordingCodeToggled(value: RecordingCodeToggled): void {
    InspectorFrontendHostInstance.recordEnumeratedHistogram(
        EnumeratedHistogram.RecordingCodeToggled, value, RecordingCodeToggled.MaxValue);
  }

  recordingCopiedToClipboard(value: RecordingCopiedToClipboard): void {
    InspectorFrontendHostInstance.recordEnumeratedHistogram(
        EnumeratedHistogram.RecordingCopiedToClipboard, value, RecordingCopiedToClipboard.MaxValue);
  }

  styleTextCopied(value: StyleTextCopied): void {
    InspectorFrontendHostInstance.recordEnumeratedHistogram(
        EnumeratedHistogram.StyleTextCopied, value, StyleTextCopied.MaxValue);
  }

  manifestSectionSelected(sectionTitle: string): void {
    const code =
        ManifestSectionCodes[sectionTitle as keyof typeof ManifestSectionCodes] || ManifestSectionCodes.OtherSection;
    InspectorFrontendHostInstance.recordEnumeratedHistogram(
        EnumeratedHistogram.ManifestSectionSelected, code, ManifestSectionCodes.MaxValue);
  }

  cssHintShown(type: CSSHintType): void {
    InspectorFrontendHostInstance.recordEnumeratedHistogram(
        EnumeratedHistogram.CSSHintShown, type, CSSHintType.MaxValue);
  }

  lighthouseModeRun(type: LighthouseModeRun): void {
    InspectorFrontendHostInstance.recordEnumeratedHistogram(
        EnumeratedHistogram.LighthouseModeRun, type, LighthouseModeRun.MaxValue);
  }

  colorConvertedFrom(type: ColorConvertedFrom): void {
    InspectorFrontendHostInstance.recordEnumeratedHistogram(
        EnumeratedHistogram.ColorConvertedFrom, type, ColorConvertedFrom.MaxValue);
  }

  colorPickerOpenedFrom(type: ColorPickerOpenedFrom): void {
    InspectorFrontendHostInstance.recordEnumeratedHistogram(
        EnumeratedHistogram.ColorPickerOpenedFrom, type, ColorPickerOpenedFrom.MaxValue);
  }

  cssPropertyDocumentation(type: CSSPropertyDocumentation): void {
    InspectorFrontendHostInstance.recordEnumeratedHistogram(
        EnumeratedHistogram.CSSPropertyDocumentation, type, CSSPropertyDocumentation.MaxValue);
  }

  swatchActivated(swatch: SwatchType): void {
    InspectorFrontendHostInstance.recordEnumeratedHistogram(
        EnumeratedHistogram.SwatchActivated, swatch, SwatchType.MaxValue);
  }

  badgeActivated(badge: BadgeType): void {
    InspectorFrontendHostInstance.recordEnumeratedHistogram(
        EnumeratedHistogram.BadgeActivated, badge, BadgeType.MaxValue);
  }

  breakpointsRestoredFromStorage(count: number): void {
    const countBucket = this.#breakpointCountToBucket(count);
    InspectorFrontendHostInstance.recordEnumeratedHistogram(
        EnumeratedHistogram.BreakpointsRestoredFromStorageCount, countBucket,
        BreakpointsRestoredFromStorageCount.MaxValue);
  }

  animationPlaybackRateChanged(playbackRate: AnimationsPlaybackRate): void {
    InspectorFrontendHostInstance.recordEnumeratedHistogram(
        EnumeratedHistogram.AnimationPlaybackRateChanged, playbackRate, AnimationsPlaybackRate.MaxValue);
  }

  animationPointDragged(dragType: AnimationPointDragType): void {
    InspectorFrontendHostInstance.recordEnumeratedHistogram(
        EnumeratedHistogram.AnimationPointDragged, dragType, AnimationPointDragType.MaxValue);
  }

  #breakpointCountToBucket(count: number): BreakpointsRestoredFromStorageCount {
    if (count < 100) {
      return BreakpointsRestoredFromStorageCount.LessThan100;
    }
    if (count < 300) {
      return BreakpointsRestoredFromStorageCount.LessThan300;
    }
    if (count < 1000) {
      return BreakpointsRestoredFromStorageCount.LessThan1000;
    }
    if (count < 3000) {
      return BreakpointsRestoredFromStorageCount.LessThan3000;
    }
    if (count < 10000) {
      return BreakpointsRestoredFromStorageCount.LessThan10000;
    }
    if (count < 30000) {
      return BreakpointsRestoredFromStorageCount.LessThan30000;
    }
    if (count < 100000) {
      return BreakpointsRestoredFromStorageCount.LessThan100000;
    }
    if (count < 300000) {
      return BreakpointsRestoredFromStorageCount.LessThan300000;
    }
    if (count < 1000000) {
      return BreakpointsRestoredFromStorageCount.LessThan1000000;
    }
    return BreakpointsRestoredFromStorageCount.Above1000000;
  }

  workspacesPopulated(wallClockTimeInMilliseconds: number): void {
    InspectorFrontendHostInstance.recordPerformanceHistogram(
        'DevTools.Workspaces.PopulateWallClocktime', wallClockTimeInMilliseconds);
  }
}

/**
 * The numeric enum values are not necessarily continuous! It is possible that
 * values have been removed, which results in gaps in the sequence of values.
 * When adding a new value:
 * 1. Add an entry to the bottom of the enum before 'MaxValue'.
 * 2. Set the value of the new entry to the current value of 'MaxValue'.
 * 2. Increment the value of 'MaxValue' by 1.
 * When removing a value which is no longer needed:
 * 1. Delete the line with the unneeded value
 * 2. Do not update any 'MaxValue' or any other value.
 */

// Codes below are used to collect UMA histograms in the Chromium port.
// Do not change the values below, additional actions are needed on the Chromium side
// in order to add more codes.
// TODO(crbug.com/1167717): Make this a const enum again
// eslint-disable-next-line rulesdir/const_enum
export enum Action {
  WindowDocked = 1,
  WindowUndocked = 2,
  ScriptsBreakpointSet = 3,
  TimelineStarted = 4,
  ProfilesCPUProfileTaken = 5,
  ProfilesHeapProfileTaken = 6,
  ConsoleEvaluated = 8,
  FileSavedInWorkspace = 9,
  DeviceModeEnabled = 10,
  AnimationsPlaybackRateChanged = 11,
  RevisionApplied = 12,
  FileSystemDirectoryContentReceived = 13,
  StyleRuleEdited = 14,
  CommandEvaluatedInConsolePanel = 15,
  DOMPropertiesExpanded = 16,
  ResizedViewInResponsiveMode = 17,
  TimelinePageReloadStarted = 18,
  ConnectToNodeJSFromFrontend = 19,
  ConnectToNodeJSDirectly = 20,
  CpuThrottlingEnabled = 21,
  CpuProfileNodeFocused = 22,
  CpuProfileNodeExcluded = 23,
  SelectFileFromFilePicker = 24,
  SelectCommandFromCommandMenu = 25,
  ChangeInspectedNodeInElementsPanel = 26,
  StyleRuleCopied = 27,
  CoverageStarted = 28,
  LighthouseStarted = 29,
  LighthouseFinished = 30,
  ShowedThirdPartyBadges = 31,
  LighthouseViewTrace = 32,
  FilmStripStartedRecording = 33,
  CoverageReportFiltered = 34,
  CoverageStartedPerBlock = 35,
  'SettingsOpenedFromGear-deprecated' = 36,
  'SettingsOpenedFromMenu-deprecated' = 37,
  'SettingsOpenedFromCommandMenu-deprecated' = 38,
  TabMovedToDrawer = 39,
  TabMovedToMainPanel = 40,
  CaptureCssOverviewClicked = 41,
  VirtualAuthenticatorEnvironmentEnabled = 42,
  SourceOrderViewActivated = 43,
  UserShortcutAdded = 44,
  ShortcutRemoved = 45,
  ShortcutModified = 46,
  CustomPropertyLinkClicked = 47,
  CustomPropertyEdited = 48,
  ServiceWorkerNetworkRequestClicked = 49,
  ServiceWorkerNetworkRequestClosedQuickly = 50,
  NetworkPanelServiceWorkerRespondWith = 51,
  NetworkPanelCopyValue = 52,
  ConsoleSidebarOpened = 53,
  PerfPanelTraceImported = 54,
  PerfPanelTraceExported = 55,
  StackFrameRestarted = 56,
  CaptureTestProtocolClicked = 57,
  BreakpointRemovedFromRemoveButton = 58,
  BreakpointGroupExpandedStateChanged = 59,
  HeaderOverrideFileCreated = 60,
  HeaderOverrideEnableEditingClicked = 61,
  HeaderOverrideHeaderAdded = 62,
  HeaderOverrideHeaderEdited = 63,
  HeaderOverrideHeaderRemoved = 64,
  HeaderOverrideHeadersFileEdited = 65,
  PersistenceNetworkOverridesEnabled = 66,
  PersistenceNetworkOverridesDisabled = 67,
  BreakpointRemovedFromContextMenu = 68,
  BreakpointsInFileRemovedFromRemoveButton = 69,
  BreakpointsInFileRemovedFromContextMenu = 70,
  BreakpointsInFileCheckboxToggled = 71,
  BreakpointsInFileEnabledDisabledFromContextMenu = 72,
  BreakpointConditionEditedFromSidebar = 73,
  WorkspaceTabAddFolder = 74,
  WorkspaceTabRemoveFolder = 75,
  OverrideTabAddFolder = 76,
  OverrideTabRemoveFolder = 77,
  WorkspaceSourceSelected = 78,
  OverridesSourceSelected = 79,
  StyleSheetInitiatorLinkClicked = 80,
  BreakpointRemovedFromGutterContextMenu = 81,
  BreakpointRemovedFromGutterToggle = 82,
  StylePropertyInsideKeyframeEdited = 83,
  OverrideContentFromSourcesContextMenu = 84,
  OverrideContentFromNetworkContextMenu = 85,
  OverrideScript = 86,
  OverrideStyleSheet = 87,
  OverrideDocument = 88,
  OverrideFetchXHR = 89,
  OverrideImage = 90,
  OverrideFont = 91,
  OverrideContentContextMenuSetup = 92,
  OverrideContentContextMenuAbandonSetup = 93,
  OverrideContentContextMenuActivateDisabled = 94,
  OverrideContentContextMenuOpenExistingFile = 95,
  OverrideContentContextMenuSaveNewFile = 96,
  ShowAllOverridesFromSourcesContextMenu = 97,
  ShowAllOverridesFromNetworkContextMenu = 98,
  AnimationGroupsCleared = 99,
  AnimationsPaused = 100,
  AnimationsResumed = 101,
  AnimatedNodeDescriptionClicked = 102,
  AnimationGroupScrubbed = 103,
  AnimationGroupReplayed = 104,
  OverrideTabDeleteFolderContextMenu = 105,
  OverrideTabDeleteOverridesContextMenu = 106,
  WorkspaceDropFolder = 107,
  WorkspaceSelectFolder = 108,
  OverrideContentContextMenuSourceMappedWarning = 109,
  OverrideContentContextMenuRedirectToDeployed = 110,
  MaxValue = 111,
}

/* eslint-disable @typescript-eslint/naming-convention */
// TODO(crbug.com/1167717): Make this a const enum again
// eslint-disable-next-line rulesdir/const_enum
export enum PanelCodes {
  elements = 1,
  resources = 2,
  network = 3,
  sources = 4,
  timeline = 5,
  heap_profiler = 6,
  console = 8,
  layers = 9,
  'console-view' = 10,
  'animations' = 11,
  'network.config' = 12,
  'rendering' = 13,
  'sensors' = 14,
  'sources.search' = 15,
  security = 16,
  js_profiler = 17,
  lighthouse = 18,
  'coverage' = 19,
  'protocol-monitor' = 20,
  'remote-devices' = 21,
  'web-audio' = 22,
  'changes.changes' = 23,
  'performance.monitor' = 24,
  'release-note' = 25,
  'live_heap_profile' = 26,
  'sources.quick' = 27,
  'network.blocked-urls' = 28,
  'settings-preferences' = 29,
  'settings-workspace' = 30,
  'settings-experiments' = 31,
  'settings-blackbox' = 32,
  'settings-devices' = 33,
  'settings-throttling-conditions' = 34,
  'settings-emulation-locations' = 35,
  'settings-shortcuts' = 36,
  'issues-pane' = 37,
  'settings-keybinds' = 38,
  'cssoverview' = 39,
  'chrome_recorder' = 40,
  'trust_tokens' = 41,
  'reporting_api' = 42,
  'interest_groups' = 43,
  'back_forward_cache' = 44,
  'service_worker_cache' = 45,
  'background_service_backgroundFetch' = 46,
  'background_service_backgroundSync' = 47,
  'background_service_pushMessaging' = 48,
  'background_service_notifications' = 49,
  'background_service_paymentHandler' = 50,
  'background_service_periodicBackgroundSync' = 51,
  'service_workers' = 52,
  'app_manifest' = 53,
  'storage' = 54,
  'cookies' = 55,
  'frame_details' = 56,
  'frame_resource' = 57,
  'frame_window' = 58,
  'frame_worker' = 59,
  'dom_storage' = 60,
  'indexed_db' = 61,
  'web_sql' = 62,
  'performance_insights' = 63,
  'preloading' = 64,
  'bounce_tracking_mitigations' = 65,
  'resource-loading-pane' = 66,
  MaxValue = 67,
}

/* eslint-enable @typescript-eslint/naming-convention */

/* eslint-disable @typescript-eslint/naming-convention */
// TODO(crbug.com/1167717): Make this a const enum again
// eslint-disable-next-line rulesdir/const_enum
export enum ElementsSidebarTabCodes {
  'OtherSidebarPane' = 0,
  'Styles' = 1,
  'Computed' = 2,
  'elements.layout' = 3,
  'elements.eventListeners' = 4,
  'elements.domBreakpoints' = 5,
  'elements.domProperties' = 6,
  'accessibility.view' = 7,
  MaxValue = 8,
}

/* eslint-enable @typescript-eslint/naming-convention */

/* eslint-disable @typescript-eslint/naming-convention */
// TODO(crbug.com/1167717): Make this a const enum again
// eslint-disable-next-line rulesdir/const_enum
export enum SourcesSidebarTabCodes {
  'OtherSidebarPane' = 0,
  'navigator-network' = 1,
  'navigator-files' = 2,
  'navigator-overrides' = 3,
  'navigator-contentScripts' = 4,
  'navigator-snippets' = 5,
  MaxValue = 6,
}
/* eslint-enable @typescript-eslint/naming-convention */

/* eslint-disable @typescript-eslint/naming-convention */
// TODO(crbug.com/1167717): Make this a const enum again
// eslint-disable-next-line rulesdir/const_enum
export enum MediaTypes {
  Unknown = 0,
  'text/css' = 2,
  'text/html' = 3,
  'application/xml' = 4,
  'application/wasm' = 5,
  'application/manifest+json' = 6,
  'application/x-aspx' = 7,
  'application/jsp' = 8,
  'text/x-c++src' = 9,
  'text/x-coffeescript' = 10,
  'application/vnd.dart' = 11,
  'text/typescript' = 12,
  'text/typescript-jsx' = 13,
  'application/json' = 14,
  'text/x-csharp' = 15,
  'text/x-java' = 16,
  'text/x-less' = 17,
  'application/x-httpd-php' = 18,
  'text/x-python' = 19,
  'text/x-sh' = 20,
  'text/x-gss' = 21,
  'text/x-sass' = 22,
  'text/x-scss' = 23,
  'text/markdown' = 24,
  'text/x-clojure' = 25,
  'text/jsx' = 26,
  'text/x-go' = 27,
  'text/x-kotlin' = 28,
  'text/x-scala' = 29,
  'text/x.svelte' = 30,
  'text/javascript+plain' = 31,
  'text/javascript+minified' = 32,
  'text/javascript+sourcemapped' = 33,
  'text/x.angular' = 34,
  'text/x.vue' = 35,
  MaxValue = 36,
}
/* eslint-enable @typescript-eslint/naming-convention */

/* eslint-disable @typescript-eslint/naming-convention */
// TODO(crbug.com/1167717): Make this a const enum again
// eslint-disable-next-line rulesdir/const_enum
export enum KeybindSetSettings {
  'devToolsDefault' = 0,
  'vsCode' = 1,
  MaxValue = 2,
}
/* eslint-enable @typescript-eslint/naming-convention */

/* eslint-disable @typescript-eslint/naming-convention */
// TODO(crbug.com/1167717): Make this a const enum again
// eslint-disable-next-line rulesdir/const_enum
export enum KeyboardShortcutAction {
  OtherShortcut = 0,
  'commandMenu.show' = 1,
  'console.clear' = 2,
  'console.show' = 3,
  'debugger.step' = 4,
  'debugger.step-into' = 5,
  'debugger.step-out' = 6,
  'debugger.step-over' = 7,
  'debugger.toggle-breakpoint' = 8,
  'debugger.toggle-breakpoint-enabled' = 9,
  'debugger.toggle-pause' = 10,
  'elements.edit-as-html' = 11,
  'elements.hide-element' = 12,
  'elements.redo' = 13,
  'elements.toggle-element-search' = 14,
  'elements.undo' = 15,
  'main.search-in-panel.find' = 16,
  'main.toggle-drawer' = 17,
  'network.hide-request-details' = 18,
  'network.search' = 19,
  'network.toggle-recording' = 20,
  'quickOpen.show' = 21,
  'settings.show' = 22,
  'sources.search' = 23,
  'background-service.toggle-recording' = 24,
  'components.collect-garbage' = 25,
  'console.clear.history' = 26,
  'console.create-pin' = 27,
  'coverage.start-with-reload' = 28,
  'coverage.toggle-recording' = 29,
  'debugger.breakpoint-input-window' = 30,
  'debugger.evaluate-selection' = 31,
  'debugger.next-call-frame' = 32,
  'debugger.previous-call-frame' = 33,
  'debugger.run-snippet' = 34,
  'debugger.toggle-breakpoints-active' = 35,
  'elements.capture-area-screenshot' = 36,
  'emulation.capture-full-height-screenshot' = 37,
  'emulation.capture-node-screenshot' = 38,
  'emulation.capture-screenshot' = 39,
  'emulation.show-sensors' = 40,
  'emulation.toggle-device-mode' = 41,
  'help.release-notes' = 42,
  'help.report-issue' = 43,
  'input.start-replaying' = 44,
  'input.toggle-pause' = 45,
  'input.toggle-recording' = 46,
  'inspector_main.focus-debuggee' = 47,
  'inspector_main.hard-reload' = 48,
  'inspector_main.reload' = 49,
  'live-heap-profile.start-with-reload' = 50,
  'live-heap-profile.toggle-recording' = 51,
  'main.debug-reload' = 52,
  'main.next-tab' = 53,
  'main.previous-tab' = 54,
  'main.search-in-panel.cancel' = 55,
  'main.search-in-panel.find-next' = 56,
  'main.search-in-panel.find-previous' = 57,
  'main.toggle-dock' = 58,
  'main.zoom-in' = 59,
  'main.zoom-out' = 60,
  'main.zoom-reset' = 61,
  'network-conditions.network-low-end-mobile' = 62,
  'network-conditions.network-mid-tier-mobile' = 63,
  'network-conditions.network-offline' = 64,
  'network-conditions.network-online' = 65,
  'profiler.heap-toggle-recording' = 66,
  'profiler.js-toggle-recording' = 67,
  'resources.clear' = 68,
  'settings.documentation' = 69,
  'settings.shortcuts' = 70,
  'sources.add-folder-to-workspace' = 71,
  'sources.add-to-watch' = 72,
  'sources.close-all' = 73,
  'sources.close-editor-tab' = 74,
  'sources.create-snippet' = 75,
  'sources.go-to-line' = 76,
  'sources.go-to-member' = 77,
  'sources.jump-to-next-location' = 78,
  'sources.jump-to-previous-location' = 79,
  'sources.rename' = 80,
  'sources.save' = 81,
  'sources.save-all' = 82,
  'sources.switch-file' = 83,
  'timeline.jump-to-next-frame' = 84,
  'timeline.jump-to-previous-frame' = 85,
  'timeline.load-from-file' = 86,
  'timeline.next-recording' = 87,
  'timeline.previous-recording' = 88,
  'timeline.record-reload' = 89,
  'timeline.save-to-file' = 90,
  'timeline.show-history' = 91,
  'timeline.toggle-recording' = 92,
  'sources.increment-css' = 93,
  'sources.increment-css-by-ten' = 94,
  'sources.decrement-css' = 95,
  'sources.decrement-css-by-ten' = 96,
  'layers.reset-view' = 97,
  'layers.pan-mode' = 98,
  'layers.rotate-mode' = 99,
  'layers.zoom-in' = 100,
  'layers.zoom-out' = 101,
  'layers.up' = 102,
  'layers.down' = 103,
  'layers.left' = 104,
  'layers.right' = 105,
  'help.report-translation-issue' = 106,
  'rendering.toggle-prefers-color-scheme' = 107,
  'chrome_recorder.start-recording' = 108,
  'chrome_recorder.replay-recording' = 109,
  'chrome_recorder.toggle-code-view' = 110,
  'chrome_recorder.copy-recording-or-step' = 111,
  MaxValue = 112,
}
/* eslint-enable @typescript-eslint/naming-convention */

// TODO(crbug.com/1167717): Make this a const enum again
// eslint-disable-next-line rulesdir/const_enum
export enum IssueOpener {
  ConsoleInfoBar = 0,
  LearnMoreLinkCOEP = 1,
  StatusBarIssuesCounter = 2,
  HamburgerMenu = 3,
  Adorner = 4,
  CommandMenu = 5,
  MaxValue = 6,
}

/**
 * This list should contain the currently active Devtools Experiments,
 * gaps are expected.
 */
/* eslint-disable @typescript-eslint/naming-convention */
// TODO(crbug.com/1167717): Make this a const enum again
// eslint-disable-next-line rulesdir/const_enum
export enum DevtoolsExperiments {
  'applyCustomStylesheet' = 0,
  'captureNodeCreationStacks' = 1,
  'sourcesPrettyPrint' = 2,
  'liveHeapProfile' = 11,
  'protocolMonitor' = 13,
  'developerResourcesView' = 15,
  'samplingHeapProfilerTimeline' = 17,
  'showOptionToExposeInternalsInHeapSnapshot' = 18,
  'sourceOrderViewer' = 20,
  'webauthnPane' = 22,
  'timelineEventInitiators' = 24,
  'timelineInvalidationTracking' = 26,
  'timelineShowAllEvents' = 27,
  'timelineV8RuntimeCallStats' = 28,
  'wasmDWARFDebugging' = 31,
  'dualScreenSupport' = 32,
  'keyboardShortcutEditor' = 35,
  'APCA' = 39,
  'cspViolationsView' = 40,
  'fontEditor' = 41,
  'fullAccessibilityTree' = 42,
  'ignoreListJSFramesOnTimeline' = 43,
  'contrastIssues' = 44,
  'experimentalCookieFeatures' = 45,
  'cssTypeComponentLength' = 52,
  'preciseChanges' = 53,
  'bfcacheDisplayTree' = 54,
  'stylesPaneCSSChanges' = 55,
  'headerOverrides' = 56,
  'evaluateExpressionsWithSourceMaps' = 58,
  'eyedropperColorPicker' = 60,
  'instrumentationBreakpoints' = 61,
  'authoredDeployedGrouping' = 63,
  'importantDOMProperties' = 64,
  'justMyCode' = 65,
  'timelineAsConsoleProfileResultPanel' = 67,
  'preloadingStatusPanel' = 68,
  'disableColorFormatSetting' = 69,
  'outermostTargetSelector' = 71,
  'jsProfilerTemporarilyEnable' = 72,
  'highlightErrorsElementsPanel' = 73,
  'setAllBreakpointsEagerly' = 74,
  'selfXssWarning' = 75,
  'useSourceMapScopes' = 76,
  'storageBucketsTree' = 77,
  'deleteOverridesTemporarilyEnable' = 78,

  // Increment this when new experiments are added.
  'MaxValue' = 79,
}
/* eslint-enable @typescript-eslint/naming-convention */

export const enum BreakpointWithConditionAdded {
  Logpoint = 0,
  ConditionalBreakpoint = 1,
  MaxValue = 2,
}

export const enum BreakpointEditDialogRevealedFrom {
  BreakpointSidebarContextMenu = 0,
  BreakpointSidebarEditButton = 1,
  BreakpointMarkerContextMenu = 2,
  LineGutterContextMenu = 3,
  KeyboardShortcut = 4,
  Linkifier = 5,
  MouseClick = 6,
  MaxValue = 7,
}

export const enum ColorConvertedFrom {
  ColorSwatch = 0,
  ColorPicker = 1,
  MaxValue = 2,
}

export const enum ColorPickerOpenedFrom {
  SourcesPanel = 0,
  StylesPane = 1,
  MaxValue = 2,
}

export const enum CSSPropertyDocumentation {
  Shown = 0,
  ToggledOn = 1,
  ToggledOff = 2,
  MaxValue = 3,
}

export const enum BreakpointsRestoredFromStorageCount {
  LessThan100 = 0,
  LessThan300 = 1,
  LessThan1000 = 2,
  LessThan3000 = 3,
  LessThan10000 = 4,
  LessThan30000 = 5,
  LessThan100000 = 6,
  LessThan300000 = 7,
  LessThan1000000 = 8,
  Above1000000 = 9,
  MaxValue = 10,
}

// TODO(crbug.com/1167717): Make this a const enum again
// eslint-disable-next-line rulesdir/const_enum
export enum IssueExpanded {
  CrossOriginEmbedderPolicy = 0,
  MixedContent = 1,
  Cookie = 2,
  HeavyAd = 3,
  ContentSecurityPolicy = 4,
  Other = 5,
  Generic = 6,
  MaxValue = 7,
}

// TODO(crbug.com/1167717): Make this a const enum again
// eslint-disable-next-line rulesdir/const_enum
export enum IssueResourceOpened {
  CrossOriginEmbedderPolicyRequest = 0,
  CrossOriginEmbedderPolicyElement = 1,
  MixedContentRequest = 2,
  SameSiteCookieCookie = 3,
  SameSiteCookieRequest = 4,
  HeavyAdElement = 5,
  ContentSecurityPolicyDirective = 6,
  ContentSecurityPolicyElement = 7,
  CrossOriginEmbedderPolicyLearnMore = 8,
  MixedContentLearnMore = 9,
  SameSiteCookieLearnMore = 10,
  HeavyAdLearnMore = 11,
  ContentSecurityPolicyLearnMore = 12,
  MaxValue = 13,
}

/**
 * This list should contain the currently active issue types,
 * gaps are expected.
 */
// TODO(crbug.com/1167717): Make this a const enum again
// eslint-disable-next-line rulesdir/const_enum
export enum IssueCreated {
  MixedContentIssue = 0,
  'ContentSecurityPolicyIssue::kInlineViolation' = 1,
  'ContentSecurityPolicyIssue::kEvalViolation' = 2,
  'ContentSecurityPolicyIssue::kURLViolation' = 3,
  'ContentSecurityPolicyIssue::kTrustedTypesSinkViolation' = 4,
  'ContentSecurityPolicyIssue::kTrustedTypesPolicyViolation' = 5,
  'HeavyAdIssue::NetworkTotalLimit' = 6,
  'HeavyAdIssue::CpuTotalLimit' = 7,
  'HeavyAdIssue::CpuPeakLimit' = 8,
  'CrossOriginEmbedderPolicyIssue::CoepFrameResourceNeedsCoepHeader' = 9,
  'CrossOriginEmbedderPolicyIssue::CoopSandboxedIFrameCannotNavigateToCoopPage' = 10,
  'CrossOriginEmbedderPolicyIssue::CorpNotSameOrigin' = 11,
  'CrossOriginEmbedderPolicyIssue::CorpNotSameOriginAfterDefaultedToSameOriginByCoep' = 12,
  'CrossOriginEmbedderPolicyIssue::CorpNotSameSite' = 13,
  'CookieIssue::ExcludeSameSiteNoneInsecure::ReadCookie' = 14,
  'CookieIssue::ExcludeSameSiteNoneInsecure::SetCookie' = 15,
  'CookieIssue::WarnSameSiteNoneInsecure::ReadCookie' = 16,
  'CookieIssue::WarnSameSiteNoneInsecure::SetCookie' = 17,
  'CookieIssue::WarnSameSiteStrictLaxDowngradeStrict::Secure' = 18,
  'CookieIssue::WarnSameSiteStrictLaxDowngradeStrict::Insecure' = 19,
  'CookieIssue::WarnCrossDowngrade::ReadCookie::Secure' = 20,
  'CookieIssue::WarnCrossDowngrade::ReadCookie::Insecure' = 21,
  'CookieIssue::WarnCrossDowngrade::SetCookie::Secure' = 22,
  'CookieIssue::WarnCrossDowngrade::SetCookie::Insecure' = 23,
  'CookieIssue::ExcludeNavigationContextDowngrade::Secure' = 24,
  'CookieIssue::ExcludeNavigationContextDowngrade::Insecure' = 25,
  'CookieIssue::ExcludeContextDowngrade::ReadCookie::Secure' = 26,
  'CookieIssue::ExcludeContextDowngrade::ReadCookie::Insecure' = 27,
  'CookieIssue::ExcludeContextDowngrade::SetCookie::Secure' = 28,
  'CookieIssue::ExcludeContextDowngrade::SetCookie::Insecure' = 29,
  'CookieIssue::ExcludeSameSiteUnspecifiedTreatedAsLax::ReadCookie' = 30,
  'CookieIssue::ExcludeSameSiteUnspecifiedTreatedAsLax::SetCookie' = 31,
  'CookieIssue::WarnSameSiteUnspecifiedLaxAllowUnsafe::ReadCookie' = 32,
  'CookieIssue::WarnSameSiteUnspecifiedLaxAllowUnsafe::SetCookie' = 33,
  'CookieIssue::WarnSameSiteUnspecifiedCrossSiteContext::ReadCookie' = 34,
  'CookieIssue::WarnSameSiteUnspecifiedCrossSiteContext::SetCookie' = 35,
  'SharedArrayBufferIssue::TransferIssue' = 36,
  'SharedArrayBufferIssue::CreationIssue' = 37,
  LowTextContrastIssue = 41,
  'CorsIssue::InsecurePrivateNetwork' = 42,
  'CorsIssue::InvalidHeaders' = 44,
  'CorsIssue::WildcardOriginWithCredentials' = 45,
  'CorsIssue::PreflightResponseInvalid' = 46,
  'CorsIssue::OriginMismatch' = 47,
  'CorsIssue::AllowCredentialsRequired' = 48,
  'CorsIssue::MethodDisallowedByPreflightResponse' = 49,
  'CorsIssue::HeaderDisallowedByPreflightResponse' = 50,
  'CorsIssue::RedirectContainsCredentials' = 51,
  'CorsIssue::DisallowedByMode' = 52,
  'CorsIssue::CorsDisabledScheme' = 53,
  'CorsIssue::PreflightMissingAllowExternal' = 54,
  'CorsIssue::PreflightInvalidAllowExternal' = 55,
  'CorsIssue::NoCorsRedirectModeNotFollow' = 57,
  'QuirksModeIssue::QuirksMode' = 58,
  'QuirksModeIssue::LimitedQuirksMode' = 59,
  DeprecationIssue = 60,
  'ClientHintIssue::MetaTagAllowListInvalidOrigin' = 61,
  'ClientHintIssue::MetaTagModifiedHTML' = 62,
  'CorsIssue::PreflightAllowPrivateNetworkError' = 63,
  'GenericIssue::CrossOriginPortalPostMessageError' = 64,
  'GenericIssue::FormLabelForNameError' = 65,
  'GenericIssue::FormDuplicateIdForInputError' = 66,
  'GenericIssue::FormInputWithNoLabelError' = 67,
  'GenericIssue::FormAutocompleteAttributeEmptyError' = 68,
  'GenericIssue::FormEmptyIdAndNameAttributesForInputError' = 69,
  'GenericIssue::FormAriaLabelledByToNonExistingId' = 70,
  'GenericIssue::FormInputAssignedAutocompleteValueToIdOrNameAttributeError' = 71,
  'GenericIssue::FormLabelHasNeitherForNorNestedInput' = 72,
  'GenericIssue::FormLabelForMatchesNonExistingIdError' = 73,
  'GenericIssue::FormHasPasswordFieldWithoutUsernameFieldError' = 74,
  'GenericIssue::FormInputHasWrongButWellIntendedAutocompleteValueError' = 75,
  'StylesheetLoadingIssue::LateImportRule' = 76,
  'StylesheetLoadingIssue::RequestFailed' = 77,
  'CorsIssue::PreflightMissingPrivateNetworkAccessId' = 78,
  'CorsIssue::PreflightMissingPrivateNetworkAccessName' = 79,
  'CorsIssue::PrivateNetworkAccessPermissionUnavailable' = 80,
  'CorsIssue::PrivateNetworkAccessPermissionDenied' = 81,
  MaxValue = 82,
}

// TODO(crbug.com/1167717): Make this a const enum again
// eslint-disable-next-line rulesdir/const_enum
export enum DeveloperResourceLoaded {
  LoadThroughPageViaTarget = 0,
  LoadThroughPageViaFrame = 1,
  LoadThroughPageFailure = 2,
  LoadThroughPageFallback = 3,
  FallbackAfterFailure = 4,
  FallbackPerOverride = 5,
  FallbackPerProtocol = 6,
  FallbackFailure = 7,
  MaxValue = 8,
}

// TODO(crbug.com/1167717): Make this a const enum again
// eslint-disable-next-line rulesdir/const_enum
export enum DeveloperResourceScheme {
  SchemeOther = 0,
  SchemeUnknown = 1,
  SchemeHttp = 2,
  SchemeHttps = 3,
  SchemeHttpLocalhost = 4,
  SchemeHttpsLocalhost = 5,
  SchemeData = 6,
  SchemeFile = 7,
  SchemeBlob = 8,
  MaxValue = 9,
}

// TODO(crbug.com/1167717): Make this a const enum again
// eslint-disable-next-line rulesdir/const_enum
export enum LinearMemoryInspectorRevealedFrom {
  ContextMenu = 0,
  MemoryIcon = 1,
  MaxValue = 2,
}

// TODO(crbug.com/1167717): Make this a const enum again
// eslint-disable-next-line rulesdir/const_enum
export enum LinearMemoryInspectorTarget {
  DWARFInspectableAddress = 0,
  ArrayBuffer = 1,
  DataView = 2,
  TypedArray = 3,
  WebAssemblyMemory = 4,
  MaxValue = 5,
}

export const enum VMInlineScriptType {
  MODULE_SCRIPT = 0,
  CLASSIC_SCRIPT = 1,
  MaxValue = 2,
}

/* eslint-disable @typescript-eslint/naming-convention */
// TODO(crbug.com/1167717) = Make this a const enum again
// eslint-disable-next-line rulesdir/const_enum
export enum Language {
  'af' = 1,
  'am' = 2,
  'ar' = 3,
  'as' = 4,
  'az' = 5,
  'be' = 6,
  'bg' = 7,
  'bn' = 8,
  'bs' = 9,
  'ca' = 10,
  'cs' = 11,
  'cy' = 12,
  'da' = 13,
  'de' = 14,
  'el' = 15,
  'en-GB' = 16,
  'en-US' = 17,
  'es-419' = 18,
  'es' = 19,
  'et' = 20,
  'eu' = 21,
  'fa' = 22,
  'fi' = 23,
  'fil' = 24,
  'fr-CA' = 25,
  'fr' = 26,
  'gl' = 27,
  'gu' = 28,
  'he' = 29,
  'hi' = 30,
  'hr' = 31,
  'hu' = 32,
  'hy' = 33,
  'id' = 34,
  'is' = 35,
  'it' = 36,
  'ja' = 37,
  'ka' = 38,
  'kk' = 39,
  'km' = 40,
  'kn' = 41,
  'ko' = 42,
  'ky' = 43,
  'lo' = 44,
  'lt' = 45,
  'lv' = 46,
  'mk' = 47,
  'ml' = 48,
  'mn' = 49,
  'mr' = 50,
  'ms' = 51,
  'my' = 52,
  'ne' = 53,
  'nl' = 54,
  'no' = 55,
  'or' = 56,
  'pa' = 57,
  'pl' = 58,
  'pt-PT' = 59,
  'pt' = 60,
  'ro' = 61,
  'ru' = 62,
  'si' = 63,
  'sk' = 64,
  'sl' = 65,
  'sq' = 66,
  'sr-Latn' = 67,
  'sr' = 68,
  'sv' = 69,
  'sw' = 70,
  'ta' = 71,
  'te' = 72,
  'th' = 73,
  'tr' = 74,
  'uk' = 75,
  'ur' = 76,
  'uz' = 77,
  'vi' = 78,
  'zh' = 79,
  'zh-HK' = 80,
  'zh-TW' = 81,
  'zu' = 82,
  MaxValue = 83,
}
/* eslint-enable @typescript-eslint/naming-convention */

// TODO(crbug.com/1167717): Make this a const enum again
// eslint-disable-next-line rulesdir/const_enum
export enum SyncSetting {
  ChromeSyncDisabled = 1,
  ChromeSyncSettingsDisabled = 2,
  DevToolsSyncSettingDisabled = 3,
  DevToolsSyncSettingEnabled = 4,
  MaxValue = 5,
}

// TODO(crbug.com/1167717): Make this a const enum again
// eslint-disable-next-line rulesdir/const_enum
export enum RecordingToggled {
  RecordingStarted = 1,
  RecordingFinished = 2,
  MaxValue = 3,
}

// TODO(crbug.com/1167717): Make this a const enum again
// eslint-disable-next-line rulesdir/const_enum
export enum RecordingAssertion {
  AssertionAdded = 1,
  PropertyAssertionEdited = 2,
  AttributeAssertionEdited = 3,
  MaxValue = 4,
}

// TODO(crbug.com/1167717): Make this a const enum again
// eslint-disable-next-line rulesdir/const_enum
export enum RecordingReplayFinished {
  Success = 1,
  TimeoutErrorSelectors = 2,
  TimeoutErrorTarget = 3,
  OtherError = 4,
  MaxValue = 5,
}

// TODO(crbug.com/1167717): Make this a const enum again
// eslint-disable-next-line rulesdir/const_enum
export enum RecordingReplaySpeed {
  Normal = 1,
  Slow = 2,
  VerySlow = 3,
  ExtremelySlow = 4,
  MaxValue = 5,
}

// TODO(crbug.com/1167717): Make this a const enum again
// eslint-disable-next-line rulesdir/const_enum
export enum RecordingReplayStarted {
  ReplayOnly = 1,
  ReplayWithPerformanceTracing = 2,
  ReplayViaExtension = 3,
  MaxValue = 4,
}

// TODO(crbug.com/1167717): Make this a const enum again
// eslint-disable-next-line rulesdir/const_enum
export enum RecordingEdited {
  SelectorPickerUsed = 1,
  StepAdded = 2,
  StepRemoved = 3,
  SelectorAdded = 4,
  SelectorRemoved = 5,
  SelectorPartAdded = 6,
  SelectorPartEdited = 7,
  SelectorPartRemoved = 8,
  TypeChanged = 9,
  OtherEditing = 10,
  MaxValue = 11,
}

// TODO(crbug.com/1167717): Make this a const enum again
// eslint-disable-next-line rulesdir/const_enum
export enum RecordingExported {
  ToPuppeteer = 1,
  ToJSON = 2,
  ToPuppeteerReplay = 3,
  ToExtension = 4,
  ToLighthouse = 5,
  MaxValue = 6,
}

// TODO(crbug.com/1167717): Make this a const enum again
// eslint-disable-next-line rulesdir/const_enum
export enum RecordingCodeToggled {
  CodeShown = 1,
  CodeHidden = 2,
  MaxValue = 3,
}

// TODO(crbug.com/1167717): Make this a const enum again
// eslint-disable-next-line rulesdir/const_enum
export enum RecordingCopiedToClipboard {
  CopiedRecordingWithPuppeteer = 1,
  CopiedRecordingWithJSON = 2,
  CopiedRecordingWithReplay = 3,
  CopiedRecordingWithExtension = 4,
  CopiedStepWithPuppeteer = 5,
  CopiedStepWithJSON = 6,
  CopiedStepWithReplay = 7,
  CopiedStepWithExtension = 8,
  MaxValue = 9,
}

/* eslint-disable @typescript-eslint/naming-convention */
// TODO(crbug.com/1167717): Make this a const enum again
// eslint-disable-next-line rulesdir/const_enum
export enum ConsoleShowsCorsErrors {
  'false' = 0,
  'true' = 1,
  MaxValue = 2,
}

// TODO(crbug.com/1167717): Make this a const enum again
// eslint-disable-next-line rulesdir/const_enum
export enum StyleTextCopied {
  DeclarationViaChangedLine = 1,
  AllChangesViaStylesPane = 2,
  DeclarationViaContextMenu = 3,
  PropertyViaContextMenu = 4,
  ValueViaContextMenu = 5,
  DeclarationAsJSViaContextMenu = 6,
  RuleViaContextMenu = 7,
  AllDeclarationsViaContextMenu = 8,
  AllDeclarationsAsJSViaContextMenu = 9,
  SelectorViaContextMenu = 10,
  MaxValue = 11,
}

// TODO(crbug.com/1167717): Make this a const enum again
// eslint-disable-next-line rulesdir/const_enum
export enum ManifestSectionCodes {
  OtherSection = 0,
  'Identity' = 1,
  'Presentation' = 2,
  'Protocol Handlers' = 3,
  'Icons' = 4,
  'Window Controls Overlay' = 5,
  MaxValue = 6,
}

// The names here match the CSSRuleValidator names in CSSRuleValidator.ts.
// TODO(crbug.com/1167717): Make this a const enum again
// eslint-disable-next-line rulesdir/const_enum
export enum CSSHintType {
  Other = 0,
  AlignContent = 1,
  FlexItem = 2,
  FlexContainer = 3,
  GridContainer = 4,
  GridItem = 5,
  FlexGrid = 6,
  MulticolFlexGrid = 7,
  Padding = 8,
  Position = 9,
  ZIndex = 10,
  Sizing = 11,
  FlexOrGridItem = 12,
  FontVariationSettings = 13,
  MaxValue = 14,
}

// TODO(crbug.com/1167717): Make this a const enum again
// eslint-disable-next-line rulesdir/const_enum
export enum LighthouseModeRun {
  Navigation = 0,
  Timespan = 1,
  Snapshot = 2,
  LegacyNavigation = 3,
  MaxValue = 4,
}

/* eslint-enable @typescript-eslint/naming-convention */
export const enum SwatchType {
  VarLink = 0,
  AnimationNameLink = 1,
  Color = 2,
  AnimationTiming = 3,
  Shadow = 4,
  Grid = 5,
  Flex = 6,
  Angle = 7,
  Length = 8,
  PositionFallbackLink = 9,
  MaxValue = 10,
}

/* eslint-enable @typescript-eslint/naming-convention */
export const enum BadgeType {
  GRID = 0,
  SUBGRID = 1,
  FLEX = 2,
  AD = 3,
  SCROLL_SNAP = 4,
  CONTAINER = 5,
  SLOT = 6,
  TOP_LAYER = 7,
  REVEAL = 8,
  MaxValue = 9,
}

/* eslint-enable @typescript-eslint/naming-convention */
export const enum AnimationsPlaybackRate {
  Percent100 = 0,
  Percent25 = 1,
  Percent10 = 2,
  Other = 3,
  MaxValue = 4,
}

/* eslint-enable @typescript-eslint/naming-convention */
export const enum AnimationPointDragType {
  // Animation is dragged as a whole in the Animations panel.
  AnimationDrag = 0,
  // A keyframe point inside animation timeline is dragged.
  KeyframeMove = 1,
  // Start point of the animation inside animation timeline is dragged.
  StartEndpointMove = 2,
  // Finish point of the animation inside animation timeline is dragged.
  FinishEndpointMove = 3,
  Other = 4,
  MaxValue = 5,
}<|MERGE_RESOLUTION|>--- conflicted
+++ resolved
@@ -145,13 +145,8 @@
     this.#launchPanelName = (panelName as string);
   }
 
-<<<<<<< HEAD
-  performanceTraceLoadEnd(measure: PerformanceMeasure): void {
-        InspectorFrontendHostInstance.recordPerformanceHistogram('DevTools.LoadTrace', measure.duration);
-=======
   performanceTraceLoad(measure: PerformanceMeasure): void {
     InspectorFrontendHostInstance.recordPerformanceHistogram('DevTools.TraceLoad', measure.duration);
->>>>>>> 97b1f310
   }
 
   keybindSetSettingChanged(keybindSet: string): void {
