--- conflicted
+++ resolved
@@ -211,14 +211,8 @@
     const color = 'gray';
     const unattributed = i18nString(UIStrings.unattributed);
     const id = typeof node.id === 'symbol' ? undefined : node.id;
-<<<<<<< HEAD
-    // To avoid showing [unattributed] in the 3P table. We'll magically treat all unattributed as 1P.
-    // Is this fair? Not entirely, but mostly.  (How do you attribute the cost of a large recalc style??)
-    const domainName = id ? this.beautifyDomainName(id) : this.entityMapper()?.firstPartyEntity()?.name;
-=======
     // TODO(paulirish,aixba): Improve attribution to reduce amount of items in [unattributed].
     const domainName = id ? this.entityMapper()?.entityForEvent(node.event)?.name || id : undefined;
->>>>>>> b4d7a805
     return {name: domainName || unattributed, color, icon: undefined};
   }
 
