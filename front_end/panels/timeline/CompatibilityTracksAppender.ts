--- conflicted
+++ resolved
@@ -26,9 +26,7 @@
 } from './TimelineFlameChartDataProvider.js';
 import {TimelinePanel} from './TimelinePanel.js';
 import {TimingsTrackAppender} from './TimingsTrackAppender.js';
-<<<<<<< HEAD
 import {UberFramesTrackAppender} from './UberFramesTrackAppender.js';
-=======
 import * as TimelineUtils from './utils/utils.js';
 
 export interface PopoverInfo {
@@ -38,7 +36,6 @@
   warningElements: HTMLSpanElement[];
   additionalElements: HTMLElement[];
 }
->>>>>>> 6b80ee8c
 
 let showPostMessageEvents: boolean|undefined;
 function isShowPostMessageEventsEnabled(): boolean {
@@ -243,28 +240,24 @@
     this.#timingsTrackAppender = new TimingsTrackAppender(this, this.#parsedTrace, this.#colorGenerator);
     this.#allTrackAppenders.push(this.#timingsTrackAppender);
 
-<<<<<<< HEAD
     const uberFramesColorGenerator = new Common.Color.Generator(
         /* hueSpace= */ {min: 0, max: 359, count: undefined},
         /* satSpace= */ {min: 70, max: 100, count: undefined},
         /* lightnessSpace= */ 70,
         /* alphaSpace= */ 0.7);
     this.#framesWaterfallTrackAppender =
-        new FramesWaterfallTrackAppender(this, this.#flameChartData, this.#traceParsedData, uberFramesColorGenerator);
+        new FramesWaterfallTrackAppender(this, this.#flameChartData, this.#parsedTrace, uberFramesColorGenerator);
     this.#allTrackAppenders.push(this.#framesWaterfallTrackAppender);
 
     this.#newFramesTrackAppender =
-        new NewFramesTrackAppender(this, this.#flameChartData, this.#traceParsedData, uberFramesColorGenerator);
+        new NewFramesTrackAppender(this, this.#flameChartData, this.#parsedTrace, uberFramesColorGenerator);
     this.#allTrackAppenders.push(this.#newFramesTrackAppender);
 
     this.#uberFramesTrackAppender =
-        new UberFramesTrackAppender(this, this.#flameChartData, this.#traceParsedData, uberFramesColorGenerator);
+        new UberFramesTrackAppender(this, this.#flameChartData, this.#parsedTrace, uberFramesColorGenerator);
     this.#allTrackAppenders.push(this.#uberFramesTrackAppender);
 
-    this.#interactionsTrackAppender = new InteractionsTrackAppender(this, this.#traceParsedData, this.#colorGenerator);
-=======
     this.#interactionsTrackAppender = new InteractionsTrackAppender(this, this.#parsedTrace, this.#colorGenerator);
->>>>>>> 6b80ee8c
     this.#allTrackAppenders.push(this.#interactionsTrackAppender);
 
     this.#animationsTrackAppender = new AnimationsTrackAppender(this, this.#parsedTrace);
