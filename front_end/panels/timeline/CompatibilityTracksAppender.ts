// Copyright 2023 The Chromium Authors. All rights reserved.
// Use of this source code is governed by a BSD-style license that can be
// found in the LICENSE file.

import * as Common from '../../core/common/common.js';
import * as Root from '../../core/root/root.js';
<<<<<<< HEAD
import * as TimelineModel from '../../models/timeline_model/timeline_model.js';
=======
import type * as TimelineModel from '../../models/timeline_model/timeline_model.js';
>>>>>>> 92534e72
import * as TraceEngine from '../../models/trace/trace.js';
import type * as PerfUI from '../../ui/legacy/components/perf_ui/perf_ui.js';
import * as ThemeSupport from '../../ui/legacy/theme_support/theme_support.js';

import {AnimationsTrackAppender} from './AnimationsTrackAppender.js';
import {getEventLevel} from './AppenderUtils.js';
<<<<<<< HEAD
import {GPUTrackAppender} from './GPUTrackAppender.js';
import {InteractionsTrackAppender} from './InteractionsTrackAppender.js';
import {LayoutShiftsTrackAppender} from './LayoutShiftsTrackAppender.js';
import {ThreadAppender} from './ThreadAppender.js';
=======
import {getEventStyle} from './EventUICategory.js';
import {GPUTrackAppender} from './GPUTrackAppender.js';
import {InteractionsTrackAppender} from './InteractionsTrackAppender.js';
import {LayoutShiftsTrackAppender} from './LayoutShiftsTrackAppender.js';
import {ThreadAppender, ThreadType} from './ThreadAppender.js';
>>>>>>> 92534e72
import {
  EntryType,
  InstantEventVisibleDurationMs,
  type TimelineFlameChartEntry,
} from './TimelineFlameChartDataProvider.js';
<<<<<<< HEAD
import {TimelineUIUtils} from './TimelineUIUtils.js';
=======
>>>>>>> 92534e72
import {TimingsTrackAppender} from './TimingsTrackAppender.js';

export type HighlightedEntryInfo = {
  title: string,
  formattedTime: string,
  warningElements?: HTMLSpanElement[],
};

/**
 * Track appenders add the data of each track into the timeline flame
 * chart. Each track appender also implements functions tha allow the
 * canvas renderer to gather more information about an event in a track,
 * like its display name or color.
 *
 * At the moment, tracks in the timeline flame chart are appended in
 * two locations: in the TimelineFlameChartDataProvider and in the track
 * appenders exported by this module. As part of the work to use a new
 * trace parsing engine, a track appender will be defined with this API
 * for each of the tracks in the timeline. With this implementation in
 * place its counterpart in the TimelineFlameChartDataProvider can be
 * removed. This processes of doing this for a track is referred to as
 * "migrating the track" to the new system.
 *
 * The migration implementation will result beneficial among other
 * things because the complexity of rendering the details of each track
 * is distributed among multiple standalone modules.
 * Read more at go/rpp-flamechart-arch
 */

export interface TrackAppender {
  /**
   * The unique name given to the track appender.
   */
  appenderName: TrackAppenderName;

  /**
   * Appends into the flame chart data the data corresponding to a track.
   * @param level the horizontal level of the flame chart events where the
   * track's events will start being appended.
   * @param expanded wether the track should be rendered expanded.
   * @returns the first available level to append more data after having
   * appended the track's events.
   */
  appendTrackAtLevel(level: number, expanded?: boolean): number;
  /**
   * Returns the color an event is shown with in the timeline.
   */
  colorForEvent(event: TraceEngine.Types.TraceEvents.TraceEventData): string;
  /**
   * Returns the title an event is shown with in the timeline.
   */
  titleForEvent(event: TraceEngine.Types.TraceEvents.TraceEventData): string;
  /**
   * Returns the info shown when an event in the timeline is hovered.
   */
  highlightedEntryInfo(event: TraceEngine.Types.TraceEvents.TraceEventData): HighlightedEntryInfo;
}

export const TrackNames =
    ['Animations', 'Timings', 'Interactions', 'GPU', 'LayoutShifts', 'Thread', 'Thread_AuctionWorklet'] as const;
// Network track will use TrackAppender interface, but it won't be shown in Main flamechart.
// So manually add it to TrackAppenderName.
export type TrackAppenderName = typeof TrackNames[number]|'Network';

export class CompatibilityTracksAppender {
  #trackForLevel = new Map<number, TrackAppender>();
  #trackForGroup = new Map<PerfUI.FlameChart.Group, TrackAppender>();
  #eventsForTrack = new Map<TrackAppender, TraceEngine.Types.TraceEvents.TraceEventData[]>();
  #trackEventsForTreeview = new Map<TrackAppender, TraceEngine.Types.TraceEvents.TraceEventData[]>();
  #flameChartData: PerfUI.FlameChart.FlameChartTimelineData;
  #traceParsedData: TraceEngine.Handlers.Migration.PartialTraceData;
  #entryData: TimelineFlameChartEntry[];
  #colorGenerator: Common.Color.Generator;
  #indexForEvent = new WeakMap<TraceEngine.Types.TraceEvents.TraceEventData, number>();
  #allTrackAppenders: TrackAppender[] = [];
  #visibleTrackNames: Set<TrackAppenderName> = new Set([...TrackNames]);
  #isCpuProfile = false;
  #showAllEventsEnabled = Root.Runtime.experiments.isEnabled('timelineShowAllEvents');

  // TODO(crbug.com/1416533)
  // These are used only for compatibility with the legacy flame chart
  // architecture of the panel. Once all tracks have been migrated to
  // use the new engine and flame chart architecture, the reference can
  // be removed.
  #legacyTimelineModel: TimelineModel.TimelineModel.TimelineModelImpl;
  #legacyEntryTypeByLevel: EntryType[];
  #timingsTrackAppender: TimingsTrackAppender;
  #animationsTrackAppender: AnimationsTrackAppender;
  #interactionsTrackAppender: InteractionsTrackAppender;
  #gpuTrackAppender: GPUTrackAppender;
  #layoutShiftsTrackAppender: LayoutShiftsTrackAppender;
  #threadAppenders: ThreadAppender[] = [];

  /**
   * @param flameChartData the data used by the flame chart renderer on
   * which the track data will be appended.
   * @param traceParsedData the trace parsing engines output.
   * @param entryData the array containing all event to be rendered in
   * the flamechart.
   * @param legacyEntryTypeByLevel an array containing the type of
   * each entry in the entryData array. Indexed by the position the
   * corresponding entry occupies in the entryData array. This reference
   * is needed only for compatibility with the legacy flamechart
   * architecture and should be removed once all tracks use the new
   * system.
   */
  constructor(
      flameChartData: PerfUI.FlameChart.FlameChartTimelineData,
      traceParsedData: TraceEngine.Handlers.Migration.PartialTraceData, entryData: TimelineFlameChartEntry[],
      legacyEntryTypeByLevel: EntryType[], legacyTimelineModel: TimelineModel.TimelineModel.TimelineModelImpl,
      isCpuProfile = false) {
    this.#flameChartData = flameChartData;
    this.#traceParsedData = traceParsedData;
    this.#entryData = entryData;
    this.#colorGenerator = new Common.Color.Generator(
        /* hueSpace= */ {min: 30, max: 55, count: undefined},
        /* satSpace= */ {min: 70, max: 100, count: 6},
        /* lightnessSpace= */ 50,
        /* alphaSpace= */ 0.7);
    this.#legacyEntryTypeByLevel = legacyEntryTypeByLevel;
    this.#legacyTimelineModel = legacyTimelineModel;
    this.#isCpuProfile = isCpuProfile;
    this.#timingsTrackAppender =
        new TimingsTrackAppender(this, this.#flameChartData, this.#traceParsedData, this.#colorGenerator);
    this.#allTrackAppenders.push(this.#timingsTrackAppender);

    this.#interactionsTrackAppender =
        new InteractionsTrackAppender(this, this.#flameChartData, this.#traceParsedData, this.#colorGenerator);
    this.#allTrackAppenders.push(this.#interactionsTrackAppender);

    this.#animationsTrackAppender = new AnimationsTrackAppender(this, this.#traceParsedData);
    this.#allTrackAppenders.push(this.#animationsTrackAppender);

    this.#gpuTrackAppender = new GPUTrackAppender(this, this.#traceParsedData);
    this.#allTrackAppenders.push(this.#gpuTrackAppender);

    // Layout Shifts track in OPP was called the "Experience" track even though
    // all it shows are layout shifts.
    this.#layoutShiftsTrackAppender = new LayoutShiftsTrackAppender(this, this.#flameChartData, this.#traceParsedData);
    this.#allTrackAppenders.push(this.#layoutShiftsTrackAppender);

    this.#addThreadAppenders();
    ThemeSupport.ThemeSupport.instance().addEventListener(ThemeSupport.ThemeChangeEvent.eventName, () => {
      for (const group of this.#flameChartData.groups) {
        // We only need to update the color here, because FlameChart will call `scheduleUpdate()` when theme is changed.
        group.style.color = ThemeSupport.ThemeSupport.instance().getComputedValue('--sys-color-on-surface');
        group.style.backgroundColor =
            ThemeSupport.ThemeSupport.instance().getComputedValue('--sys-color-cdt-base-container');
      }
    });
  }

  #addThreadAppenders(): void {
    const weight = (appender: ThreadAppender): number => {
      switch (appender.threadType) {
        case ThreadType.MAIN_THREAD:
          return appender.isOnMainFrame ? 0 : 1;
        case ThreadType.WORKER:
          return 2;
        case ThreadType.RASTERIZER:
          return 3;
        case ThreadType.AUCTION_WORKLET:
          return 4;
        case ThreadType.OTHER:
          return 5;
        default:
          return 6;
      }
    };
    if (this.#isCpuProfile && this.#traceParsedData.Samples) {
      for (const [pid, process] of this.#traceParsedData.Samples.profilesInProcess) {
        for (const tid of process.keys()) {
          this.#threadAppenders.push(new ThreadAppender(
              this, this.#flameChartData, this.#traceParsedData, pid, tid, null, ThreadType.CPU_PROFILE));
        }
      }
    } else if (this.#traceParsedData.Renderer) {
      let rasterCount = 0;
      for (const [pid, process] of this.#traceParsedData.Renderer.processes) {
        if (this.#traceParsedData.AuctionWorklets.worklets.has(pid)) {
          const workletEvent = this.#traceParsedData.AuctionWorklets.worklets.get(pid);
          if (!workletEvent) {
            continue;
          }

          // Each AuctionWorklet event represents two threads:
          // 1. the Utility Thread
          // 2. the V8 Helper Thread
          // Note that the names passed here are not used visually. TODO: remove this name?
          this.#threadAppenders.push(new ThreadAppender(
              this, this.#flameChartData, this.#traceParsedData, pid, workletEvent.args.data.utilityThread.tid,
              'auction-worket-utility', ThreadType.AUCTION_WORKLET));
          this.#threadAppenders.push(new ThreadAppender(
              this, this.#flameChartData, this.#traceParsedData, pid, workletEvent.args.data.v8HelperThread.tid,
              'auction-worklet-v8helper', ThreadType.AUCTION_WORKLET));
          continue;
        }

        for (const [tid, thread] of process.threads) {
          let threadType = ThreadType.OTHER;
          if (thread.name === 'CrRendererMain') {
            threadType = ThreadType.MAIN_THREAD;
          } else if (thread.name === 'DedicatedWorker thread') {
            threadType = ThreadType.WORKER;
          } else if (thread.name?.startsWith('CompositorTileWorker')) {
            threadType = ThreadType.RASTERIZER;
            rasterCount++;
          }
          this.#threadAppenders.push(new ThreadAppender(
              this, this.#flameChartData, this.#traceParsedData, pid, tid, thread.name, threadType, rasterCount));
        }
      }
    }
    this.#threadAppenders.sort((a, b) => weight(a) - weight(b));
    this.#allTrackAppenders.push(...this.#threadAppenders);
  }
  /**
   * Given a trace event returns instantiates a legacy SDK.Event. This should
   * be used for compatibility purposes only.
   */
  getLegacyEvent(event: TraceEngine.Types.TraceEvents.TraceEventData): TraceEngine.Legacy.Event|null {
    const process = this.#legacyTimelineModel.tracingModel()?.getProcessById(event.pid);
    const thread = process?.threadById(event.tid);
    if (!thread) {
      return null;
    }
    return TraceEngine.Legacy.PayloadEvent.fromPayload(
        event as unknown as TraceEngine.TracingManager.EventPayload, thread);
  }

  timingsTrackAppender(): TimingsTrackAppender {
    return this.#timingsTrackAppender;
  }

  animationsTrackAppender(): AnimationsTrackAppender {
    return this.#animationsTrackAppender;
  }

  interactionsTrackAppender(): InteractionsTrackAppender {
    return this.#interactionsTrackAppender;
  }

  gpuTrackAppender(): GPUTrackAppender {
    return this.#gpuTrackAppender;
  }

  layoutShiftsTrackAppender(): LayoutShiftsTrackAppender {
    return this.#layoutShiftsTrackAppender;
  }

  threadAppenders(): ThreadAppender[] {
    return this.#threadAppenders;
  }

  /**
   * Get the index of the event.
   * This ${index}-th elements in entryData, flameChartData.entryLevels, flameChartData.entryTotalTimes,
   * flameChartData.entryStartTimes are all related to this event.
   */
  indexForEvent(event: TraceEngine.Types.TraceEvents.TraceEventData): number|undefined {
    return this.#indexForEvent.get(event);
  }

  eventsInTrack(trackAppender: TrackAppender): TraceEngine.Types.TraceEvents.TraceEventData[] {
    const cachedData = this.#eventsForTrack.get(trackAppender);
    if (cachedData) {
      return cachedData;
    }

    // Calculate the levels occupied by a track.
    let trackStartLevel = null;
    let trackEndLevel = null;
    for (const [level, track] of this.#trackForLevel) {
      if (track !== trackAppender) {
        continue;
      }
      if (trackStartLevel === null) {
        trackStartLevel = level;
      }
      trackEndLevel = level;
    }

    if (trackStartLevel === null || trackEndLevel === null) {
      throw new Error(`Could not find events for track: ${trackAppender}`);
    }
    const entryLevels = this.#flameChartData.entryLevels;
    const events = [];
    for (let i = 0; i < entryLevels.length; i++) {
      if (trackStartLevel <= entryLevels[i] && entryLevels[i] <= trackEndLevel) {
        events.push(this.#entryData[i] as TraceEngine.Types.TraceEvents.TraceEventData);
      }
    }
    events.sort((a, b) => a.ts - b.ts);
    this.#eventsForTrack.set(trackAppender, events);
    return events;
  }

  /**
   * Determines if the given events, which are assumed to be ordered can
   * be organized into tree structures.
   * This condition is met if there is *not* a pair of async events
   * e1 and e2 where:
   *
   * e1.startTime <= e2.startTime && e1.endTime > e2.startTime && e1.endTime > e2.endTime.
   * or, graphically:
   * |------- e1 ------|
   *   |------- e2 --------|
   *
   * Because a parent-child relationship cannot be made from the example
   * above, a tree cannot be made from the set of events.
   *
   * Note that this will also return true if multiple trees can be
   * built, for example if none of the events overlap with each other.
   */
  canBuildTreesFromEvents(events: readonly TraceEngine.Types.TraceEvents.TraceEventData[]): boolean {
    const stack: TraceEngine.Types.TraceEvents.TraceEventData[] = [];
    for (const event of events) {
      const startTime = event.ts;
      const endTime = event.ts + (event.dur || 0);
      let parent = stack.at(-1);
      if (parent === undefined) {
        stack.push(event);
        continue;
      }
      let parentEndTime = parent.ts + (parent.dur || 0);
      // Discard events that are not parents for this event. The parent
      // is one whose end time is after this event start time.
      while (stack.length && startTime >= parentEndTime) {
        stack.pop();
        parent = stack.at(-1);

        if (parent === undefined) {
          break;
        }
        parentEndTime = parent.ts + (parent.dur || 0);
      }
      if (stack.length && endTime > parentEndTime) {
        // If such an event exists but its end time is before this
        // event's end time, then a tree cannot be made using this
        // events.
        return false;
      }
      stack.push(event);
    }
    return true;
  }

  /**
   * Gets the events to be shown in the tree views of the details pane
   * (Bottom-up, Call tree, etc.). These are the events from the track
   * that can be arranged in a tree shape.
   */
  eventsForTreeView(trackAppender: TrackAppender): TraceEngine.Types.TraceEvents.TraceEventData[] {
    const cachedData = this.#trackEventsForTreeview.get(trackAppender);
    if (cachedData) {
      return cachedData;
    }

    let trackEvents = this.eventsInTrack(trackAppender);
    if (!this.canBuildTreesFromEvents(trackEvents)) {
      // Some tracks can include both async and sync events. When this
      // happens, we use all events for the tree views if a trees can be
      // built from both sync and async events. If this is not possible,
      // async events are filtered out and only sync events are used
      // (it's assumed a tree can always be built using a tracks sync
      // events).
      trackEvents = trackEvents.filter(e => !TraceEngine.Types.TraceEvents.isAsyncPhase(e.ph));
    }
    this.#trackEventsForTreeview.set(trackAppender, trackEvents);
    return trackEvents;
  }

  /**
   * Caches the track appender that owns a flame chart group. FlameChart
   * groups are created for each track in the timeline. When an user
   * selects a track in the UI, the track's group is passed to the model
   * layer to inform about the selection.
   */
  registerTrackForGroup(group: PerfUI.FlameChart.Group, appender: TrackAppender): void {
    this.#flameChartData.groups.push(group);
    this.#trackForGroup.set(group, appender);
  }

  /**
   * Looks up a FlameChart group for a given appender.
   */
  groupForAppender(targetAppender: TrackAppender): PerfUI.FlameChart.Group|null {
    let foundGroup: PerfUI.FlameChart.Group|null = null;
    for (const [group, appender] of this.#trackForGroup) {
      if (appender === targetAppender) {
        foundGroup = group;
        break;
      }
    }
    return foundGroup;
  }

  /**
   * Given a FlameChart group, gets the events to be shown in the tree
   * views if that group was registered by the appender system.
   */
  groupEventsForTreeView(group: PerfUI.FlameChart.Group): TraceEngine.Types.TraceEvents.TraceEventData[]|null {
    const track = this.#trackForGroup.get(group);
    if (!track) {
      return null;
    }
    return this.eventsForTreeView(track);
  }

  /**
   * Caches the track appender that owns a level. An appender takes
   * ownership of a level when it appends data to it.
   * The cache is useful to determine what appender should handle a
   * query from the flame chart renderer when an event's feature (like
   * style, title, etc.) is needed.
   */
  registerTrackForLevel(level: number, appender: TrackAppender): void {
    // TODO(crbug.com/1442454) Figure out how to avoid the circular calls.
    this.#trackForLevel.set(level, appender);
  }

  /**
   * Adds an event to the flame chart data at a defined level.
   * @param event the event to be appended,
   * @param level the level to append the event,
   * @param appender the track which the event belongs to.
   * @returns the index of the event in all events to be rendered in the flamechart.
   */
  appendEventAtLevel(event: TraceEngine.Types.TraceEvents.TraceEventData, level: number, appender: TrackAppender):
      number {
    // TODO(crbug.com/1442454) Figure out how to avoid the circular calls.
    this.#trackForLevel.set(level, appender);
    const index = this.#entryData.length;
    this.#entryData.push(event);
    this.#indexForEvent.set(event, index);
    this.#legacyEntryTypeByLevel[level] = EntryType.TrackAppender;
    this.#flameChartData.entryLevels[index] = level;
    this.#flameChartData.entryStartTimes[index] = TraceEngine.Helpers.Timing.microSecondsToMilliseconds(event.ts);
    const msDuration = event.dur ||
        TraceEngine.Helpers.Timing.millisecondsToMicroseconds(
            InstantEventVisibleDurationMs as TraceEngine.Types.Timing.MilliSeconds);
    this.#flameChartData.entryTotalTimes[index] = TraceEngine.Helpers.Timing.microSecondsToMilliseconds(msDuration);
    return index;
  }

  /**
   * Adds into the flame chart data a list of trace events.
   * @param events the trace events that will be appended to the flame chart.
   * The events should be taken straight from the trace handlers. The handlers
   * should sort the events by start time, and the parent event is before the
   * child.
   * @param trackStartLevel the flame chart level from which the events will
   * be appended.
   * @param appender the track that the trace events belong to.
   * @returns the next level after the last occupied by the appended these
   * trace events (the first available level to append next track).
   */
  appendEventsAtLevel(
      events: readonly TraceEngine.Types.TraceEvents.TraceEventData[], trackStartLevel: number,
      appender: TrackAppender): number {
    const lastUsedTimeByLevel: number[] = [];
    const visibleNames = new Set(TimelineUIUtils.visibleTypes());
    const showAllEvents = Root.Runtime.experiments.isEnabled('timelineShowAllEvents');
    for (let i = 0; i < events.length; ++i) {
      const event = events[i];
<<<<<<< HEAD
      const eventAsLegacy = this.getLegacyEvent(event);
      // Default styles are globally defined for each event name. Some
      // events are hidden by default.
      const shouldShowEvent = showAllEvents ? true :
                                              eventAsLegacy &&
              visibleNames.has(TimelineModel.TimelineModelFilter.TimelineVisibleEventsFilter.eventType(eventAsLegacy));

      if (!shouldShowEvent) {
=======
      if (!this.entryIsVisibleInTimeline(event)) {
>>>>>>> 92534e72
        continue;
      }

      const level = getEventLevel(event, lastUsedTimeByLevel);
      this.appendEventAtLevel(event, trackStartLevel + level, appender);
    }

    this.#legacyEntryTypeByLevel.length = trackStartLevel + lastUsedTimeByLevel.length;
    this.#legacyEntryTypeByLevel.fill(EntryType.TrackAppender, trackStartLevel);
    return trackStartLevel + lastUsedTimeByLevel.length;
  }

  entryIsVisibleInTimeline(entry: TraceEngine.Types.TraceEvents.TraceEventData): boolean {
    if (this.#showAllEventsEnabled) {
      return true;
    }
    // Default styles are globally defined for each event name. Some
    // events are hidden by default.
    const eventStyle = getEventStyle(entry.name as TraceEngine.Types.TraceEvents.KnownEventName);
    const eventIsTiming = TraceEngine.Types.TraceEvents.isTraceEventConsoleTime(entry) ||
        TraceEngine.Types.TraceEvents.isTraceEventPerformanceMeasure(entry) ||
        TraceEngine.Types.TraceEvents.isTraceEventPerformanceMark(entry);
    return (eventStyle && !eventStyle.hidden) || eventIsTiming;
  }

  /**
   * Gets the all track appenders that have been set to be visible.
   */
  allVisibleTrackAppenders(): TrackAppender[] {
    return this.#allTrackAppenders.filter(track => this.#visibleTrackNames.has(track.appenderName));
  }

  /**
   * Sets the visible tracks internally
   * @param visibleTracks set with the names of the visible track
   * appenders. If undefined, all tracks are set to be visible.
   */
  setVisibleTracks(visibleTracks?: Set<TrackAppenderName>): void {
    if (!visibleTracks) {
      this.#visibleTrackNames = new Set([...TrackNames]);
      return;
    }
    this.#visibleTrackNames = visibleTracks;
  }

  /**
   * Returns the color an event is shown with in the timeline.
   */
  colorForEvent(event: TraceEngine.Types.TraceEvents.TraceEventData, level: number): string {
    const track = this.#trackForLevel.get(level);
    if (!track) {
      throw new Error('Track not found for level');
    }
    return track.colorForEvent(event);
  }
  /**
   * Returns the title an event is shown with in the timeline.
   */
  titleForEvent(event: TraceEngine.Types.TraceEvents.TraceEventData, level: number): string {
    const track = this.#trackForLevel.get(level);
    if (!track) {
      throw new Error('Track not found for level');
    }
    return track.titleForEvent(event);
  }
  /**
   * Returns the info shown when an event in the timeline is hovered.
   */
  highlightedEntryInfo(event: TraceEngine.Types.TraceEvents.TraceEventData, level: number): HighlightedEntryInfo {
    const track = this.#trackForLevel.get(level);
    if (!track) {
      throw new Error('Track not found for level');
    }
    return track.highlightedEntryInfo(event);
  }
}<|MERGE_RESOLUTION|>--- conflicted
+++ resolved
@@ -4,38 +4,24 @@
 
 import * as Common from '../../core/common/common.js';
 import * as Root from '../../core/root/root.js';
-<<<<<<< HEAD
-import * as TimelineModel from '../../models/timeline_model/timeline_model.js';
-=======
 import type * as TimelineModel from '../../models/timeline_model/timeline_model.js';
->>>>>>> 92534e72
 import * as TraceEngine from '../../models/trace/trace.js';
 import type * as PerfUI from '../../ui/legacy/components/perf_ui/perf_ui.js';
 import * as ThemeSupport from '../../ui/legacy/theme_support/theme_support.js';
 
 import {AnimationsTrackAppender} from './AnimationsTrackAppender.js';
 import {getEventLevel} from './AppenderUtils.js';
-<<<<<<< HEAD
-import {GPUTrackAppender} from './GPUTrackAppender.js';
-import {InteractionsTrackAppender} from './InteractionsTrackAppender.js';
-import {LayoutShiftsTrackAppender} from './LayoutShiftsTrackAppender.js';
-import {ThreadAppender} from './ThreadAppender.js';
-=======
 import {getEventStyle} from './EventUICategory.js';
 import {GPUTrackAppender} from './GPUTrackAppender.js';
 import {InteractionsTrackAppender} from './InteractionsTrackAppender.js';
 import {LayoutShiftsTrackAppender} from './LayoutShiftsTrackAppender.js';
 import {ThreadAppender, ThreadType} from './ThreadAppender.js';
->>>>>>> 92534e72
 import {
   EntryType,
   InstantEventVisibleDurationMs,
   type TimelineFlameChartEntry,
 } from './TimelineFlameChartDataProvider.js';
-<<<<<<< HEAD
 import {TimelineUIUtils} from './TimelineUIUtils.js';
-=======
->>>>>>> 92534e72
 import {TimingsTrackAppender} from './TimingsTrackAppender.js';
 
 export type HighlightedEntryInfo = {
@@ -501,18 +487,7 @@
     const showAllEvents = Root.Runtime.experiments.isEnabled('timelineShowAllEvents');
     for (let i = 0; i < events.length; ++i) {
       const event = events[i];
-<<<<<<< HEAD
-      const eventAsLegacy = this.getLegacyEvent(event);
-      // Default styles are globally defined for each event name. Some
-      // events are hidden by default.
-      const shouldShowEvent = showAllEvents ? true :
-                                              eventAsLegacy &&
-              visibleNames.has(TimelineModel.TimelineModelFilter.TimelineVisibleEventsFilter.eventType(eventAsLegacy));
-
-      if (!shouldShowEvent) {
-=======
       if (!this.entryIsVisibleInTimeline(event)) {
->>>>>>> 92534e72
         continue;
       }
 
