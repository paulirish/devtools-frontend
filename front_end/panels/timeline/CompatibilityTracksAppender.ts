--- conflicted
+++ resolved
@@ -13,23 +13,19 @@
 import {getEventLevel} from './AppenderUtils.js';
 import * as TimelineComponents from './components/components.js';
 import {getEventStyle} from './EventUICategory.js';
+import {FramesWaterfallTrackAppender} from './FramesWaterfallTrackAppender.js';
 import {GPUTrackAppender} from './GPUTrackAppender.js';
 import {InteractionsTrackAppender} from './InteractionsTrackAppender.js';
 import {LayoutShiftsTrackAppender} from './LayoutShiftsTrackAppender.js';
-<<<<<<< HEAD
-import {UberFramesTrackAppender} from './UberFramesTrackAppender.js';
-import {FramesWaterfallTrackAppender} from './FramesWaterfallTrackAppender.js';
 import {NewFramesTrackAppender} from './NewFramesTrackAppender.js';
-import {ThreadAppender, ThreadType} from './ThreadAppender.js';
-=======
 import {ThreadAppender} from './ThreadAppender.js';
->>>>>>> 62805599
 import {
   EntryType,
   InstantEventVisibleDurationMs,
   type TimelineFlameChartEntry,
 } from './TimelineFlameChartDataProvider.js';
 import {TimingsTrackAppender} from './TimingsTrackAppender.js';
+import {UberFramesTrackAppender} from './UberFramesTrackAppender.js';
 
 export type HighlightedEntryInfo = {
   title: string,
@@ -87,8 +83,10 @@
   highlightedEntryInfo(event: TraceEngine.Types.TraceEvents.TraceEventData): HighlightedEntryInfo;
 }
 
-export const TrackNames =
-    ['Animations', 'Timings', 'Interactions', 'GPU', 'LayoutShifts', 'Thread', 'Thread_AuctionWorklet', 'UberFrames', 'FramesWaterfall', 'NewFrames'] as const;
+export const TrackNames = [
+  'Animations', 'Timings', 'Interactions', 'GPU', 'LayoutShifts', 'Thread', 'Thread_AuctionWorklet', 'UberFrames',
+  'FramesWaterfall', 'NewFrames'
+] as const;
 // Network track will use TrackAppender interface, but it won't be shown in Main flamechart.
 // So manually add it to TrackAppenderName.
 export type TrackAppenderName = typeof TrackNames[number]|'Network';
@@ -152,7 +150,7 @@
     this.#timingsTrackAppender = new TimingsTrackAppender(this, this.#traceParsedData, this.#colorGenerator);
     this.#allTrackAppenders.push(this.#timingsTrackAppender);
 
-      const uberFramesColorGenerator = new Common.Color.Generator(
+    const uberFramesColorGenerator = new Common.Color.Generator(
         /* hueSpace= */ {min: 0, max: 359, count: undefined},
         /* satSpace= */ {min: 70, max: 100, count: undefined},
         /* lightnessSpace= */ 70,
