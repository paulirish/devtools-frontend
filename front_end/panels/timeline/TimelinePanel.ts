--- conflicted
+++ resolved
@@ -1221,37 +1221,11 @@
       this.#applyActiveFilters(traceParsedData.Meta.traceIsGeneric, exclusiveFilter);
     }
     if (model) {
-<<<<<<< HEAD
-      model.addEventListener(Events.WindowChanged, this.onModelWindowChanged, this);
-      this.#minimapComponent.setBounds(
-          TraceEngine.Types.Timing.MilliSeconds(model.timelineModel().minimumRecordTime()),
-          TraceEngine.Types.Timing.MilliSeconds(model.timelineModel().maximumRecordTime()));
-      PerfUI.LineLevelProfile.Performance.instance().reset();
-      this.flameChart.setSelection(null);
-      const {left, right} = model.calculateWindowForMainThreadActivity();
-
-      // Animate the zoom-in.
-      performance.mark('SET WINDOW FIRST');
-      model.setWindow({left: model.minimumRecordTime(), right: model.maximumRecordTime()});
-      setTimeout(() => {
-        performance.mark('SET WINDOW ANIMATED');
-        model.setWindow({left, right}, true);
-      }, 100);
-
-      model.setWindow({left, right});
-      this.#minimapComponent.setWindowTimes(left, right);
-      if (traceParsedData) {
-        TraceBounds.TraceBounds.BoundsManager.instance().setTimelineVisibleWindow(
-            TraceEngine.Helpers.Timing.traceWindowFromMilliSeconds(left, right),
-        );
-      }
-=======
       this.searchableViewInternal.showWidget();
     } else {
       this.searchableViewInternal.hideWidget();
       this.fixMeButtonAdded = false;
       this.panelToolbar.removeToolbarItem(this.fixMeButton);
->>>>>>> 62805599
     }
     this.flameChart.setModel(model, traceParsedData, isCpuProfile);
     this.flameChart.setSelection(null);
@@ -1943,7 +1917,7 @@
 
   handleQueryParam(value: string): void {
     const traceUrl = window.decodeURIComponent(value) as Platform.DevToolsPath.UrlString;
-    const filename = new URL(traceUrl).pathname.replace(/.*?\//,'');
+    const filename = new URL(traceUrl).pathname.replace(/.*?\//, '');
     document.title = `${filename}`;
     void UI.ViewManager.ViewManager.instance().showView('timeline').then(async () => {
       await TimelinePanel.instance().loadFromURL(traceUrl);
