// Copyright 2021 The Chromium Authors. All rights reserved.
// Use of this source code is governed by a BSD-style license that can be
// found in the LICENSE file.

/*
 * Copyright (C) 2012 Google Inc. All rights reserved.
 * Copyright (C) 2012 Intel Inc. All rights reserved.
 *
 * Redistribution and use in source and binary forms, with or without
 * modification, are permitted provided that the following conditions are
 * met:
 *
 *     * Redistributions of source code must retain the above copyright
 * notice, this list of conditions and the following disclaimer.
 *     * Redistributions in binary form must reproduce the above
 * copyright notice, this list of conditions and the following disclaimer
 * in the documentation and/or other materials provided with the
 * distribution.
 *     * Neither the name of Google Inc. nor the names of its
 * contributors may be used to endorse or promote products derived from
 * this software without specific prior written permission.
 *
 * THIS SOFTWARE IS PROVIDED BY THE COPYRIGHT HOLDERS AND CONTRIBUTORS
 * "AS IS" AND ANY EXPRESS OR IMPLIED WARRANTIES, INCLUDING, BUT NOT
 * LIMITED TO, THE IMPLIED WARRANTIES OF MERCHANTABILITY AND FITNESS FOR
 * A PARTICULAR PURPOSE ARE DISCLAIMED. IN NO EVENT SHALL THE COPYRIGHT
 * OWNER OR CONTRIBUTORS BE LIABLE FOR ANY DIRECT, INDIRECT, INCIDENTAL,
 * SPECIAL, EXEMPLARY, OR CONSEQUENTIAL DAMAGES (INCLUDING, BUT NOT
 * LIMITED TO, PROCUREMENT OF SUBSTITUTE GOODS OR SERVICES; LOSS OF USE,
 * DATA, OR PROFITS; OR BUSINESS INTERRUPTION) HOWEVER CAUSED AND ON ANY
 * THEORY OF LIABILITY, WHETHER IN CONTRACT, STRICT LIABILITY, OR TORT
 * (INCLUDING NEGLIGENCE OR OTHERWISE) ARISING IN ANY WAY OUT OF THE USE
 * OF THIS SOFTWARE, EVEN IF ADVISED OF THE POSSIBILITY OF SUCH DAMAGE.
 */

import * as Common from '../../core/common/common.js';
import * as Host from '../../core/host/host.js';
import * as i18n from '../../core/i18n/i18n.js';
import * as Platform from '../../core/platform/platform.js';
import * as Root from '../../core/root/root.js';
import * as SDK from '../../core/sdk/sdk.js';
import type * as Protocol from '../../generated/protocol.js';
import type * as TimelineModel from '../../models/timeline_model/timeline_model.js';
import * as TraceEngine from '../../models/trace/trace.js';
import * as TraceBounds from '../../services/trace_bounds/trace_bounds.js';
import * as PanelFeedback from '../../ui/components/panel_feedback/panel_feedback.js';
import * as PerfUI from '../../ui/legacy/components/perf_ui/perf_ui.js';
import * as UI from '../../ui/legacy/legacy.js';
import * as MobileThrottling from '../mobile_throttling/mobile_throttling.js';

import {TraceLoadEvent} from './BenchmarkEvents.js';
import historyToolbarButtonStyles from './historyToolbarButton.css.js';
import {Events, PerformanceModel, type WindowChangedEvent} from './PerformanceModel.js';
import {cpuprofileJsonGenerator, traceJsonGenerator} from './SaveFileFormatter.js';
import {NodeNamesUpdated, SourceMapsResolver} from './SourceMapsResolver.js';
import {type Client, TimelineController} from './TimelineController.js';
import {TimelineFlameChartView} from './TimelineFlameChartView.js';
import {TimelineHistoryManager} from './TimelineHistoryManager.js';
import {TimelineLoader} from './TimelineLoader.js';
import {TimelineMiniMap} from './TimelineMiniMap.js';
import timelinePanelStyles from './timelinePanel.css.js';
import {TimelineSelection} from './TimelineSelection.js';
import timelineStatusDialogStyles from './timelineStatusDialog.css.js';
import {TimelineUIUtils} from './TimelineUIUtils.js';
import {UIDevtoolsController} from './UIDevtoolsController.js';
import {UIDevtoolsUtils} from './UIDevtoolsUtils.js';

const UIStrings = {
  /**
   *@description Text that appears when user drag and drop something (for example, a file) in Timeline Panel of the Performance panel
   */
  dropTimelineFileOrUrlHere: 'Drop timeline file or URL here',
  /**
   *@description Title of disable capture jsprofile setting in timeline panel of the performance panel
   */
  disableJavascriptSamples: 'Disable JavaScript samples',
  /**
   *@description Title of capture layers and pictures setting in timeline panel of the performance panel
   */
  enableAdvancedPaint: 'Enable advanced paint instrumentation (slow)',
  /**
   *@description Title of show screenshots setting in timeline panel of the performance panel
   */
  screenshots: 'Screenshots',
  /**
   *@description Text for the memory of the page
   */
  memory: 'Memory',
  /**
   *@description Text to clear content
   */
  clear: 'Clear',
  /**
   *@description Tooltip text that appears when hovering over the largeicon load button
   */
  loadProfile: 'Load profile…',
  /**
   *@description Tooltip text that appears when hovering over the largeicon download button
   */
  saveProfile: 'Save profile…',
  /**
   *@description Text to take screenshots
   */
  captureScreenshots: 'Capture screenshots',
  /**
   *@description Text in Timeline Panel of the Performance panel
   */
  showMemoryTimeline: 'Show memory timeline',
  /**
   *@description Tooltip text that appears when hovering over the largeicon settings gear in show settings pane setting in timeline panel of the performance panel
   */
  captureSettings: 'Capture settings',
  /**
   *@description Text in Timeline Panel of the Performance panel
   */
  disablesJavascriptSampling: 'Disables JavaScript sampling, reduces overhead when running against mobile devices',
  /**
   *@description Text in Timeline Panel of the Performance panel
   */
  capturesAdvancedPaint: 'Captures advanced paint instrumentation, introduces significant performance overhead',
  /**
   *@description Text in Timeline Panel of the Performance panel
   */
  network: 'Network:',
  /**
   *@description Text in Timeline Panel of the Performance panel
   */
  cpu: 'CPU:',
  /**
   *@description Title of the 'Network conditions' tool in the bottom drawer
   */
  networkConditions: 'Network conditions',
  /**
   *@description Text in Timeline Panel of the Performance panel
   *@example {wrong format} PH1
   *@example {ERROR_FILE_NOT_FOUND} PH2
   */
  failedToSaveTimelineSS: 'Failed to save timeline: {PH1} ({PH2})',
  /**
   *@description Text in Timeline Panel of the Performance panel
   */
  CpuThrottlingIsEnabled: '- CPU throttling is enabled',
  /**
   *@description Text in Timeline Panel of the Performance panel
   */
  NetworkThrottlingIsEnabled: '- Network throttling is enabled',
  /**
   *@description Text in Timeline Panel of the Performance panel
   */
  HardwareConcurrencyIsEnabled: '- Hardware concurrency override is enabled',
  /**
   *@description Text in Timeline Panel of the Performance panel
   */
  SignificantOverheadDueToPaint: '- Significant overhead due to paint instrumentation',
  /**
   *@description Text in Timeline Panel of the Performance panel
   */
  JavascriptSamplingIsDisabled: '- JavaScript sampling is disabled',
  /**
   *@description Text in Timeline Panel of the Performance panel
   */
  stoppingTimeline: 'Stopping timeline…',
  /**
   *@description Text in Timeline Panel of the Performance panel
   */
  received: 'Received',
  /**
   *@description Text to close something
   */
  close: 'Close',
  /**
   *@description Text to download the raw trace files after an error
   */
  downloadAfterError: 'Download raw trace events',
  /**
   *@description Status text to indicate the recording has failed in the Performance panel
   */
  recordingFailed: 'Recording failed',
  /**
   * @description Text to indicate the progress of a profile. Informs the user that we are currently
   * creating a peformance profile.
   */
  profiling: 'Profiling…',
  /**
   *@description Text in Timeline Panel of the Performance panel
   */
  bufferUsage: 'Buffer usage',
  /**
   *@description Text for an option to learn more about something
   */
  learnmore: 'Learn more',
  /**
   *@description Text in Timeline Panel of the Performance panel
   */
  wasd: 'WASD',
  /**
   *@description Text in Timeline Panel of the Performance panel
   *@example {record} PH1
   *@example {Ctrl + R} PH2
   */
  clickTheRecordButtonSOrHitSTo: 'Click the record button {PH1} or hit {PH2} to start a new recording.',
  /**
   * @description Text in Timeline Panel of the Performance panel
   * @example {reload button} PH1
   * @example {Ctrl + R} PH2
   */
  clickTheReloadButtonSOrHitSTo: 'Click the reload button {PH1} or hit {PH2} to record the page load.',
  /**
   *@description Text in Timeline Panel of the Performance panel
   *@example {Ctrl + U} PH1
   *@example {Learn more} PH2
   */
  afterRecordingSelectAnAreaOf:
      'After recording, select an area of interest in the overview by dragging. Then, zoom and pan the timeline with the mousewheel or {PH1} keys. {PH2}',
  /**
   *@description Text in Timeline Panel of the Performance panel
   */
  loadingProfile: 'Loading profile…',
  /**
   *@description Text in Timeline Panel of the Performance panel
   */
  processingProfile: 'Processing profile…',
  /**
   *@description Text in Timeline Panel of the Performance panel
   */
  initializingProfiler: 'Initializing profiler…',
  /**
   *@description Text for the status of something
   */
  status: 'Status',
  /**
   *@description Text that refers to the time
   */
  time: 'Time',
  /**
   *@description Text for the description of something
   */
  description: 'Description',
  /**
   *@description Text of an item that stops the running task
   */
  stop: 'Stop',
  /**
   *@description Time text content in Timeline Panel of the Performance panel
   *@example {2.12} PH1
   */
  ssec: '{PH1} sec',
};
const str_ = i18n.i18n.registerUIStrings('panels/timeline/TimelinePanel.ts', UIStrings);
const i18nString = i18n.i18n.getLocalizedString.bind(undefined, str_);
let timelinePanelInstance: TimelinePanel;
let isNode: boolean;

// TypeScript will presumably get these types at some stage, and when it
// does these temporary types should be removed.
// TODO: Remove types when available in TypeScript.
declare global {
  interface FileSystemWritableFileStream extends WritableStream {
    write(data: unknown): Promise<void>;
    close(): Promise<void>;
  }

  interface FileSystemHandle {
    createWritable(): Promise<FileSystemWritableFileStream>;
  }

  interface Window {
    showSaveFilePicker(opts: unknown): Promise<FileSystemHandle>;
  }
}

export class TimelinePanel extends UI.Panel.Panel implements Client, TimelineModeViewDelegate {
  private readonly dropTarget: UI.DropTarget.DropTarget;
  private readonly recordingOptionUIControls: UI.Toolbar.ToolbarItem[];
  private state: State;
  private recordingPageReload: boolean;
  private readonly millisecondsToRecordAfterLoadEvent: number;
  private readonly toggleRecordAction: UI.ActionRegistration.Action;
  private readonly recordReloadAction: UI.ActionRegistration.Action;
  readonly #historyManager: TimelineHistoryManager;
  private performanceModel: PerformanceModel|null;
  private disableCaptureJSProfileSetting: Common.Settings.Setting<boolean>;
  private readonly captureLayersAndPicturesSetting: Common.Settings.Setting<boolean>;
  private showScreenshotsSetting: Common.Settings.Setting<boolean>;
  private showMemorySetting: Common.Settings.Setting<boolean>;
  private readonly panelToolbar: UI.Toolbar.Toolbar;
  private readonly panelRightToolbar: UI.Toolbar.Toolbar;
  private readonly timelinePane: UI.Widget.VBox;
  readonly #minimapComponent;
  private readonly statusPaneContainer: HTMLElement;
  private readonly flameChart: TimelineFlameChartView;
  private readonly searchableViewInternal: UI.SearchableView.SearchableView;
  private showSettingsPaneButton!: UI.Toolbar.ToolbarSettingToggle;
  private showSettingsPaneSetting!: Common.Settings.Setting<boolean>;
  private settingsPane!: UI.Widget.Widget;
  private controller!: TimelineController|null;
  private cpuProfiler!: SDK.CPUProfilerModel.CPUProfilerModel|null;
  private clearButton!: UI.Toolbar.ToolbarButton;
  private loadButton!: UI.Toolbar.ToolbarButton;
  private saveButton!: UI.Toolbar.ToolbarButton;
  private statusPane!: StatusPane|null;
  private landingPage!: UI.Widget.Widget;
  private loader?: TimelineLoader;
  private showScreenshotsToolbarCheckbox?: UI.Toolbar.ToolbarItem;
  private showMemoryToolbarCheckbox?: UI.Toolbar.ToolbarItem;
  private networkThrottlingSelect?: UI.Toolbar.ToolbarComboBox;
  private cpuThrottlingSelect?: UI.Toolbar.ToolbarComboBox;
  private fileSelectorElement?: HTMLInputElement;
  private selection?: TimelineSelection|null;
  private traceLoadStart!: TraceEngine.Types.Timing.MilliSeconds|null;
  private primaryPageTargetPromiseCallback = (_target: SDK.Target.Target): void => {};
  // Note: this is technically unused, but we need it to define the promiseCallback function above.
  private primaryPageTargetPromise = new Promise<SDK.Target.Target>(res => {
    this.primaryPageTargetPromiseCallback = res;
  });

  #traceEngineModel: TraceEngine.TraceModel.Model<typeof TraceEngine.Handlers.ModelHandlers>;
  // Tracks the index of the trace that the user is currently viewing.
  #traceEngineActiveTraceIndex = -1;
  #sourceMapsResolver: SourceMapsResolver|null = null;
  #onSourceMapsNodeNamesResolvedBound = this.#onSourceMapsNodeNamesResolved.bind(this);

  constructor() {
    super('timeline');
<<<<<<< HEAD
    this.#threadTracksSource = threadTracksSource;
    this.#minimapComponent = new TimelineMiniMap(threadTracksSource);
=======
    this.#minimapComponent = new TimelineMiniMap();
>>>>>>> 8a31fc6d

    const config = TraceEngine.Types.Configuration.DEFAULT;
    config.experiments.timelineShowAllEvents = Root.Runtime.experiments.isEnabled('timelineShowAllEvents');
    config.experiments.timelineV8RuntimeCallStats = Root.Runtime.experiments.isEnabled('timelineV8RuntimeCallStats');
    this.#traceEngineModel = TraceEngine.TraceModel.Model.createWithAllHandlers(config);

    this.element.addEventListener('contextmenu', this.contextMenu.bind(this), false);
    this.dropTarget = new UI.DropTarget.DropTarget(
        this.element, [UI.DropTarget.Type.File, UI.DropTarget.Type.URI],
        i18nString(UIStrings.dropTimelineFileOrUrlHere), this.handleDrop.bind(this));

    this.recordingOptionUIControls = [];
    this.state = State.Idle;
    this.recordingPageReload = false;
    this.millisecondsToRecordAfterLoadEvent = 5000;
    this.toggleRecordAction = UI.ActionRegistry.ActionRegistry.instance().getAction('timeline.toggle-recording');
    this.recordReloadAction = UI.ActionRegistry.ActionRegistry.instance().getAction('timeline.record-reload');

    this.#historyManager = new TimelineHistoryManager(this.#minimapComponent);

    this.performanceModel = null;
    this.traceLoadStart = null;

    this.disableCaptureJSProfileSetting =
        Common.Settings.Settings.instance().createSetting('timelineDisableJSSampling', false);
    this.disableCaptureJSProfileSetting.setTitle(i18nString(UIStrings.disableJavascriptSamples));
    this.captureLayersAndPicturesSetting =
        Common.Settings.Settings.instance().createSetting('timelineCaptureLayersAndPictures', false);
    this.captureLayersAndPicturesSetting.setTitle(i18nString(UIStrings.enableAdvancedPaint));

    this.showScreenshotsSetting =
        Common.Settings.Settings.instance().createSetting('timelineShowScreenshots', isNode ? false : true);
    this.showScreenshotsSetting.setTitle(i18nString(UIStrings.screenshots));
    this.showScreenshotsSetting.addChangeListener(this.updateOverviewControls, this);

    this.showMemorySetting = Common.Settings.Settings.instance().createSetting('timelineShowMemory', false);
    this.showMemorySetting.setTitle(i18nString(UIStrings.memory));
    this.showMemorySetting.addChangeListener(this.onModeChanged, this);

    const timelineToolbarContainer = this.element.createChild('div', 'timeline-toolbar-container');
    this.panelToolbar = new UI.Toolbar.Toolbar('timeline-main-toolbar', timelineToolbarContainer);
    this.panelToolbar.makeWrappable(true);
    this.panelRightToolbar = new UI.Toolbar.Toolbar('', timelineToolbarContainer);
    if (!isNode) {
      this.createSettingsPane();
      this.updateShowSettingsToolbarButton();
    }
    this.timelinePane = new UI.Widget.VBox();
    this.timelinePane.show(this.element);
    const topPaneElement = this.timelinePane.element.createChild('div', 'hbox');
    topPaneElement.id = 'timeline-overview-panel';

    this.#minimapComponent.show(topPaneElement);
    this.#minimapComponent.addEventListener(
        PerfUI.TimelineOverviewPane.Events.WindowChanged, this.onOverviewWindowChanged.bind(this));

    this.statusPaneContainer = this.timelinePane.element.createChild('div', 'status-pane-container fill');

    this.createFileSelector();

    SDK.TargetManager.TargetManager.instance().addModelListener(
        SDK.ResourceTreeModel.ResourceTreeModel, SDK.ResourceTreeModel.Events.Load, this.loadEventFired, this);

    this.flameChart = new TimelineFlameChartView(this);
    this.searchableViewInternal = new UI.SearchableView.SearchableView(this.flameChart, null);
    this.searchableViewInternal.setMinimumSize(0, 100);
    this.searchableViewInternal.element.classList.add('searchable-view');
    this.searchableViewInternal.show(this.timelinePane.element);
    this.flameChart.show(this.searchableViewInternal.element);
    this.flameChart.setSearchableView(this.searchableViewInternal);
    this.searchableViewInternal.hideWidget();

    this.onModeChanged();
    this.populateToolbar();
    this.showLandingPage();
    this.updateTimelineControls();

    SDK.TargetManager.TargetManager.instance().addEventListener(
        SDK.TargetManager.Events.SuspendStateChanged, this.onSuspendStateChanged, this);
    if (Root.Runtime.experiments.isEnabled('timelineAsConsoleProfileResultPanel')) {
      const profilerModels = SDK.TargetManager.TargetManager.instance().models(SDK.CPUProfilerModel.CPUProfilerModel);
      for (const model of profilerModels) {
        for (const message of model.registeredConsoleProfileMessages) {
          this.consoleProfileFinished(message);
        }
      }
      SDK.TargetManager.TargetManager.instance().observeModels(
          SDK.CPUProfilerModel.CPUProfilerModel,
          {
            modelAdded: (model: SDK.CPUProfilerModel.CPUProfilerModel) => {
              model.addEventListener(
                  SDK.CPUProfilerModel.Events.ConsoleProfileFinished, event => this.consoleProfileFinished(event.data));
            },
            modelRemoved: (_model: SDK.CPUProfilerModel.CPUProfilerModel) => {

            },
          },
      );
    }
    SDK.TargetManager.TargetManager.instance().observeTargets({
      targetAdded: (target: SDK.Target.Target) => {
        if (target !== SDK.TargetManager.TargetManager.instance().primaryPageTarget()) {
          return;
        }
        this.primaryPageTargetPromiseCallback(target);
      },
      targetRemoved: (_: SDK.Target.Target) => {},
    });
  }

  static instance(opts: {
    forceNew: boolean|null,
    isNode: boolean,
  }|undefined = {forceNew: null, isNode: false}): TimelinePanel {
    const {forceNew, isNode: isNodeMode} = opts;
    isNode = isNodeMode;

    if (!timelinePanelInstance || forceNew) {
      timelinePanelInstance = new TimelinePanel();
    }

    return timelinePanelInstance;
  }

  override searchableView(): UI.SearchableView.SearchableView|null {
    return this.searchableViewInternal;
  }

  override wasShown(): void {
    super.wasShown();
    UI.Context.Context.instance().setFlavor(TimelinePanel, this);
    this.registerCSSFiles([timelinePanelStyles]);
    // Record the performance tool load time.
    Host.userMetrics.panelLoaded('timeline', 'DevTools.Launch.Timeline');
  }

  override willHide(): void {
    UI.Context.Context.instance().setFlavor(TimelinePanel, null);
    this.#historyManager.cancelIfShowing();
  }

  loadFromEvents(events: TraceEngine.TracingManager.EventPayload[]): void {
    if (this.state !== State.Idle) {
      return;
    }
    this.prepareToLoadTimeline();
    this.loader = TimelineLoader.loadFromEvents(events, this);
  }

  getFlameChart(): TimelineFlameChartView {
    return this.flameChart;
  }

  private loadFromCpuProfile(profile: Protocol.Profiler.Profile|null, title?: string): void {
    if (this.state !== State.Idle) {
      return;
    }
    this.prepareToLoadTimeline();
    this.loader = TimelineLoader.loadFromCpuProfile(profile, this, title);
  }

  private onOverviewWindowChanged(
      event: Common.EventTarget.EventTargetEvent<PerfUI.TimelineOverviewPane.WindowChangedEvent>): void {
    if (!this.performanceModel) {
      return;
    }

    const left = (event.data.startTime > 0) ? event.data.startTime : this.performanceModel.minimumRecordTime();
    const right = Number.isFinite(event.data.endTime) ? event.data.endTime : this.performanceModel.maximumRecordTime();
    this.performanceModel.setWindow({left, right}, /* animate */ true, event.data.breadcrumb);

    TraceBounds.TraceBounds.BoundsManager.instance().setTimelineVisibleWindow(
        TraceEngine.Helpers.Timing.traceWindowFromMilliSeconds(
            TraceEngine.Types.Timing.MilliSeconds(left),
            TraceEngine.Types.Timing.MilliSeconds(right),
            ),
        {
          shouldAnimate: true,
        },
    );
  }

  private onModelWindowChanged(event: Common.EventTarget.EventTargetEvent<WindowChangedEvent>): void {
    const window = event.data.window;
    this.#minimapComponent.setWindowTimes(window.left, window.right);
  }

  private setState(state: State): void {
    this.state = state;
    this.updateTimelineControls();
  }

  private createSettingCheckbox(setting: Common.Settings.Setting<boolean>, tooltip: string): UI.Toolbar.ToolbarItem {
    const checkboxItem = new UI.Toolbar.ToolbarSettingCheckbox(setting, tooltip);
    this.recordingOptionUIControls.push(checkboxItem);
    return checkboxItem;
  }

  private populateToolbar(): void {
    // Record
    this.panelToolbar.appendToolbarItem(UI.Toolbar.Toolbar.createActionButton(this.toggleRecordAction));
    this.panelToolbar.appendToolbarItem(UI.Toolbar.Toolbar.createActionButton(this.recordReloadAction));
    this.clearButton = new UI.Toolbar.ToolbarButton(i18nString(UIStrings.clear), 'clear');
    this.clearButton.addEventListener(UI.Toolbar.ToolbarButton.Events.Click, () => this.onClearButton());
    this.panelToolbar.appendToolbarItem(this.clearButton);

    // Load / Save
    this.loadButton = new UI.Toolbar.ToolbarButton(i18nString(UIStrings.loadProfile), 'import');
    this.loadButton.addEventListener(UI.Toolbar.ToolbarButton.Events.Click, () => {
      Host.userMetrics.actionTaken(Host.UserMetrics.Action.PerfPanelTraceImported);
      this.selectFileToLoad();
    });
    this.saveButton = new UI.Toolbar.ToolbarButton(i18nString(UIStrings.saveProfile), 'download');
    this.saveButton.addEventListener(UI.Toolbar.ToolbarButton.Events.Click, _event => {
      Host.userMetrics.actionTaken(Host.UserMetrics.Action.PerfPanelTraceExported);
      void this.saveToFile();
    });
    this.panelToolbar.appendSeparator();
    this.panelToolbar.appendToolbarItem(this.loadButton);
    this.panelToolbar.appendToolbarItem(this.saveButton);

    // History
    this.panelToolbar.appendSeparator();
    this.panelToolbar.appendToolbarItem(this.#historyManager.button());
    this.panelToolbar.registerCSSFiles([historyToolbarButtonStyles]);
    this.panelToolbar.appendSeparator();

    // View
    this.panelToolbar.appendSeparator();
    if (!isNode) {
      this.showScreenshotsToolbarCheckbox =
          this.createSettingCheckbox(this.showScreenshotsSetting, i18nString(UIStrings.captureScreenshots));
      this.panelToolbar.appendToolbarItem(this.showScreenshotsToolbarCheckbox);
    }

    this.showMemoryToolbarCheckbox =
        this.createSettingCheckbox(this.showMemorySetting, i18nString(UIStrings.showMemoryTimeline));
    this.panelToolbar.appendToolbarItem(this.showMemoryToolbarCheckbox);

    // GC
    this.panelToolbar.appendToolbarItem(UI.Toolbar.Toolbar.createActionButtonForId('components.collect-garbage'));

    // Settings
    if (!isNode) {
      this.panelRightToolbar.appendSeparator();
      this.panelRightToolbar.appendToolbarItem(this.showSettingsPaneButton);
    }
  }

  private createSettingsPane(): void {
    this.showSettingsPaneSetting =
        Common.Settings.Settings.instance().createSetting('timelineShowSettingsToolbar', false);
    this.showSettingsPaneButton = new UI.Toolbar.ToolbarSettingToggle(
        this.showSettingsPaneSetting, 'gear', i18nString(UIStrings.captureSettings), 'gear-filled');
    SDK.NetworkManager.MultitargetNetworkManager.instance().addEventListener(
        SDK.NetworkManager.MultitargetNetworkManager.Events.ConditionsChanged, this.updateShowSettingsToolbarButton,
        this);
    SDK.CPUThrottlingManager.CPUThrottlingManager.instance().addEventListener(
        SDK.CPUThrottlingManager.Events.RateChanged, this.updateShowSettingsToolbarButton, this);
    SDK.CPUThrottlingManager.CPUThrottlingManager.instance().addEventListener(
        SDK.CPUThrottlingManager.Events.HardwareConcurrencyChanged, this.updateShowSettingsToolbarButton, this);
    this.disableCaptureJSProfileSetting.addChangeListener(this.updateShowSettingsToolbarButton, this);
    this.captureLayersAndPicturesSetting.addChangeListener(this.updateShowSettingsToolbarButton, this);

    this.settingsPane = new UI.Widget.HBox();
    this.settingsPane.element.classList.add('timeline-settings-pane');
    this.settingsPane.show(this.element);

    const captureToolbar = new UI.Toolbar.Toolbar('', this.settingsPane.element);
    captureToolbar.element.classList.add('flex-auto');
    captureToolbar.makeVertical();
    captureToolbar.appendToolbarItem(this.createSettingCheckbox(
        this.disableCaptureJSProfileSetting, i18nString(UIStrings.disablesJavascriptSampling)));
    captureToolbar.appendToolbarItem(
        this.createSettingCheckbox(this.captureLayersAndPicturesSetting, i18nString(UIStrings.capturesAdvancedPaint)));

    const throttlingPane = new UI.Widget.VBox();
    throttlingPane.element.classList.add('flex-auto');
    throttlingPane.show(this.settingsPane.element);

    const cpuThrottlingToolbar = new UI.Toolbar.Toolbar('', throttlingPane.element);
    cpuThrottlingToolbar.appendText(i18nString(UIStrings.cpu));
    this.cpuThrottlingSelect = MobileThrottling.ThrottlingManager.throttlingManager().createCPUThrottlingSelector();
    cpuThrottlingToolbar.appendToolbarItem(this.cpuThrottlingSelect);

    const networkThrottlingToolbar = new UI.Toolbar.Toolbar('', throttlingPane.element);
    networkThrottlingToolbar.appendText(i18nString(UIStrings.network));
    this.networkThrottlingSelect = this.createNetworkConditionsSelect();
    networkThrottlingToolbar.appendToolbarItem(this.networkThrottlingSelect);

    const hardwareConcurrencyPane = new UI.Widget.VBox();
    hardwareConcurrencyPane.element.classList.add('flex-auto');
    hardwareConcurrencyPane.show(this.settingsPane.element);

    const {toggle, input, reset, warning} =
        MobileThrottling.ThrottlingManager.throttlingManager().createHardwareConcurrencySelector();
    const concurrencyThrottlingToolbar = new UI.Toolbar.Toolbar('', hardwareConcurrencyPane.element);
    concurrencyThrottlingToolbar.registerCSSFiles([timelinePanelStyles]);
    input.element.classList.add('timeline-concurrency-input');
    concurrencyThrottlingToolbar.appendToolbarItem(toggle);
    concurrencyThrottlingToolbar.appendToolbarItem(input);
    concurrencyThrottlingToolbar.appendToolbarItem(reset);
    concurrencyThrottlingToolbar.appendToolbarItem(warning);

    this.showSettingsPaneSetting.addChangeListener(this.updateSettingsPaneVisibility.bind(this));
    this.updateSettingsPaneVisibility();
  }

  private createNetworkConditionsSelect(): UI.Toolbar.ToolbarComboBox {
    const toolbarItem = new UI.Toolbar.ToolbarComboBox(null, i18nString(UIStrings.networkConditions));
    toolbarItem.setMaxWidth(140);
    MobileThrottling.ThrottlingManager.throttlingManager().decorateSelectWithNetworkThrottling(
        toolbarItem.selectElement());
    return toolbarItem;
  }

  private prepareToLoadTimeline(): void {
    console.assert(this.state === State.Idle);
    this.traceLoadStart = performance.now();
    this.setState(State.Loading);
    if (this.performanceModel) {
      this.performanceModel = null;
    }
  }

  private createFileSelector(): void {
    if (this.fileSelectorElement) {
      this.fileSelectorElement.remove();
    }
    this.fileSelectorElement = UI.UIUtils.createFileSelectorElement(this.loadFromFile.bind(this));
    this.timelinePane.element.appendChild(this.fileSelectorElement);
  }

  private contextMenu(event: Event): void {
    const contextMenu = new UI.ContextMenu.ContextMenu(event);
    contextMenu.appendItemsAtLocation('timelineMenu');
    void contextMenu.show();
  }

  async saveToFile(): Promise<void> {
    if (this.state !== State.Idle) {
      return;
    }
    const performanceModel = this.performanceModel;
    if (!performanceModel) {
      return;
    }

    const traceEvents = this.#traceEngineModel.traceEvents(this.#traceEngineActiveTraceIndex);
    const metadata = this.#traceEngineModel.metadata(this.#traceEngineActiveTraceIndex);
    if (!traceEvents) {
      return;
    }

    const traceStart = Platform.DateUtilities.toISO8601Compact(new Date());
    let fileName: Platform.DevToolsPath.RawPathString;
    if (metadata?.dataOrigin === TraceEngine.Types.File.DataOrigin.CPUProfile) {
      fileName = `CPU-${traceStart}.cpuprofile` as Platform.DevToolsPath.RawPathString;
    } else {
      fileName = `Trace-${traceStart}.json` as Platform.DevToolsPath.RawPathString;
    }

    try {
      const handler = await window.showSaveFilePicker({
        suggestedName: fileName,
      });
      const encoder = new TextEncoder();

      // TODO(crbug.com/1456818): Extract this logic and add more tests.
      let traceAsString;
      if (metadata?.dataOrigin === TraceEngine.Types.File.DataOrigin.CPUProfile) {
        const profileEvent = traceEvents.find(e => e.name === 'CpuProfile');
        if (!profileEvent || !profileEvent.args?.data) {
          return;
        }
        const profileEventData = profileEvent.args?.data;
        if (profileEventData.hasOwnProperty('cpuProfile')) {
          // TODO(crbug.com/1456799): Currently use a hack way because we can't differentiate
          // cpuprofile from trace events when loading a file.
          // The loader will directly add the fake trace created from CpuProfile to the tracingModel.
          // And there is where the old saving logic saves the cpuprofile.
          // This will be solved when the CPUProfileHandler is done. Then we can directly get it
          // from the new traceEngine
          const profile = (profileEventData as {cpuProfile: Protocol.Profiler.Profile}).cpuProfile;
          traceAsString = cpuprofileJsonGenerator(profile as Protocol.Profiler.Profile);
        }
      } else {
        const formattedTraceIter = traceJsonGenerator(traceEvents, metadata);
        traceAsString = Array.from(formattedTraceIter).join('');
      }
      const buffer = encoder.encode(traceAsString);
      const writable = await handler.createWritable();
      await writable.write(buffer);
      await writable.close();
    } catch (error) {
      console.error(error.stack);
      if (error.name === 'AbortError') {
        // The user cancelled the action, so this is not an error we need to report.
        return;
      }
      Common.Console.Console.instance().error(
          i18nString(UIStrings.failedToSaveTimelineSS, {PH1: error.message, PH2: error.name}));
    }
  }

  async showHistory(): Promise<void> {
    const recordingData = await this.#historyManager.showHistoryDropDown();
    if (recordingData && recordingData.legacyModel !== this.performanceModel) {
      this.setModel(recordingData.legacyModel, /* exclusiveFilter= */ null, recordingData.traceParseDataIndex);
    }
  }

  navigateHistory(direction: number): boolean {
    const recordingData = this.#historyManager.navigate(direction);
    if (recordingData && recordingData.legacyModel !== this.performanceModel) {
      this.setModel(recordingData.legacyModel, /* exclusiveFilter= */ null, recordingData.traceParseDataIndex);
    }
    return true;
  }

  selectFileToLoad(): void {
    if (this.fileSelectorElement) {
      this.fileSelectorElement.click();
    }
  }

  async loadFromFile(file: File): Promise<void> {
    if (this.state !== State.Idle) {
      return;
    }
    this.prepareToLoadTimeline();
    this.loader = await TimelineLoader.loadFromFile(file, this);
    this.createFileSelector();
  }

  async loadFromURL(url: Platform.DevToolsPath.UrlString): Promise<void> {
    if (this.state !== State.Idle) {
      return;
    }
    this.prepareToLoadTimeline();
    this.loader = await TimelineLoader.loadFromURL(url, this);
  }

  private updateOverviewControls(): void {
    const traceParsedData = this.#traceEngineModel.traceParsedData(this.#traceEngineActiveTraceIndex);
    const isCpuProfile = this.#traceEngineModel.metadata(this.#traceEngineActiveTraceIndex)?.dataOrigin ===
        TraceEngine.Types.File.DataOrigin.CPUProfile;
    if (!traceParsedData) {
      return;
    }

    this.#minimapComponent.setData({
      traceParsedData,
      isCpuProfile,
      settings: {
        showScreenshots: this.showScreenshotsSetting.get(),
        showMemory: this.showMemorySetting.get(),
      },
    });
  }

  private onModeChanged(): void {
    this.updateOverviewControls();
    this.doResize();
    this.select(null);
  }

  private updateSettingsPaneVisibility(): void {
    if (isNode) {
      return;
    }
    if (this.showSettingsPaneSetting.get()) {
      this.settingsPane.showWidget();
    } else {
      this.settingsPane.hideWidget();
    }
  }

  private updateShowSettingsToolbarButton(): void {
    const messages: string[] = [];
    if (SDK.CPUThrottlingManager.CPUThrottlingManager.instance().cpuThrottlingRate() !== 1) {
      messages.push(i18nString(UIStrings.CpuThrottlingIsEnabled));
    }
    if (MobileThrottling.ThrottlingManager.throttlingManager().hardwareConcurrencyOverrideEnabled) {
      messages.push(i18nString(UIStrings.HardwareConcurrencyIsEnabled));
    }
    if (SDK.NetworkManager.MultitargetNetworkManager.instance().isThrottling()) {
      messages.push(i18nString(UIStrings.NetworkThrottlingIsEnabled));
    }
    if (this.captureLayersAndPicturesSetting.get()) {
      messages.push(i18nString(UIStrings.SignificantOverheadDueToPaint));
    }
    if (this.disableCaptureJSProfileSetting.get()) {
      messages.push(i18nString(UIStrings.JavascriptSamplingIsDisabled));
    }

    this.showSettingsPaneButton.setDefaultWithRedColor(messages.length > 0);
    this.showSettingsPaneButton.setToggleWithRedColor(messages.length > 0);

    if (messages.length) {
      const tooltipElement = document.createElement('div');
      messages.forEach(message => {
        tooltipElement.createChild('div').textContent = message;
      });
      this.showSettingsPaneButton.setTitle(tooltipElement.textContent || '');
    } else {
      this.showSettingsPaneButton.setTitle(i18nString(UIStrings.captureSettings));
    }
  }

  private setUIControlsEnabled(enabled: boolean): void {
    this.recordingOptionUIControls.forEach(control => control.setEnabled(enabled));
  }

  async #evaluateInspectedURL(): Promise<Platform.DevToolsPath.UrlString> {
    if (!this.controller) {
      return Platform.DevToolsPath.EmptyUrlString;
    }

    // target.inspectedURL is reliably populated, however it lacks any url #hash
    const inspectedURL = this.controller.primaryPageTarget.inspectedURL();

    // We'll use the navigationHistory to acquire the current URL including hash
    const resourceTreeModel = this.controller.primaryPageTarget.model(SDK.ResourceTreeModel.ResourceTreeModel);
    const navHistory = resourceTreeModel && await resourceTreeModel.navigationHistory();
    if (!resourceTreeModel || !navHistory) {
      return inspectedURL;
    }

    const {currentIndex, entries} = navHistory;
    const navigationEntry = entries[currentIndex];
    return navigationEntry.url as Platform.DevToolsPath.UrlString;
  }

  async #navigateToAboutBlank(): Promise<void> {
    const aboutBlankNavigationComplete = new Promise<void>(async (resolve, reject) => {
      if (!this.controller) {
        reject('Could not find TimelineController');
        return;
      }
      const target = this.controller.primaryPageTarget;
      const resourceModel = target.model(SDK.ResourceTreeModel.ResourceTreeModel);
      if (!resourceModel) {
        reject('Could not load resourceModel');
        return;
      }

      // To clear out the page and any state from prior test runs, we
      // navigate to about:blank before initiating the trace recording.
      // Once we have navigated to about:blank, we start recording and
      // then navigate to the original page URL, to ensure we profile the
      // page load.
      function waitForAboutBlank(event: Common.EventTarget.EventTargetEvent<SDK.ResourceTreeModel.ResourceTreeFrame>):
          void {
        if (event.data.url === 'about:blank') {
          resolve();
        } else {
          reject(`Unexpected navigation to ${event.data.url}`);
        }
        resourceModel?.removeEventListener(SDK.ResourceTreeModel.Events.FrameNavigated, waitForAboutBlank);
      }
      resourceModel.addEventListener(SDK.ResourceTreeModel.Events.FrameNavigated, waitForAboutBlank);
      await resourceModel.navigate('about:blank' as Platform.DevToolsPath.UrlString);
    });
    await aboutBlankNavigationComplete;
  }

  async #startCPUProfilingRecording(): Promise<void> {
    try {
      // Only profile the first target devtools connects to. If we profile all target, but this will cause some bugs
      // like time for the function is calculated wrong, because the profiles will be concated and sorted together,
      // so the total time will be amplified.
      // Multiple targets problem might happen when you inspect multiple node servers on different port at same time,
      // or when you let DevTools listen to both locolhost:9229 & 127.0.0.1:9229.
      const firstNodeTarget =
          SDK.TargetManager.TargetManager.instance().targets().find(target => target.type() === SDK.Target.Type.Node);
      if (!firstNodeTarget) {
        throw new Error('Could not load any Node target.');
      }
      if (firstNodeTarget) {
        this.cpuProfiler = firstNodeTarget.model(SDK.CPUProfilerModel.CPUProfilerModel);
      }
      this.setUIControlsEnabled(false);
      this.hideLandingPage();
      if (!this.cpuProfiler) {
        throw new Error('No Node target is found.');
      }
      await SDK.TargetManager.TargetManager.instance().suspendAllTargets('performance-timeline');
      await this.cpuProfiler.startRecording();

      this.recordingStarted();
    } catch (e) {
      await this.recordingFailed(e.message);
    }
  }

  async #startTraceRecording(): Promise<void> {
    try {
      // We record against the root target, but also need to use the
      // primaryPageTarget to inspect the current URL. For more info, see the
      // JSDoc comment on the TimelineController constructor.
      const rootTarget = SDK.TargetManager.TargetManager.instance().rootTarget();
      const primaryPageTarget = SDK.TargetManager.TargetManager.instance().primaryPageTarget();

      if (!primaryPageTarget) {
        throw new Error('Could not load primary page target.');
      }
      if (!rootTarget) {
        throw new Error('Could not load root target.');
      }

      if (UIDevtoolsUtils.isUiDevTools()) {
        this.controller = new UIDevtoolsController(rootTarget, primaryPageTarget, this);
      } else {
        this.controller = new TimelineController(rootTarget, primaryPageTarget, this);
      }
      this.setUIControlsEnabled(false);
      this.hideLandingPage();
      if (!this.controller) {
        throw new Error('Could not create Timeline controller');
      }

      const urlToTrace = await this.#evaluateInspectedURL();
      // If we are doing "Reload & record", we first navigate the page to
      // about:blank. This is to ensure any data on the timeline from any
      // previous performance recording is lost, avoiding the problem where a
      // timeline will show data & screenshots from a previous page load that
      // was not relevant.
      if (this.recordingPageReload) {
        await this.#navigateToAboutBlank();
      }
      const recordingOptions = {
        enableJSSampling: !this.disableCaptureJSProfileSetting.get(),
        capturePictures: this.captureLayersAndPicturesSetting.get(),
        captureFilmStrip: this.showScreenshotsSetting.get(),
      };
      // Order is important here: we tell the controller to start recording, which enables tracing.
      const response = await this.controller.startRecording(recordingOptions);
      if (response.getError()) {
        throw new Error(response.getError());
      }
      // Once we get here, we know tracing is active.
      // This is when, if the user has hit "Reload & Record" that we now need to navigate to the original URL.
      // If the user has just hit "record", we don't do any navigating.
      const recordingConfig = this.recordingPageReload ? {navigateToUrl: urlToTrace} : undefined;
      this.recordingStarted(recordingConfig);
    } catch (e) {
      await this.recordingFailed(e.message);
    }
  }

  private async startRecording(): Promise<void> {
    console.assert(!this.statusPane, 'Status pane is already opened.');
    this.setState(State.StartPending);
    this.showRecordingStarted();

    if (isNode) {
      await this.#startCPUProfilingRecording();
    } else {
      await this.#startTraceRecording();
    }
  }

  private async stopRecording(): Promise<void> {
    if (this.statusPane) {
      this.statusPane.finish();
      this.statusPane.updateStatus(i18nString(UIStrings.stoppingTimeline));
      this.statusPane.updateProgressBar(i18nString(UIStrings.received), 0);
    }
    this.setState(State.StopPending);
    if (this.controller) {
      this.performanceModel = this.controller.getPerformanceModel();
      await this.controller.stopRecording();
      this.setUIControlsEnabled(true);
      await this.controller.dispose();
      this.controller = null;
      return;
    }
    if (this.cpuProfiler) {
      const profile = await this.cpuProfiler.stopRecording();
      this.setState(State.Idle);
      this.loadFromCpuProfile(profile);

      this.setUIControlsEnabled(true);
      this.cpuProfiler = null;

      await SDK.TargetManager.TargetManager.instance().resumeAllTargets();
    }
  }

  private async recordingFailed(error: string, rawEvents?: TraceEngine.Types.TraceEvents.TraceEventData[]):
      Promise<void> {
    if (this.statusPane) {
      this.statusPane.remove();
    }
    this.statusPane = new StatusPane(
        {
          description: error,
          buttonText: i18nString(UIStrings.close),
          buttonDisabled: false,
          showProgress: undefined,
          showTimer: undefined,
        },
        // When recording failed, we should load null to go back to the landing page.
        async () => {
          this.statusPane?.remove();
          await this.loadingComplete(/* tracingModel= */ null, /* exclusiveFilter= */ null, /* isCpuProfile= */ false);
        });
    this.statusPane.showPane(this.statusPaneContainer);
    this.statusPane.updateStatus(i18nString(UIStrings.recordingFailed));

    if (rawEvents) {
      this.statusPane.enableDownloadOfEvents(rawEvents);
    }

    this.setState(State.RecordingFailed);
    this.performanceModel = null;
    this.traceLoadStart = null;
    this.setUIControlsEnabled(true);
    if (this.controller) {
      await this.controller.dispose();
      this.controller = null;
    }
    // Ensure we resume all targets, otherwise DevTools remains unresponsive in the event of an error.
    void SDK.TargetManager.TargetManager.instance().resumeAllTargets();
  }

  private onSuspendStateChanged(): void {
    this.updateTimelineControls();
  }

  private consoleProfileFinished(data: SDK.CPUProfilerModel.ProfileFinishedData): void {
    this.loadFromCpuProfile(data.cpuProfile, data.title);
    void UI.InspectorView.InspectorView.instance().showPanel('timeline');
  }

  private updateTimelineControls(): void {
    const state = State;
    this.toggleRecordAction.setToggled(this.state === state.Recording);
    this.toggleRecordAction.setEnabled(this.state === state.Recording || this.state === state.Idle);
    this.recordReloadAction.setEnabled(isNode ? false : this.state === state.Idle);
    this.#historyManager.setEnabled(this.state === state.Idle);
    this.clearButton.setEnabled(this.state === state.Idle);
    this.panelToolbar.setEnabled(this.state !== state.Loading);
    this.panelRightToolbar.setEnabled(this.state !== state.Loading);
    this.dropTarget.setEnabled(this.state === state.Idle);
    this.loadButton.setEnabled(this.state === state.Idle);
    this.saveButton.setEnabled(this.state === state.Idle && Boolean(this.performanceModel));
  }

  async toggleRecording(): Promise<void> {
    if (this.state === State.Idle) {
      this.recordingPageReload = false;
      await this.startRecording();
      Host.userMetrics.actionTaken(Host.UserMetrics.Action.TimelineStarted);
    } else if (this.state === State.Recording) {
      await this.stopRecording();
    }
  }

  recordReload(): void {
    if (this.state !== State.Idle) {
      return;
    }
    this.recordingPageReload = true;
    void this.startRecording();
    Host.userMetrics.actionTaken(Host.UserMetrics.Action.TimelinePageReloadStarted);
  }

  private onClearButton(): void {
    this.#historyManager.clear();
    this.clear();
  }

  private clear(): void {
    if (this.statusPane) {
      this.statusPane.remove();
    }
    this.showLandingPage();
    this.reset();
  }

  private reset(): void {
    PerfUI.LineLevelProfile.Performance.instance().reset();
    if (this.performanceModel) {
      this.performanceModel.removeEventListener(Events.NamesResolved, this.#onSourceMapsNodeNamesResolved, this);
    }
    if (this.#sourceMapsResolver) {
      this.#sourceMapsResolver.removeEventListener(
          NodeNamesUpdated.eventName, this.#onSourceMapsNodeNamesResolvedBound);
      this.#sourceMapsResolver.uninstall();
      this.#sourceMapsResolver = null;
    }
    this.setModel(null);
  }

  private applyFilters(
      model: PerformanceModel,
      exclusiveFilter: TimelineModel.TimelineModelFilter.TimelineModelFilter|null = null): void {
    if (model.timelineModel().isGenericTrace() || Root.Runtime.experiments.isEnabled('timelineShowAllEvents')) {
      return;
    }
    model.setFilters(exclusiveFilter ? [exclusiveFilter] : [TimelineUIUtils.visibleEventsFilter()]);
  }

  setModel(
      model: PerformanceModel|null, exclusiveFilter: TimelineModel.TimelineModelFilter.TimelineModelFilter|null = null,
      traceEngineIndex: number = -1): void {
    if (this.performanceModel) {
      this.performanceModel.removeEventListener(Events.WindowChanged, this.onModelWindowChanged, this);
    }
    this.performanceModel = model;
    if (model) {
      this.searchableViewInternal.showWidget();
      this.applyFilters(model, exclusiveFilter);
    } else {
      this.searchableViewInternal.hideWidget();
    }
    this.#traceEngineActiveTraceIndex = traceEngineIndex;
    const traceParsedData = this.#traceEngineModel.traceParsedData(this.#traceEngineActiveTraceIndex);
    const isCpuProfile = this.#traceEngineModel.metadata(this.#traceEngineActiveTraceIndex)?.dataOrigin ===
        TraceEngine.Types.File.DataOrigin.CPUProfile;
    this.flameChart.setModel(model, traceParsedData, isCpuProfile);
    this.#minimapComponent.reset();
    if (traceParsedData) {
      TraceBounds.TraceBounds.BoundsManager.instance().resetWithNewBounds(
          traceParsedData.Meta.traceBounds,
      );
    }
    if (model) {
      model.addEventListener(Events.WindowChanged, this.onModelWindowChanged, this);
      this.#minimapComponent.setBounds(
          TraceEngine.Types.Timing.MilliSeconds(model.timelineModel().minimumRecordTime()),
          TraceEngine.Types.Timing.MilliSeconds(model.timelineModel().maximumRecordTime()));
      PerfUI.LineLevelProfile.Performance.instance().reset();
      this.flameChart.setSelection(null);
      const {left, right} = model.calculateWindowForMainThreadActivity();

      // Animate the zoom-in.
      performance.mark('SET WINDOW FIRST');
      model.setWindow({left: model.minimumRecordTime(), right: model.maximumRecordTime()});
      setTimeout(() => {
        performance.mark('SET WINDOW ANIMATED');
        model.setWindow({left, right}, true);
      }, 100);

      model.setWindow({left, right});
      this.#minimapComponent.setWindowTimes(left, right);
      if (traceParsedData) {
        TraceBounds.TraceBounds.BoundsManager.instance().setTimelineVisibleWindow(
            TraceEngine.Helpers.Timing.traceWindowFromMilliSeconds(left, right),
        );
      }
    }
    // Set up line level profiling with CPU profiles, if we found any.
    PerfUI.LineLevelProfile.Performance.instance().reset();
    if (traceParsedData && traceParsedData.Samples.profilesInProcess.size) {
      const rootTarget = SDK.TargetManager.TargetManager.instance().rootTarget();
      // Gather up all CPU Profiles we found when parsing this trace.
      const cpuProfiles =
          Array.from(traceParsedData.Samples.profilesInProcess).flatMap(([_processId, threadsInProcess]) => {
            const profiles = Array.from(threadsInProcess.values()).map(profileData => profileData.parsedProfile);
            return profiles;
          });
      for (const profile of cpuProfiles) {
        PerfUI.LineLevelProfile.Performance.instance().appendCPUProfile(profile, rootTarget);
      }
    }

    this.updateOverviewControls();
    if (this.flameChart) {
      this.flameChart.resizeToPreferredHeights();
      if (this.#minimapComponent.breadcrumbsActivated) {
        this.#minimapComponent.addInitialBreadcrumb();
      }
    }
    this.updateTimelineControls();
  }

  private recordingStarted(config?: {navigateToUrl: Platform.DevToolsPath.UrlString}): void {
    if (config && this.recordingPageReload && this.controller) {
      // If the user hit "Reload & record", by this point we have:
      // 1. Navigated to about:blank
      // 2. Initiated tracing.
      // We therefore now should navigate back to the original URL that the user wants to profile.
      const resourceModel = this.controller?.primaryPageTarget.model(SDK.ResourceTreeModel.ResourceTreeModel);
      if (!resourceModel) {
        void this.recordingFailed('Could not navigate to original URL');
        return;
      }
      // We don't need to await this because we are purposefully showing UI
      // progress as the page loads & tracing is underway.
      void resourceModel.navigate(config.navigateToUrl);
    }

    this.reset();
    this.setState(State.Recording);
    this.showRecordingStarted();
    if (this.statusPane) {
      this.statusPane.enableAndFocusButton();
      this.statusPane.updateStatus(i18nString(UIStrings.profiling));
      this.statusPane.updateProgressBar(i18nString(UIStrings.bufferUsage), 0);
      this.statusPane.startTimer();
    }
    this.hideLandingPage();
  }

  recordingProgress(usage: number): void {
    if (this.statusPane) {
      this.statusPane.updateProgressBar(i18nString(UIStrings.bufferUsage), usage * 100);
    }
  }

  private showLandingPage(): void {
    this.updateSettingsPaneVisibility();
    if (this.landingPage) {
      this.landingPage.show(this.statusPaneContainer);
      return;
    }

    function encloseWithTag(tagName: string, contents: string): HTMLElement {
      const e = document.createElement(tagName);
      e.textContent = contents;
      return e;
    }

    const learnMoreNode = UI.XLink.XLink.create(
        'https://developer.chrome.com/docs/devtools/evaluate-performance/', i18nString(UIStrings.learnmore));

    const recordKey = encloseWithTag(
        'b',
        UI.ShortcutRegistry.ShortcutRegistry.instance().shortcutsForAction('timeline.toggle-recording')[0].title());
    const reloadKey = encloseWithTag(
        'b', UI.ShortcutRegistry.ShortcutRegistry.instance().shortcutsForAction('timeline.record-reload')[0].title());
    const navigateNode = encloseWithTag('b', i18nString(UIStrings.wasd));

    this.landingPage = new UI.Widget.VBox();
    this.landingPage.contentElement.classList.add('timeline-landing-page', 'fill');
    const centered = this.landingPage.contentElement.createChild('div');

    const recordButton = UI.UIUtils.createInlineButton(UI.Toolbar.Toolbar.createActionButton(this.toggleRecordAction));
    const reloadButton =
        UI.UIUtils.createInlineButton(UI.Toolbar.Toolbar.createActionButtonForId('timeline.record-reload'));

    centered.createChild('p').appendChild(i18n.i18n.getFormatLocalizedString(
        str_, UIStrings.clickTheRecordButtonSOrHitSTo, {PH1: recordButton, PH2: recordKey}));

    centered.createChild('p').appendChild(i18n.i18n.getFormatLocalizedString(
        str_, UIStrings.clickTheReloadButtonSOrHitSTo, {PH1: reloadButton, PH2: reloadKey}));

    centered.createChild('p').appendChild(i18n.i18n.getFormatLocalizedString(
        str_, UIStrings.afterRecordingSelectAnAreaOf, {PH1: navigateNode, PH2: learnMoreNode}));

    if (isNode) {
      const previewSection = new PanelFeedback.PanelFeedback.PanelFeedback();
      previewSection.data = {
        feedbackUrl: 'https://bugs.chromium.org/p/chromium/issues/detail?id=1354548' as Platform.DevToolsPath.UrlString,
        quickStartUrl: 'https://developer.chrome.com/blog/js-profiler-deprecation/' as Platform.DevToolsPath.UrlString,
        quickStartLinkText: i18nString(UIStrings.learnmore),
      };
      centered.appendChild(previewSection);
      const feedbackButton = new PanelFeedback.FeedbackButton.FeedbackButton();
      feedbackButton.data = {
        feedbackUrl: 'https://bugs.chromium.org/p/chromium/issues/detail?id=1354548' as Platform.DevToolsPath.UrlString,
      };
      centered.appendChild(feedbackButton);
    }

    this.landingPage.show(this.statusPaneContainer);
  }

  private hideLandingPage(): void {
    this.landingPage.detach();

    // Hide pane settings in trace view to conserve UI space, but preserve underlying setting.
    this.showSettingsPaneButton?.setToggled(false);
    this.settingsPane?.hideWidget();
  }

  async loadingStarted(): Promise<void> {
    this.hideLandingPage();

    if (this.statusPane) {
      this.statusPane.remove();
    }
    this.statusPane = new StatusPane(
        {
          showProgress: true,
          showTimer: undefined,
          buttonDisabled: undefined,
          buttonText: undefined,
          description: undefined,
        },
        () => this.cancelLoading());
    this.statusPane.showPane(this.statusPaneContainer);
    this.statusPane.updateStatus(i18nString(UIStrings.loadingProfile));
    // FIXME: make loading from backend cancelable as well.
    if (!this.loader) {
      this.statusPane.finish();
    }
    this.traceLoadStart = TraceEngine.Types.Timing.MilliSeconds(performance.now());
    await this.loadingProgress(0);
  }

  async loadingProgress(progress?: number): Promise<void> {
    if (typeof progress === 'number' && this.statusPane) {
      this.statusPane.updateProgressBar(i18nString(UIStrings.received), progress * 100);
    }
  }

  async processingStarted(): Promise<void> {
    if (this.statusPane) {
      this.statusPane.updateStatus(i18nString(UIStrings.processingProfile));
    }
  }

  #onSourceMapsNodeNamesResolved(): void {
    this.flameChart.updateColorMapper();
  }

  async loadingComplete(
      tracingModel: TraceEngine.Legacy.TracingModel|null,
      exclusiveFilter: TimelineModel.TimelineModelFilter.TimelineModelFilter|null = null,
      isCpuProfile: boolean): Promise<void> {
    this.#traceEngineModel.resetProcessor();
    SourceMapsResolver.clearResolvedNodeNames();

    delete this.loader;

    // If the user just recorded this trace via the record UI, the state will
    // be StopPending. Whereas if it was an existing trace they loaded via a
    // file, it will be State.Loading. This means we can tell the recording is
    // fresh by checking the state value.
    const recordingIsFresh = this.state === State.StopPending;

    this.setState(State.Idle);

    if (!tracingModel) {
      this.clear();
      return;
    }

    if (!this.performanceModel) {
      this.performanceModel = new PerformanceModel();
    }

    try {
      // Run the new engine in parallel with the parsing done in the performanceModel
      await Promise.all([
        // Calling setTracingModel now and setModel so much later, leads to several problems due to addEventListener order being unexpected
        // TODO(paulirish): Resolve this, or just wait for the death of tracingModel. :)
        this.performanceModel.setTracingModel(tracingModel, recordingIsFresh),
        this.#executeNewTraceEngine(
            tracingModel, recordingIsFresh, isCpuProfile, this.performanceModel.recordStartTime()),
      ]);

      // This code path is only executed when a new trace is recorded/imported,
      // so we know that the active index will be the size of the model because
      // the newest trace will be automatically set to active.
      this.#traceEngineActiveTraceIndex = this.#traceEngineModel.size() - 1;

      this.setModel(this.performanceModel, exclusiveFilter, this.#traceEngineActiveTraceIndex);

      if (this.statusPane) {
        this.statusPane.remove();
      }
      this.statusPane = null;

      const traceData = this.#traceEngineModel.traceParsedData(this.#traceEngineActiveTraceIndex);
      if (!traceData) {
        throw new Error(`Could not get trace data at index ${this.#traceEngineActiveTraceIndex}`);
      }

      // Set up SourceMapsResolver to ensure we resolve any function names in
      // profile calls.
      this.#sourceMapsResolver = new SourceMapsResolver(traceData);
      this.#sourceMapsResolver.addEventListener(NodeNamesUpdated.eventName, this.#onSourceMapsNodeNamesResolvedBound);
      await this.#sourceMapsResolver.install();

      // We store the Performance Model and the index of the active trace.
      // However we also pass in the full trace data because we use it to build
      // the preview overview thumbnail of the trace that gets shown in the UI.
      this.#historyManager.addRecording({
        data: {
          legacyModel: this.performanceModel,
          traceParseDataIndex: this.#traceEngineActiveTraceIndex,
        },
        filmStripForPreview: TraceEngine.Extras.FilmStrip.fromTraceData(traceData),
        traceParsedData: traceData,
      });
    } catch (error) {
      // Try to get the raw events: if we errored during the parsing stage, it
      // is useful to get access to the raw events to download the trace. This
      // allows us to debug crashes!
      // Because we don't know where the error came from, we wrap it in a
      // try-catch to protect against the tracing model erroring.
      let rawEvents: TraceEngine.Types.TraceEvents.TraceEventData[]|undefined = undefined;
      try {
        rawEvents = tracingModel.allRawEvents() as unknown as TraceEngine.Types.TraceEvents.TraceEventData[];
      } catch {
      }

      void this.recordingFailed(error.message, rawEvents);
      console.error(error);
    } finally {
      this.recordTraceLoadMetric();
    }
  }

  recordTraceLoadMetric(): void {
    if (!this.traceLoadStart) {
      return;
    }
    const start = this.traceLoadStart;
    // Right *now* is the end of trace parsing and model building, but the flamechart rendering
    // isn't complete yet. To capture that we'll do a rAF+setTimeout to give the most accurate timestamp
    // for the first paint of the flamechart
    requestAnimationFrame(() => {
      setTimeout(() => {
        const end = TraceEngine.Types.Timing.MilliSeconds(performance.now());
        const measure = performance.measure('TraceLoad', {start, end});
        const duration = TraceEngine.Types.Timing.MilliSeconds(measure.duration);
        this.element.dispatchEvent(new TraceLoadEvent(duration));
        Host.userMetrics.performanceTraceLoad(measure);
      }, 0);
    });
  }

  /**
   * Call into the new Trace Engine to parse the data. We don't currently do
   * anything with this data, but we are calling it here to ensure that all the
   * pieces are connected together and we are able to parse data in the new engine
   * from OPP.
   *
   * The trace engine model runs the parsing in a worker, so this should not
   * impact the main thread, as we `void` it to ensure we don't want for the
   * parsing to complete.
   **/
  async #executeNewTraceEngine(
      tracingModel: TraceEngine.Legacy.TracingModel, isFreshRecording: boolean, isCpuProfile: boolean,
      recordStartTime?: number): Promise<void> {
    const shouldGatherMetadata = isFreshRecording && !isCpuProfile;
    const metadata = shouldGatherMetadata ? await TraceEngine.Extras.Metadata.forNewRecording(recordStartTime) : {};
    metadata.dataOrigin =
        isCpuProfile ? TraceEngine.Types.File.DataOrigin.CPUProfile : TraceEngine.Types.File.DataOrigin.TraceEvents;

    return this.#traceEngineModel.parse(
        // OPP's data layer uses `EventPayload` as the type to represent raw JSON from the trace.
        // When we pass this into the new data engine, we need to tell TS to use the new TraceEventData type.
        tracingModel.allRawEvents() as unknown as TraceEngine.Types.TraceEvents.TraceEventData[],
        {
          metadata,
          isFreshRecording,
        },
    );
  }

  loadingCompleteForTest(): void {
    // Not implemented, added only for allowing the TimelineTestRunner
    // to be in sync when a trace load is finished.
  }
  private showRecordingStarted(): void {
    if (this.statusPane) {
      this.statusPane.remove();
    }
    this.statusPane = new StatusPane(
        {
          showTimer: true,
          showProgress: true,
          buttonDisabled: true,
          description: undefined,
          buttonText: undefined,
        },
        () => this.stopRecording());
    this.statusPane.showPane(this.statusPaneContainer);
    this.statusPane.updateStatus(i18nString(UIStrings.initializingProfiler));
  }

  private cancelLoading(): void {
    if (this.loader) {
      void this.loader.cancel();
    }
  }

  private async loadEventFired(
      event: Common.EventTarget
          .EventTargetEvent<{resourceTreeModel: SDK.ResourceTreeModel.ResourceTreeModel, loadTime: number}>):
      Promise<void> {
    if (this.state !== State.Recording || !this.recordingPageReload || !this.controller ||
        this.controller.primaryPageTarget !== event.data.resourceTreeModel.target()) {
      return;
    }
    const controller = this.controller;
    await new Promise(r => window.setTimeout(r, this.millisecondsToRecordAfterLoadEvent));

    // Check if we're still in the same recording session.
    if (controller !== this.controller || this.state !== State.Recording) {
      return;
    }
    void this.stopRecording();
  }

  private frameForSelection(selection: TimelineSelection): TraceEngine.Handlers.ModelHandlers.Frames.TimelineFrame
      |null {
    if (TimelineSelection.isFrameObject(selection.object)) {
      return selection.object;
    }
    if (TimelineSelection.isRangeSelection(selection.object) ||
        TimelineSelection.isSyntheticNetworkRequestDetailsEventSelection(selection.object)) {
      return null;
    }
    if (TimelineSelection.isTraceEventSelection(selection.object)) {
      if (!this.performanceModel) {
        return null;
      }
      const traceData = this.#traceEngineModel.traceParsedData(this.#traceEngineActiveTraceIndex);
      if (!traceData) {
        return null;
      }
      // If the user has selected a time range, the frame we want is the last
      // frame in that time window, hence why the window we look for is the
      // endTime to the endTime.
      const endTimeMicro = TraceEngine.Helpers.Timing.millisecondsToMicroseconds(selection.endTime);
      const lastFrameInSelection = TraceEngine.Handlers.ModelHandlers.Frames
                                       .framesWithinWindow(
                                           traceData.Frames.frames,
                                           endTimeMicro,
                                           endTimeMicro,
                                           )
                                       .at(0);
      return lastFrameInSelection || null;
    }
    console.assert(false, 'Should never be reached');
    return null;
  }

  jumpToFrame(offset: number): true|undefined {
    const currentFrame = this.selection && this.frameForSelection(this.selection);
    if (!currentFrame || !this.performanceModel) {
      return;
    }
    const traceData = this.#traceEngineModel.traceParsedData(this.#traceEngineActiveTraceIndex);
    if (!traceData) {
      return;
    }
    let index = traceData.Frames.frames.indexOf(currentFrame);
    console.assert(index >= 0, 'Can\'t find current frame in the frame list');
    index = Platform.NumberUtilities.clamp(index + offset, 0, traceData.Frames.frames.length - 1);
    const frame = traceData.Frames.frames[index];
    this.revealTimeRange(
        TraceEngine.Helpers.Timing.microSecondsToMilliseconds(frame.startTime),
        TraceEngine.Helpers.Timing.microSecondsToMilliseconds(frame.endTime));
    this.select(TimelineSelection.fromFrame(frame));
    return true;
  }

  select(selection: TimelineSelection|null): void {
    this.selection = selection;
    this.flameChart.setSelection(selection);
  }

  selectEntryAtTime(events: TraceEngine.Legacy.Event[]|null, time: number): void {
    if (!events) {
      return;
    }
    // Find best match, then backtrack to the first visible entry.
    for (let index = Platform.ArrayUtilities.upperBound(events, time, (time, event) => time - event.startTime) - 1;
         index >= 0; --index) {
      const event = events[index];
      const endTime = event.endTime || event.startTime;
      if (TraceEngine.Legacy.TracingModel.isTopLevelEvent(event) && endTime < time) {
        break;
      }
      if (this.performanceModel && this.performanceModel.isVisible(event) && endTime >= time) {
        this.select(TimelineSelection.fromTraceEvent(event));
        return;
      }
    }
    this.select(null);
  }

  highlightEvent(event: TraceEngine.Legacy.Event|null): void {
    this.flameChart.highlightEvent(event);
  }

  private revealTimeRange(
      startTime: TraceEngine.Types.Timing.MilliSeconds, endTime: TraceEngine.Types.Timing.MilliSeconds): void {
    if (!this.performanceModel) {
      return;
    }
    const window = this.performanceModel.window();
    let offset = 0;
    if (window.right < endTime) {
      offset = endTime - window.right;
    } else if (window.left > startTime) {
      offset = startTime - window.left;
    }
    this.performanceModel.setWindow({left: window.left + offset, right: window.right + offset}, /* animate */ true);

    TraceBounds.TraceBounds.BoundsManager.instance().setTimelineVisibleWindow(
        TraceEngine.Helpers.Timing.traceWindowFromMilliSeconds(
            TraceEngine.Types.Timing.MilliSeconds(window.left + offset),
            TraceEngine.Types.Timing.MilliSeconds(window.right + offset),
            ),
        {
          shouldAnimate: true,
        },
    );
  }

  private handleDrop(dataTransfer: DataTransfer): void {
    const items = dataTransfer.items;
    if (!items.length) {
      return;
    }
    const item = items[0];
    Host.userMetrics.actionTaken(Host.UserMetrics.Action.PerfPanelTraceImported);
    if (item.kind === 'string') {
      const url = dataTransfer.getData('text/uri-list') as Platform.DevToolsPath.UrlString;
      if (new Common.ParsedURL.ParsedURL(url).isValid) {
        void this.loadFromURL(url);
      }
    } else if (item.kind === 'file') {
      const file = items[0].getAsFile();
      if (!file) {
        return;
      }
      void this.loadFromFile(file);
    }
  }
}

// TODO(crbug.com/1167717): Make this a const enum again
// eslint-disable-next-line rulesdir/const_enum
export enum State {
  Idle = 'Idle',
  StartPending = 'StartPending',
  Recording = 'Recording',
  StopPending = 'StopPending',
  Loading = 'Loading',
  RecordingFailed = 'RecordingFailed',
}

// Define row and header height, should be in sync with styles for timeline graphs.
export const rowHeight = 18;

export const headerHeight = 20;
export interface TimelineModeViewDelegate {
  select(selection: TimelineSelection|null): void;
  selectEntryAtTime(events: TraceEngine.Legacy.CompatibleTraceEvent[]|null, time: number): void;
  highlightEvent(event: TraceEngine.Legacy.CompatibleTraceEvent|null): void;
}

export class StatusPane extends UI.Widget.VBox {
  private status: HTMLElement;
  private time: Element|undefined;
  private progressLabel!: Element;
  private progressBar!: Element;
  private readonly description: HTMLElement|undefined;
  private button: HTMLButtonElement;
  private downloadTraceButton: HTMLButtonElement;
  private startTime!: number;
  private timeUpdateTimer?: number;
  #rawEvents?: TraceEngine.Types.TraceEvents.TraceEventData[];

  constructor(
      options: {
        showTimer?: boolean,
        showProgress?: boolean,
        description?: string,
        buttonText?: string,
        buttonDisabled?: boolean,
      },
      buttonCallback: () => (Promise<void>| void)) {
    super(true);

    this.contentElement.classList.add('timeline-status-dialog');

    const statusLine = this.contentElement.createChild('div', 'status-dialog-line status');
    statusLine.createChild('div', 'label').textContent = i18nString(UIStrings.status);
    this.status = statusLine.createChild('div', 'content');
    UI.ARIAUtils.markAsStatus(this.status);

    if (options.showTimer) {
      const timeLine = this.contentElement.createChild('div', 'status-dialog-line time');
      timeLine.createChild('div', 'label').textContent = i18nString(UIStrings.time);
      this.time = timeLine.createChild('div', 'content');
    }

    if (options.showProgress) {
      const progressLine = this.contentElement.createChild('div', 'status-dialog-line progress');
      this.progressLabel = progressLine.createChild('div', 'label');
      this.progressBar = progressLine.createChild('div', 'indicator-container').createChild('div', 'indicator');
      UI.ARIAUtils.markAsProgressBar(this.progressBar);
    }

    if (typeof options.description === 'string') {
      const descriptionLine = this.contentElement.createChild('div', 'status-dialog-line description');
      descriptionLine.createChild('div', 'label').textContent = i18nString(UIStrings.description);
      this.description = descriptionLine.createChild('div', 'content');
      this.description.innerText = options.description;
    }

    const buttonContainer = this.contentElement.createChild('div', 'stop-button');
    this.downloadTraceButton = UI.UIUtils.createTextButton(i18nString(UIStrings.downloadAfterError), async () => {
      void this.#downloadRawTraceAfterError();
    });

    this.downloadTraceButton.disabled = true;
    this.downloadTraceButton.style.visibility = 'hidden';

    const buttonText = options.buttonText || i18nString(UIStrings.stop);
    this.button = UI.UIUtils.createTextButton(buttonText, buttonCallback, '', true);
    // Profiling can't be stopped during initialization.
    this.button.disabled = !options.buttonDisabled === false;

    buttonContainer.append(this.downloadTraceButton);
    buttonContainer.append(this.button);
  }

  finish(): void {
    this.stopTimer();
    this.button.disabled = true;
  }

  async #downloadRawTraceAfterError(): Promise<void> {
    if (!this.#rawEvents || this.#rawEvents.length === 0) {
      return;
    }
    const traceStart = Platform.DateUtilities.toISO8601Compact(new Date());
    const fileName = `Trace-Load-Error-${traceStart}.json` as Platform.DevToolsPath.RawPathString;
    const handler = await window.showSaveFilePicker({
      suggestedName: fileName,
    });
    const formattedTraceIter = traceJsonGenerator(this.#rawEvents, {});
    const traceAsString = Array.from(formattedTraceIter).join('');
    const encoder = new TextEncoder();
    const buffer = encoder.encode(traceAsString);
    const writable = await handler.createWritable();
    await writable.write(buffer);
    await writable.close();
  }

  enableDownloadOfEvents(rawEvents: TraceEngine.Types.TraceEvents.TraceEventData[]): void {
    this.#rawEvents = rawEvents;
    this.downloadTraceButton.disabled = false;
    this.downloadTraceButton.style.visibility = 'visible';
  }

  remove(): void {
    if (this.element.parentNode) {
      (this.element.parentNode as HTMLElement).classList.remove('tinted');
      this.arrangeDialog((this.element.parentNode as HTMLElement));
    }
    this.stopTimer();
    this.element.remove();
  }

  showPane(parent: Element): void {
    this.arrangeDialog(parent);
    this.show(parent);
    parent.classList.add('tinted');
  }

  enableAndFocusButton(): void {
    this.button.disabled = false;
    this.button.focus();
  }

  updateStatus(text: string): void {
    this.status.textContent = text;
  }

  updateProgressBar(activity: string, percent: number): void {
    this.progressLabel.textContent = activity;
    (this.progressBar as HTMLElement).style.width = percent.toFixed(1) + '%';
    UI.ARIAUtils.setValueNow(this.progressBar, percent);
    this.updateTimer();
  }

  startTimer(): void {
    this.startTime = Date.now();
    this.timeUpdateTimer = window.setInterval(this.updateTimer.bind(this, false), 1000);
    this.updateTimer();
  }

  private stopTimer(): void {
    if (!this.timeUpdateTimer) {
      return;
    }
    clearInterval(this.timeUpdateTimer);
    this.updateTimer(true);
    delete this.timeUpdateTimer;
  }

  private updateTimer(precise?: boolean): void {
    this.arrangeDialog((this.element.parentNode as HTMLElement));
    if (!this.timeUpdateTimer || !this.time) {
      return;
    }
    const elapsed = (Date.now() - this.startTime) / 1000;
    this.time.textContent = i18nString(UIStrings.ssec, {PH1: elapsed.toFixed(precise ? 1 : 0)});
  }

  private arrangeDialog(parent: Element): void {
    const isSmallDialog = parent.clientWidth < 325;
    this.element.classList.toggle('small-dialog', isSmallDialog);
    this.contentElement.classList.toggle('small-dialog', isSmallDialog);
  }
  override wasShown(): void {
    super.wasShown();
    this.registerCSSFiles([timelineStatusDialogStyles]);
  }
}

let loadTimelineHandlerInstance: LoadTimelineHandler;

export class LoadTimelineHandler implements Common.QueryParamHandler.QueryParamHandler {
  static instance(opts: {
    forceNew: boolean|null,
  } = {forceNew: null}): LoadTimelineHandler {
    const {forceNew} = opts;
    if (!loadTimelineHandlerInstance || forceNew) {
      loadTimelineHandlerInstance = new LoadTimelineHandler();
    }

    return loadTimelineHandlerInstance;
  }

  handleQueryParam(value: string): void {
    const traceUrl = window.decodeURIComponent(value) as Platform.DevToolsPath.UrlString;
    const filename = new URL(traceUrl).pathname.replace(/.*?\//,'');
    document.title = `${filename}`;
    void UI.ViewManager.ViewManager.instance().showView('timeline').then(async () => {
      await TimelinePanel.instance().loadFromURL(traceUrl);
    });
  }
}

export class ActionDelegate implements UI.ActionRegistration.ActionDelegate {
  handleAction(context: UI.Context.Context, actionId: string): boolean {
    const panel = context.flavor(TimelinePanel);
    if (panel === null) {
      return false;
    }
    switch (actionId) {
      case 'timeline.toggle-recording':
        void panel.toggleRecording();
        return true;
      case 'timeline.record-reload':
        panel.recordReload();
        return true;
      case 'timeline.save-to-file':
        void panel.saveToFile();
        return true;
      case 'timeline.load-from-file':
        panel.selectFileToLoad();
        return true;
      case 'timeline.jump-to-previous-frame':
        panel.jumpToFrame(-1);
        return true;
      case 'timeline.jump-to-next-frame':
        panel.jumpToFrame(1);
        return true;
      case 'timeline.show-history':
        void panel.showHistory();
        return true;
      case 'timeline.previous-recording':
        panel.navigateHistory(1);
        return true;
      case 'timeline.next-recording':
        panel.navigateHistory(-1);
        return true;
    }
    return false;
  }
}<|MERGE_RESOLUTION|>--- conflicted
+++ resolved
@@ -322,12 +322,7 @@
 
   constructor() {
     super('timeline');
-<<<<<<< HEAD
-    this.#threadTracksSource = threadTracksSource;
-    this.#minimapComponent = new TimelineMiniMap(threadTracksSource);
-=======
     this.#minimapComponent = new TimelineMiniMap();
->>>>>>> 8a31fc6d
 
     const config = TraceEngine.Types.Configuration.DEFAULT;
     config.experiments.timelineShowAllEvents = Root.Runtime.experiments.isEnabled('timelineShowAllEvents');
