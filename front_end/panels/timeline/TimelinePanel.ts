// Copyright 2021 The Chromium Authors. All rights reserved.
// Use of this source code is governed by a BSD-style license that can be
// found in the LICENSE file.

/*
 * Copyright (C) 2012 Google Inc. All rights reserved.
 * Copyright (C) 2012 Intel Inc. All rights reserved.
 *
 * Redistribution and use in source and binary forms, with or without
 * modification, are permitted provided that the following conditions are
 * met:
 *
 *     * Redistributions of source code must retain the above copyright
 * notice, this list of conditions and the following disclaimer.
 *     * Redistributions in binary form must reproduce the above
 * copyright notice, this list of conditions and the following disclaimer
 * in the documentation and/or other materials provided with the
 * distribution.
 *     * Neither the name of Google Inc. nor the names of its
 * contributors may be used to endorse or promote products derived from
 * this software without specific prior written permission.
 *
 * THIS SOFTWARE IS PROVIDED BY THE COPYRIGHT HOLDERS AND CONTRIBUTORS
 * "AS IS" AND ANY EXPRESS OR IMPLIED WARRANTIES, INCLUDING, BUT NOT
 * LIMITED TO, THE IMPLIED WARRANTIES OF MERCHANTABILITY AND FITNESS FOR
 * A PARTICULAR PURPOSE ARE DISCLAIMED. IN NO EVENT SHALL THE COPYRIGHT
 * OWNER OR CONTRIBUTORS BE LIABLE FOR ANY DIRECT, INDIRECT, INCIDENTAL,
 * SPECIAL, EXEMPLARY, OR CONSEQUENTIAL DAMAGES (INCLUDING, BUT NOT
 * LIMITED TO, PROCUREMENT OF SUBSTITUTE GOODS OR SERVICES; LOSS OF USE,
 * DATA, OR PROFITS; OR BUSINESS INTERRUPTION) HOWEVER CAUSED AND ON ANY
 * THEORY OF LIABILITY, WHETHER IN CONTRACT, STRICT LIABILITY, OR TORT
 * (INCLUDING NEGLIGENCE OR OTHERWISE) ARISING IN ANY WAY OUT OF THE USE
 * OF THIS SOFTWARE, EVEN IF ADVISED OF THE POSSIBILITY OF SUCH DAMAGE.
 */

import * as Common from '../../core/common/common.js';
import * as Host from '../../core/host/host.js';
import * as i18n from '../../core/i18n/i18n.js';
import * as Platform from '../../core/platform/platform.js';
import * as Root from '../../core/root/root.js';
import * as SDK from '../../core/sdk/sdk.js';
import type * as Protocol from '../../generated/protocol.js';
import type * as TimelineModel from '../../models/timeline_model/timeline_model.js';
import * as TraceEngine from '../../models/trace/trace.js';
import * as PanelFeedback from '../../ui/components/panel_feedback/panel_feedback.js';
import * as PerfUI from '../../ui/legacy/components/perf_ui/perf_ui.js';
import * as UI from '../../ui/legacy/legacy.js';
import * as MobileThrottling from '../mobile_throttling/mobile_throttling.js';

import historyToolbarButtonStyles from './historyToolbarButton.css.js';
import {Events, PerformanceModel, type WindowChangedEvent} from './PerformanceModel.js';
import {cpuprofileJsonGenerator, traceJsonGenerator} from './SaveFileFormatter.js';
import {type Client, TimelineController} from './TimelineController.js';
import {TimelineFlameChartView} from './TimelineFlameChartView.js';
import {TimelineHistoryManager} from './TimelineHistoryManager.js';
import {TimelineLoader} from './TimelineLoader.js';
import {TimelineMiniMap} from './TimelineMiniMap.js';
import timelinePanelStyles from './timelinePanel.css.js';
import {TimelineSelection} from './TimelineSelection.js';
import timelineStatusDialogStyles from './timelineStatusDialog.css.js';
import {TimelineUIUtils} from './TimelineUIUtils.js';
import {UIDevtoolsController} from './UIDevtoolsController.js';
import {UIDevtoolsUtils} from './UIDevtoolsUtils.js';

const UIStrings = {
  /**
   *@description Text that appears when user drag and drop something (for example, a file) in Timeline Panel of the Performance panel
   */
  dropTimelineFileOrUrlHere: 'Drop timeline file or URL here',
  /**
   *@description Title of disable capture jsprofile setting in timeline panel of the performance panel
   */
  disableJavascriptSamples: 'Disable JavaScript samples',
  /**
   *@description Title of capture layers and pictures setting in timeline panel of the performance panel
   */
  enableAdvancedPaint: 'Enable advanced paint instrumentation (slow)',
  /**
   *@description Title of show screenshots setting in timeline panel of the performance panel
   */
  screenshots: 'Screenshots',
  /**
   *@description Text for the memory of the page
   */
  memory: 'Memory',
  /**
   *@description Text to clear content
   */
  clear: 'Clear',
  /**
   *@description Tooltip text that appears when hovering over the largeicon load button
   */
  loadProfile: 'Load profile…',
  /**
   *@description Tooltip text that appears when hovering over the largeicon download button
   */
  saveProfile: 'Save profile…',
  /**
   *@description Text to take screenshots
   */
  captureScreenshots: 'Capture screenshots',
  /**
   *@description Text in Timeline Panel of the Performance panel
   */
  showMemoryTimeline: 'Show memory timeline',
  /**
   *@description Tooltip text that appears when hovering over the largeicon settings gear in show settings pane setting in timeline panel of the performance panel
   */
  captureSettings: 'Capture settings',
  /**
   *@description Text in Timeline Panel of the Performance panel
   */
  disablesJavascriptSampling: 'Disables JavaScript sampling, reduces overhead when running against mobile devices',
  /**
   *@description Text in Timeline Panel of the Performance panel
   */
  capturesAdvancedPaint: 'Captures advanced paint instrumentation, introduces significant performance overhead',
  /**
   *@description Text in Timeline Panel of the Performance panel
   */
  network: 'Network:',
  /**
   *@description Text in Timeline Panel of the Performance panel
   */
  cpu: 'CPU:',
  /**
   *@description Title of the 'Network conditions' tool in the bottom drawer
   */
  networkConditions: 'Network conditions',
  /**
   *@description Text in Timeline Panel of the Performance panel
   *@example {wrong format} PH1
   *@example {ERROR_FILE_NOT_FOUND} PH2
   */
  failedToSaveTimelineSS: 'Failed to save timeline: {PH1} ({PH2})',
  /**
   *@description Text in Timeline Panel of the Performance panel
   */
  CpuThrottlingIsEnabled: '- CPU throttling is enabled',
  /**
   *@description Text in Timeline Panel of the Performance panel
   */
  NetworkThrottlingIsEnabled: '- Network throttling is enabled',
  /**
   *@description Text in Timeline Panel of the Performance panel
   */
  HardwareConcurrencyIsEnabled: '- Hardware concurrency override is enabled',
  /**
   *@description Text in Timeline Panel of the Performance panel
   */
  SignificantOverheadDueToPaint: '- Significant overhead due to paint instrumentation',
  /**
   *@description Text in Timeline Panel of the Performance panel
   */
  JavascriptSamplingIsDisabled: '- JavaScript sampling is disabled',
  /**
   *@description Text in Timeline Panel of the Performance panel
   */
  stoppingTimeline: 'Stopping timeline…',
  /**
   *@description Text in Timeline Panel of the Performance panel
   */
  received: 'Received',
  /**
   *@description Text to close something
   */
  close: 'Close',
  /**
   *@description Status text to indicate the recording has failed in the Performance panel
   */
  recordingFailed: 'Recording failed',
  /**
   * @description Text to indicate the progress of a profile. Informs the user that we are currently
   * creating a peformance profile.
   */
  profiling: 'Profiling…',
  /**
   *@description Text in Timeline Panel of the Performance panel
   */
  bufferUsage: 'Buffer usage',
  /**
   *@description Text for an option to learn more about something
   */
  learnmore: 'Learn more',
  /**
   *@description Text in Timeline Panel of the Performance panel
   */
  wasd: 'WASD',
  /**
   *@description Text in Timeline Panel of the Performance panel
   *@example {record} PH1
   *@example {Ctrl + R} PH2
   */
  clickTheRecordButtonSOrHitSTo: 'Click the record button {PH1} or hit {PH2} to start a new recording.',
  /**
   * @description Text in Timeline Panel of the Performance panel
   * @example {reload button} PH1
   * @example {Ctrl + R} PH2
   */
  clickTheReloadButtonSOrHitSTo: 'Click the reload button {PH1} or hit {PH2} to record the page load.',
  /**
   *@description Text in Timeline Panel of the Performance panel
   *@example {Ctrl + U} PH1
   *@example {Learn more} PH2
   */
  afterRecordingSelectAnAreaOf:
      'After recording, select an area of interest in the overview by dragging. Then, zoom and pan the timeline with the mousewheel or {PH1} keys. {PH2}',
  /**
   *@description Text in Timeline Panel of the Performance panel
   */
  loadingProfile: 'Loading profile…',
  /**
   *@description Text in Timeline Panel of the Performance panel
   */
  processingProfile: 'Processing profile…',
  /**
   *@description Text in Timeline Panel of the Performance panel
   */
  initializingProfiler: 'Initializing profiler…',
  /**
   *@description Text for the status of something
   */
  status: 'Status',
  /**
   *@description Text that refers to the time
   */
  time: 'Time',
  /**
   *@description Text for the description of something
   */
  description: 'Description',
  /**
   *@description Text of an item that stops the running task
   */
  stop: 'Stop',
  /**
   *@description Time text content in Timeline Panel of the Performance panel
   *@example {2.12} PH1
   */
  ssec: '{PH1} sec',
};
const str_ = i18n.i18n.registerUIStrings('panels/timeline/TimelinePanel.ts', UIStrings);
const i18nString = i18n.i18n.getLocalizedString.bind(undefined, str_);
let timelinePanelInstance: TimelinePanel;
let isNode: boolean;

// TypeScript will presumably get these types at some stage, and when it
// does these temporary types should be removed.
// TODO: Remove types when available in TypeScript.
declare global {
  interface FileSystemWritableFileStream extends WritableStream {
    write(data: unknown): Promise<void>;
    close(): Promise<void>;
  }

  interface FileSystemHandle {
    createWritable(): Promise<FileSystemWritableFileStream>;
  }

  interface Window {
    showSaveFilePicker(opts: unknown): Promise<FileSystemHandle>;
  }
}

export class TimelinePanel extends UI.Panel.Panel implements Client, TimelineModeViewDelegate {
  private readonly dropTarget: UI.DropTarget.DropTarget;
  private readonly recordingOptionUIControls: UI.Toolbar.ToolbarItem[];
  private state: State;
  private recordingPageReload: boolean;
  private readonly millisecondsToRecordAfterLoadEvent: number;
  private readonly toggleRecordAction: UI.ActionRegistration.Action;
  private readonly recordReloadAction: UI.ActionRegistration.Action;
  readonly #historyManager: TimelineHistoryManager;
  private performanceModel: PerformanceModel|null;
  private disableCaptureJSProfileSetting: Common.Settings.Setting<boolean>;
  private readonly captureLayersAndPicturesSetting: Common.Settings.Setting<boolean>;
  private showScreenshotsSetting: Common.Settings.Setting<boolean>;
  private showMemorySetting: Common.Settings.Setting<boolean>;
  private readonly panelToolbar: UI.Toolbar.Toolbar;
  private readonly panelRightToolbar: UI.Toolbar.Toolbar;
  private readonly timelinePane: UI.Widget.VBox;
  readonly #minimapComponent = new TimelineMiniMap();
  private readonly statusPaneContainer: HTMLElement;
  private readonly flameChart: TimelineFlameChartView;
  private readonly searchableViewInternal: UI.SearchableView.SearchableView;
  private showSettingsPaneButton!: UI.Toolbar.ToolbarSettingToggle;
  private showSettingsPaneSetting!: Common.Settings.Setting<boolean>;
  private settingsPane!: UI.Widget.Widget;
  private controller!: TimelineController|null;
  private cpuProfiler!: SDK.CPUProfilerModel.CPUProfilerModel|null;
  private clearButton!: UI.Toolbar.ToolbarButton;
  private loadButton!: UI.Toolbar.ToolbarButton;
  private saveButton!: UI.Toolbar.ToolbarButton;
  private statusPane!: StatusPane|null;
  private landingPage!: UI.Widget.Widget;
  private loader?: TimelineLoader;
  private showScreenshotsToolbarCheckbox?: UI.Toolbar.ToolbarItem;
  private showMemoryToolbarCheckbox?: UI.Toolbar.ToolbarItem;
  private networkThrottlingSelect?: UI.Toolbar.ToolbarComboBox;
  private cpuThrottlingSelect?: UI.Toolbar.ToolbarComboBox;
  private fileSelectorElement?: HTMLInputElement;
  private selection?: TimelineSelection|null;
  private traceLoadStart!: number|null;
  private primaryPageTargetPromiseCallback = (_target: SDK.Target.Target): void => {};
  // Note: this is technically unused, but we need it to define the promiseCallback function above.
  private primaryPageTargetPromise = new Promise<SDK.Target.Target>(res => {
    this.primaryPageTargetPromiseCallback = res;
  });

  #traceEngineModel: TraceEngine.TraceModel.Model<typeof TraceEngine.Handlers.Migration.ENABLED_TRACE_HANDLERS>;
  // Tracks the index of the trace that the user is currently viewing.
  #traceEngineActiveTraceIndex = -1;

  constructor(fullTraceEngine: boolean = false) {
    super('timeline');
    this.#traceEngineModel = fullTraceEngine ? TraceEngine.TraceModel.Model.createWithAllHandlers() :
                                               TraceEngine.TraceModel.Model.createWithRequiredHandlersForMigration();
    this.element.addEventListener('contextmenu', this.contextMenu.bind(this), false);
    this.dropTarget = new UI.DropTarget.DropTarget(
        this.element, [UI.DropTarget.Type.File, UI.DropTarget.Type.URI],
        i18nString(UIStrings.dropTimelineFileOrUrlHere), this.handleDrop.bind(this));

    this.recordingOptionUIControls = [];
    this.state = State.Idle;
    this.recordingPageReload = false;
    this.millisecondsToRecordAfterLoadEvent = 5000;
    this.toggleRecordAction =
        (UI.ActionRegistry.ActionRegistry.instance().action('timeline.toggle-recording') as
         UI.ActionRegistration.Action);
    this.recordReloadAction =
        (UI.ActionRegistry.ActionRegistry.instance().action('timeline.record-reload') as UI.ActionRegistration.Action);

    this.#historyManager = new TimelineHistoryManager();

    this.performanceModel = null;
    this.traceLoadStart = null;

    this.disableCaptureJSProfileSetting =
        Common.Settings.Settings.instance().createSetting('timelineDisableJSSampling', false);
    this.disableCaptureJSProfileSetting.setTitle(i18nString(UIStrings.disableJavascriptSamples));
    this.captureLayersAndPicturesSetting =
        Common.Settings.Settings.instance().createSetting('timelineCaptureLayersAndPictures', false);
    this.captureLayersAndPicturesSetting.setTitle(i18nString(UIStrings.enableAdvancedPaint));

    this.showScreenshotsSetting =
        Common.Settings.Settings.instance().createSetting('timelineShowScreenshots', isNode ? false : true);
    this.showScreenshotsSetting.setTitle(i18nString(UIStrings.screenshots));
    this.showScreenshotsSetting.addChangeListener(this.updateOverviewControls, this);

    this.showMemorySetting = Common.Settings.Settings.instance().createSetting('timelineShowMemory', false);
    this.showMemorySetting.setTitle(i18nString(UIStrings.memory));
    this.showMemorySetting.addChangeListener(this.onModeChanged, this);

    const timelineToolbarContainer = this.element.createChild('div', 'timeline-toolbar-container');
    this.panelToolbar = new UI.Toolbar.Toolbar('timeline-main-toolbar', timelineToolbarContainer);
    this.panelToolbar.makeWrappable(true);
    this.panelRightToolbar = new UI.Toolbar.Toolbar('', timelineToolbarContainer);
    if (!isNode) {
      this.createSettingsPane();
      this.updateShowSettingsToolbarButton();
    }
    this.timelinePane = new UI.Widget.VBox();
    this.timelinePane.show(this.element);
    const topPaneElement = this.timelinePane.element.createChild('div', 'hbox');
    topPaneElement.id = 'timeline-overview-panel';

    this.#minimapComponent.show(topPaneElement);
    this.#minimapComponent.addEventListener(
        PerfUI.TimelineOverviewPane.Events.WindowChanged, this.onOverviewWindowChanged.bind(this));

    this.statusPaneContainer = this.timelinePane.element.createChild('div', 'status-pane-container fill');

    this.createFileSelector();

    SDK.TargetManager.TargetManager.instance().addModelListener(
        SDK.ResourceTreeModel.ResourceTreeModel, SDK.ResourceTreeModel.Events.Load, this.loadEventFired, this);

    this.flameChart = new TimelineFlameChartView(this);
    this.searchableViewInternal = new UI.SearchableView.SearchableView(this.flameChart, null);
    this.searchableViewInternal.setMinimumSize(0, 100);
    this.searchableViewInternal.element.classList.add('searchable-view');
    this.searchableViewInternal.show(this.timelinePane.element);
    this.flameChart.show(this.searchableViewInternal.element);
    this.flameChart.setSearchableView(this.searchableViewInternal);
    this.searchableViewInternal.hideWidget();

    this.onModeChanged();
    this.populateToolbar();
    this.showLandingPage();
    this.updateTimelineControls();

    SDK.TargetManager.TargetManager.instance().addEventListener(
        SDK.TargetManager.Events.SuspendStateChanged, this.onSuspendStateChanged, this);
    if (Root.Runtime.experiments.isEnabled('timelineAsConsoleProfileResultPanel')) {
      const profilerModels = SDK.TargetManager.TargetManager.instance().models(SDK.CPUProfilerModel.CPUProfilerModel);
      for (const model of profilerModels) {
        for (const message of model.registeredConsoleProfileMessages) {
          this.consoleProfileFinished(message);
        }
      }
      SDK.TargetManager.TargetManager.instance().observeModels(
          SDK.CPUProfilerModel.CPUProfilerModel,
          {
            modelAdded: (model: SDK.CPUProfilerModel.CPUProfilerModel) => {
              model.addEventListener(
                  SDK.CPUProfilerModel.Events.ConsoleProfileFinished, event => this.consoleProfileFinished(event.data));
            },
            modelRemoved: (_model: SDK.CPUProfilerModel.CPUProfilerModel) => {

            },
          },
      );
    }
    SDK.TargetManager.TargetManager.instance().observeTargets({
      targetAdded: (target: SDK.Target.Target) => {
        if (target !== SDK.TargetManager.TargetManager.instance().primaryPageTarget()) {
          return;
        }
        this.primaryPageTargetPromiseCallback(target);
      },
      targetRemoved: (_: SDK.Target.Target) => {},
    });
  }

  static instance(opts: {
    forceNew: boolean|null,
    isNode: boolean,
    fullTraceEngine?: boolean,
  }|undefined = {forceNew: null, isNode: false, fullTraceEngine: false}): TimelinePanel {
    const {forceNew, isNode: isNodeMode} = opts;
    isNode = isNodeMode;

    if (!timelinePanelInstance || forceNew) {
      timelinePanelInstance = new TimelinePanel(opts.fullTraceEngine);
    }

    return timelinePanelInstance;
  }

  override searchableView(): UI.SearchableView.SearchableView|null {
    return this.searchableViewInternal;
  }

  override wasShown(): void {
    super.wasShown();
    UI.Context.Context.instance().setFlavor(TimelinePanel, this);
    this.registerCSSFiles([timelinePanelStyles]);
    // Record the performance tool load time.
    Host.userMetrics.panelLoaded('timeline', 'DevTools.Launch.Timeline');
  }

  override willHide(): void {
    UI.Context.Context.instance().setFlavor(TimelinePanel, null);
    this.#historyManager.cancelIfShowing();
  }

  loadFromEvents(events: TraceEngine.TracingManager.EventPayload[]): void {
    if (this.state !== State.Idle) {
      return;
    }
    this.prepareToLoadTimeline();
    this.loader = TimelineLoader.loadFromEvents(events, this);
  }

  private loadFromCpuProfile(profile: Protocol.Profiler.Profile|null, title?: string): void {
    if (this.state !== State.Idle) {
      return;
    }
    this.prepareToLoadTimeline();
    this.loader = TimelineLoader.loadFromCpuProfile(profile, this, title);
  }

  private onOverviewWindowChanged(
      event: Common.EventTarget.EventTargetEvent<PerfUI.TimelineOverviewPane.WindowChangedEvent>): void {
    if (!this.performanceModel) {
      return;
    }

    const left = (event.data.startTime > 0) ? event.data.startTime : this.performanceModel.minimumRecordTime();
    const right = Number.isFinite(event.data.endTime) ? event.data.endTime : this.performanceModel.maximumRecordTime();
    this.performanceModel.setWindow({left, right}, /* animate */ true);
  }

  private onModelWindowChanged(event: Common.EventTarget.EventTargetEvent<WindowChangedEvent>): void {
    const window = event.data.window;
    this.#minimapComponent.setWindowTimes(window.left, window.right);
  }

  private setState(state: State): void {
    this.state = state;
    this.updateTimelineControls();
  }

  private createSettingCheckbox(setting: Common.Settings.Setting<boolean>, tooltip: string): UI.Toolbar.ToolbarItem {
    const checkboxItem = new UI.Toolbar.ToolbarSettingCheckbox(setting, tooltip);
    this.recordingOptionUIControls.push(checkboxItem);
    return checkboxItem;
  }

  private populateToolbar(): void {
    // Record
    this.panelToolbar.appendToolbarItem(UI.Toolbar.Toolbar.createActionButton(this.toggleRecordAction));
    this.panelToolbar.appendToolbarItem(UI.Toolbar.Toolbar.createActionButton(this.recordReloadAction));
    this.clearButton = new UI.Toolbar.ToolbarButton(i18nString(UIStrings.clear), 'clear');
    this.clearButton.addEventListener(UI.Toolbar.ToolbarButton.Events.Click, () => this.onClearButton());
    this.panelToolbar.appendToolbarItem(this.clearButton);

    // Load / Save
    this.loadButton = new UI.Toolbar.ToolbarButton(i18nString(UIStrings.loadProfile), 'import');
    this.loadButton.addEventListener(UI.Toolbar.ToolbarButton.Events.Click, () => {
      Host.userMetrics.actionTaken(Host.UserMetrics.Action.PerfPanelTraceImported);
      this.selectFileToLoad();
    });
    this.saveButton = new UI.Toolbar.ToolbarButton(i18nString(UIStrings.saveProfile), 'download');
    this.saveButton.addEventListener(UI.Toolbar.ToolbarButton.Events.Click, _event => {
      Host.userMetrics.actionTaken(Host.UserMetrics.Action.PerfPanelTraceExported);
      void this.saveToFile();
    });
    this.panelToolbar.appendSeparator();
    this.panelToolbar.appendToolbarItem(this.loadButton);
    this.panelToolbar.appendToolbarItem(this.saveButton);

    // History
    this.panelToolbar.appendSeparator();
    this.panelToolbar.appendToolbarItem(this.#historyManager.button());
    this.panelToolbar.registerCSSFiles([historyToolbarButtonStyles]);
    this.panelToolbar.appendSeparator();

    // View
    this.panelToolbar.appendSeparator();
    if (!isNode) {
      this.showScreenshotsToolbarCheckbox =
          this.createSettingCheckbox(this.showScreenshotsSetting, i18nString(UIStrings.captureScreenshots));
      this.panelToolbar.appendToolbarItem(this.showScreenshotsToolbarCheckbox);
    }

    this.showMemoryToolbarCheckbox =
        this.createSettingCheckbox(this.showMemorySetting, i18nString(UIStrings.showMemoryTimeline));
    this.panelToolbar.appendToolbarItem(this.showMemoryToolbarCheckbox);

    // GC
    this.panelToolbar.appendToolbarItem(UI.Toolbar.Toolbar.createActionButtonForId('components.collect-garbage'));

    // Settings
    if (!isNode) {
      this.panelRightToolbar.appendSeparator();
      this.panelRightToolbar.appendToolbarItem(this.showSettingsPaneButton);
    }
  }

  private createSettingsPane(): void {
    this.showSettingsPaneSetting =
        Common.Settings.Settings.instance().createSetting('timelineShowSettingsToolbar', false);
    this.showSettingsPaneButton = new UI.Toolbar.ToolbarSettingToggle(
        this.showSettingsPaneSetting, 'gear', i18nString(UIStrings.captureSettings), 'gear-filled');
    SDK.NetworkManager.MultitargetNetworkManager.instance().addEventListener(
        SDK.NetworkManager.MultitargetNetworkManager.Events.ConditionsChanged, this.updateShowSettingsToolbarButton,
        this);
    SDK.CPUThrottlingManager.CPUThrottlingManager.instance().addEventListener(
        SDK.CPUThrottlingManager.Events.RateChanged, this.updateShowSettingsToolbarButton, this);
    SDK.CPUThrottlingManager.CPUThrottlingManager.instance().addEventListener(
        SDK.CPUThrottlingManager.Events.HardwareConcurrencyChanged, this.updateShowSettingsToolbarButton, this);
    this.disableCaptureJSProfileSetting.addChangeListener(this.updateShowSettingsToolbarButton, this);
    this.captureLayersAndPicturesSetting.addChangeListener(this.updateShowSettingsToolbarButton, this);

    this.settingsPane = new UI.Widget.HBox();
    this.settingsPane.element.classList.add('timeline-settings-pane');
    this.settingsPane.show(this.element);

    const captureToolbar = new UI.Toolbar.Toolbar('', this.settingsPane.element);
    captureToolbar.element.classList.add('flex-auto');
    captureToolbar.makeVertical();
    captureToolbar.appendToolbarItem(this.createSettingCheckbox(
        this.disableCaptureJSProfileSetting, i18nString(UIStrings.disablesJavascriptSampling)));
    captureToolbar.appendToolbarItem(
        this.createSettingCheckbox(this.captureLayersAndPicturesSetting, i18nString(UIStrings.capturesAdvancedPaint)));

    const throttlingPane = new UI.Widget.VBox();
    throttlingPane.element.classList.add('flex-auto');
    throttlingPane.show(this.settingsPane.element);

    const cpuThrottlingToolbar = new UI.Toolbar.Toolbar('', throttlingPane.element);
    cpuThrottlingToolbar.appendText(i18nString(UIStrings.cpu));
    this.cpuThrottlingSelect = MobileThrottling.ThrottlingManager.throttlingManager().createCPUThrottlingSelector();
    cpuThrottlingToolbar.appendToolbarItem(this.cpuThrottlingSelect);

    const networkThrottlingToolbar = new UI.Toolbar.Toolbar('', throttlingPane.element);
    networkThrottlingToolbar.appendText(i18nString(UIStrings.network));
    this.networkThrottlingSelect = this.createNetworkConditionsSelect();
    networkThrottlingToolbar.appendToolbarItem(this.networkThrottlingSelect);

    const hardwareConcurrencyPane = new UI.Widget.VBox();
    hardwareConcurrencyPane.element.classList.add('flex-auto');
    hardwareConcurrencyPane.show(this.settingsPane.element);

    const {toggle, input, reset, warning} =
        MobileThrottling.ThrottlingManager.throttlingManager().createHardwareConcurrencySelector();
    const concurrencyThrottlingToolbar = new UI.Toolbar.Toolbar('', hardwareConcurrencyPane.element);
    concurrencyThrottlingToolbar.registerCSSFiles([timelinePanelStyles]);
    input.element.classList.add('timeline-concurrency-input');
    concurrencyThrottlingToolbar.appendToolbarItem(toggle);
    concurrencyThrottlingToolbar.appendToolbarItem(input);
    concurrencyThrottlingToolbar.appendToolbarItem(reset);
    concurrencyThrottlingToolbar.appendToolbarItem(warning);

    this.showSettingsPaneSetting.addChangeListener(this.updateSettingsPaneVisibility.bind(this));
    this.updateSettingsPaneVisibility();
  }

  private createNetworkConditionsSelect(): UI.Toolbar.ToolbarComboBox {
    const toolbarItem = new UI.Toolbar.ToolbarComboBox(null, i18nString(UIStrings.networkConditions));
    toolbarItem.setMaxWidth(140);
    MobileThrottling.ThrottlingManager.throttlingManager().decorateSelectWithNetworkThrottling(
        toolbarItem.selectElement());
    return toolbarItem;
  }

  private prepareToLoadTimeline(): void {
    console.assert(this.state === State.Idle);
    this.traceLoadStart = performance.now();
    this.setState(State.Loading);
    if (this.performanceModel) {
      this.performanceModel = null;
    }
  }

  private createFileSelector(): void {
    if (this.fileSelectorElement) {
      this.fileSelectorElement.remove();
    }
    this.fileSelectorElement = UI.UIUtils.createFileSelectorElement(this.loadFromFile.bind(this));
    this.timelinePane.element.appendChild(this.fileSelectorElement);
  }

  private contextMenu(event: Event): void {
    const contextMenu = new UI.ContextMenu.ContextMenu(event);
    contextMenu.appendItemsAtLocation('timelineMenu');
    void contextMenu.show();
  }

  async saveToFile(): Promise<void> {
    if (this.state !== State.Idle) {
      return;
    }
    const performanceModel = this.performanceModel;
    if (!performanceModel) {
      return;
    }

    const traceEvents = this.#traceEngineModel.traceEvents(this.#traceEngineActiveTraceIndex);
    const metadata = this.#traceEngineModel.metadata(this.#traceEngineActiveTraceIndex);
    if (!traceEvents) {
      return;
    }

    const traceStart = Platform.DateUtilities.toISO8601Compact(new Date());
    let fileName: Platform.DevToolsPath.RawPathString;
    if (metadata?.dataOrigin === TraceEngine.Types.File.DataOrigin.CPUProfile) {
      fileName = `CPU-${traceStart}.cpuprofile` as Platform.DevToolsPath.RawPathString;
    } else {
      fileName = `Trace-${traceStart}.json` as Platform.DevToolsPath.RawPathString;
    }

    try {
      const handler = await window.showSaveFilePicker({
        suggestedName: fileName,
      });
      const encoder = new TextEncoder();

      // TODO(crbug.com/1456818): Extract this logic and add more tests.
      let traceAsString;
      if (metadata?.dataOrigin === TraceEngine.Types.File.DataOrigin.CPUProfile) {
        const profileEvent = traceEvents.find(e => e.name === 'CpuProfile');
        if (!profileEvent || !profileEvent.args?.data) {
          return;
        }
        const profileEventData = profileEvent.args?.data;
        if (profileEventData.hasOwnProperty('cpuProfile')) {
          // TODO(crbug.com/1456799): Currently use a hack way because we can't differentiate
          // cpuprofile from trace events when loading a file.
          // The loader will directly add the fake trace created from CpuProfile to the tracingModel.
          // And there is where the old saving logic saves the cpuprofile.
          // This will be solved when the CPUProfileHandler is done. Then we can directly get it
          // from the new traceEngine
          const profile = (profileEventData as {cpuProfile: Protocol.Profiler.Profile}).cpuProfile;
          traceAsString = cpuprofileJsonGenerator(profile as Protocol.Profiler.Profile);
        }
      } else {
        const formattedTraceIter = traceJsonGenerator(traceEvents, metadata);
        traceAsString = Array.from(formattedTraceIter).join('');
      }
      const buffer = encoder.encode(traceAsString);
      const writable = await handler.createWritable();
      await writable.write(buffer);
      await writable.close();
    } catch (error) {
      console.error(error.stack);
      if (error.name === 'AbortError') {
        // The user cancelled the action, so this is not an error we need to report.
        return;
      }
      Common.Console.Console.instance().error(
          i18nString(UIStrings.failedToSaveTimelineSS, {PH1: error.message, PH2: error.name}));
    }
  }

  async showHistory(): Promise<void> {
    const recordingData = await this.#historyManager.showHistoryDropDown();
    if (recordingData && recordingData.legacyModel !== this.performanceModel) {
      this.setModel(recordingData.legacyModel, /* exclusiveFilter= */ null, recordingData.traceParseDataIndex);
    }
  }

  navigateHistory(direction: number): boolean {
    const recordingData = this.#historyManager.navigate(direction);
    if (recordingData && recordingData.legacyModel !== this.performanceModel) {
      this.setModel(recordingData.legacyModel, /* exclusiveFilter= */ null, recordingData.traceParseDataIndex);
    }
    return true;
  }

  selectFileToLoad(): void {
    if (this.fileSelectorElement) {
      this.fileSelectorElement.click();
    }
  }

  async loadFromFile(file: File): Promise<void> {
    if (this.state !== State.Idle) {
      return;
    }
    this.prepareToLoadTimeline();
    this.loader = await TimelineLoader.loadFromFile(file, this);
    this.createFileSelector();
  }

  async loadFromURL(url: Platform.DevToolsPath.UrlString): Promise<void> {
    if (this.state !== State.Idle) {
      return;
    }
    this.prepareToLoadTimeline();
    this.loader = await TimelineLoader.loadFromURL(url, this);
  }

  private updateOverviewControls(): void {
    const traceParsedData = this.#traceEngineModel.traceParsedData(this.#traceEngineActiveTraceIndex);

    this.#minimapComponent.setData({
      performanceModel: this.performanceModel,
      traceParsedData,
      settings: {
        showScreenshots: this.showScreenshotsSetting.get(),
        showMemory: this.showMemorySetting.get(),
      },
    });
  }

  private onModeChanged(): void {
    this.updateOverviewControls();
    this.doResize();
    this.select(null);
  }

  private updateSettingsPaneVisibility(): void {
    if (isNode) {
      return;
    }
    if (this.showSettingsPaneSetting.get()) {
      this.settingsPane.showWidget();
    } else {
      this.settingsPane.hideWidget();
    }
  }

  private updateShowSettingsToolbarButton(): void {
    const messages: string[] = [];
    if (SDK.CPUThrottlingManager.CPUThrottlingManager.instance().cpuThrottlingRate() !== 1) {
      messages.push(i18nString(UIStrings.CpuThrottlingIsEnabled));
    }
    if (MobileThrottling.ThrottlingManager.throttlingManager().hardwareConcurrencyOverrideEnabled) {
      messages.push(i18nString(UIStrings.HardwareConcurrencyIsEnabled));
    }
    if (SDK.NetworkManager.MultitargetNetworkManager.instance().isThrottling()) {
      messages.push(i18nString(UIStrings.NetworkThrottlingIsEnabled));
    }
    if (this.captureLayersAndPicturesSetting.get()) {
      messages.push(i18nString(UIStrings.SignificantOverheadDueToPaint));
    }
    if (this.disableCaptureJSProfileSetting.get()) {
      messages.push(i18nString(UIStrings.JavascriptSamplingIsDisabled));
    }

    this.showSettingsPaneButton.setDefaultWithRedColor(messages.length > 0);
    this.showSettingsPaneButton.setToggleWithRedColor(messages.length > 0);

    if (messages.length) {
      const tooltipElement = document.createElement('div');
      messages.forEach(message => {
        tooltipElement.createChild('div').textContent = message;
      });
      this.showSettingsPaneButton.setTitle(tooltipElement.textContent || '');
    } else {
      this.showSettingsPaneButton.setTitle(i18nString(UIStrings.captureSettings));
    }
  }

  private setUIControlsEnabled(enabled: boolean): void {
    this.recordingOptionUIControls.forEach(control => control.setEnabled(enabled));
  }

  async #evaluateInspectedURL(): Promise<Platform.DevToolsPath.UrlString> {
    if (!this.controller) {
      return Platform.DevToolsPath.EmptyUrlString;
    }

    // target.inspectedURL is reliably populated, however it lacks any url #hash
    const inspectedURL = this.controller.primaryPageTarget.inspectedURL();

    // We'll use the navigationHistory to acquire the current URL including hash
    const resourceTreeModel = this.controller.primaryPageTarget.model(SDK.ResourceTreeModel.ResourceTreeModel);
    const navHistory = resourceTreeModel && await resourceTreeModel.navigationHistory();
    if (!resourceTreeModel || !navHistory) {
      return inspectedURL;
    }

    const {currentIndex, entries} = navHistory;
    const navigationEntry = entries[currentIndex];
    return navigationEntry.url as Platform.DevToolsPath.UrlString;
  }

  async #navigateToAboutBlank(): Promise<void> {
    const aboutBlankNavigationComplete = new Promise<void>(async (resolve, reject) => {
      if (!this.controller) {
        reject('Could not find TimelineController');
        return;
      }
      const target = this.controller.primaryPageTarget;
      const resourceModel = target.model(SDK.ResourceTreeModel.ResourceTreeModel);
      if (!resourceModel) {
        reject('Could not load resourceModel');
        return;
      }

      // To clear out the page and any state from prior test runs, we
      // navigate to about:blank before initiating the trace recording.
      // Once we have navigated to about:blank, we start recording and
      // then navigate to the original page URL, to ensure we profile the
      // page load.
      function waitForAboutBlank(event: Common.EventTarget.EventTargetEvent<SDK.ResourceTreeModel.ResourceTreeFrame>):
          void {
        if (event.data.url === 'about:blank') {
          resolve();
        } else {
          reject(`Unexpected navigation to ${event.data.url}`);
        }
        resourceModel?.removeEventListener(SDK.ResourceTreeModel.Events.FrameNavigated, waitForAboutBlank);
      }
      resourceModel.addEventListener(SDK.ResourceTreeModel.Events.FrameNavigated, waitForAboutBlank);
      await resourceModel.navigate('about:blank' as Platform.DevToolsPath.UrlString);
    });
    await aboutBlankNavigationComplete;
  }

  async #startCPUProfilingRecording(): Promise<void> {
    try {
      // Only profile the first target devtools connects to. If we profile all target, but this will cause some bugs
      // like time for the function is calculated wrong, because the profiles will be concated and sorted together,
      // so the total time will be amplified.
      // Multiple targets problem might happen when you inspect multiple node servers on different port at same time,
      // or when you let DevTools listen to both locolhost:9229 & 127.0.0.1:9229.
      const firstNodeTarget =
          SDK.TargetManager.TargetManager.instance().targets().find(target => target.type() === SDK.Target.Type.Node);
      if (!firstNodeTarget) {
        throw new Error('Could not load any Node target.');
      }
      if (firstNodeTarget) {
        this.cpuProfiler = firstNodeTarget.model(SDK.CPUProfilerModel.CPUProfilerModel);
      }
      this.setUIControlsEnabled(false);
      this.hideLandingPage();
      if (!this.cpuProfiler) {
        throw new Error('No Node target is found.');
      }
      await SDK.TargetManager.TargetManager.instance().suspendAllTargets('performance-timeline');
      await this.cpuProfiler.startRecording();

      this.recordingStarted();
    } catch (e) {
      await this.recordingFailed(e.message);
    }
  }

  async #startTraceRecording(): Promise<void> {
    try {
      const primaryPageTarget = SDK.TargetManager.TargetManager.instance().primaryPageTarget();
      if (!primaryPageTarget) {
        throw new Error('Could not load primary page target.');
      }
      if (UIDevtoolsUtils.isUiDevTools()) {
        this.controller = new UIDevtoolsController(primaryPageTarget, this);
      } else {
        this.controller = new TimelineController(primaryPageTarget, this);
      }
      this.setUIControlsEnabled(false);
      this.hideLandingPage();
      if (!this.controller) {
        throw new Error('Could not create Timeline controller');
      }

      const urlToTrace = await this.#evaluateInspectedURL();
      // If we are doing "Reload & record", we first navigate the page to
      // about:blank. This is to ensure any data on the timeline from any
      // previous performance recording is lost, avoiding the problem where a
      // timeline will show data & screenshots from a previous page load that
      // was not relevant.
      if (this.recordingPageReload) {
        await this.#navigateToAboutBlank();
      }
      const recordingOptions = {
        enableJSSampling: !this.disableCaptureJSProfileSetting.get(),
        capturePictures: this.captureLayersAndPicturesSetting.get(),
        captureFilmStrip: this.showScreenshotsSetting.get(),
      };
      // Order is important here: we tell the controller to start recording, which enables tracing.
      const response = await this.controller.startRecording(recordingOptions);
      if (response.getError()) {
        throw new Error(response.getError());
      }
      // Once we get here, we know tracing is active.
      // This is when, if the user has hit "Reload & Record" that we now need to navigate to the original URL.
      // If the user has just hit "record", we don't do any navigating.
      const recordingConfig = this.recordingPageReload ? {navigateToUrl: urlToTrace} : undefined;
      this.recordingStarted(recordingConfig);
    } catch (e) {
      await this.recordingFailed(e.message);
    }
  }

  private async startRecording(): Promise<void> {
    console.assert(!this.statusPane, 'Status pane is already opened.');
    this.setState(State.StartPending);
    this.showRecordingStarted();

    if (isNode) {
      await this.#startCPUProfilingRecording();
    } else {
      await this.#startTraceRecording();
    }
  }

  private async stopRecording(): Promise<void> {
    if (this.statusPane) {
      this.statusPane.finish();
      this.statusPane.updateStatus(i18nString(UIStrings.stoppingTimeline));
      this.statusPane.updateProgressBar(i18nString(UIStrings.received), 0);
    }
    this.setState(State.StopPending);
    if (this.controller) {
      this.performanceModel = this.controller.getPerformanceModel();
      await this.controller.stopRecording();
      this.setUIControlsEnabled(true);
      await this.controller.dispose();
      this.controller = null;
      return;
    }
    if (this.cpuProfiler) {
      const profile = await this.cpuProfiler.stopRecording();
      this.setState(State.Idle);
      this.loadFromCpuProfile(profile);

      this.setUIControlsEnabled(true);
      this.cpuProfiler = null;

      await SDK.TargetManager.TargetManager.instance().resumeAllTargets();
    }
  }

  private async recordingFailed(error: string): Promise<void> {
    if (this.statusPane) {
      this.statusPane.remove();
    }
    this.statusPane = new StatusPane(
        {
          description: error,
          buttonText: i18nString(UIStrings.close),
          buttonDisabled: false,
          showProgress: undefined,
          showTimer: undefined,
        },
        // When recording failed, we should load null to go back to the landing page.
        () => this.loadingComplete(/* tracingModel= */ null, /* exclusiveFilter= */ null, /* isCpuProfile= */ false));
    this.statusPane.showPane(this.statusPaneContainer);
    this.statusPane.updateStatus(i18nString(UIStrings.recordingFailed));

    this.setState(State.RecordingFailed);
    this.performanceModel = null;
    this.traceLoadStart = null;
    this.setUIControlsEnabled(true);
    if (this.controller) {
      await this.controller.dispose();
      this.controller = null;
    }
    // Ensure we resume all targets, otherwise DevTools remains unresponsive in the event of an error.
    void SDK.TargetManager.TargetManager.instance().resumeAllTargets();
  }

  private onSuspendStateChanged(): void {
    this.updateTimelineControls();
  }

  private consoleProfileFinished(data: SDK.CPUProfilerModel.ProfileFinishedData): void {
    this.loadFromCpuProfile(data.cpuProfile, data.title);
    void UI.InspectorView.InspectorView.instance().showPanel('timeline');
  }

  private updateTimelineControls(): void {
    const state = State;
    this.toggleRecordAction.setToggled(this.state === state.Recording);
    this.toggleRecordAction.setEnabled(this.state === state.Recording || this.state === state.Idle);
    this.recordReloadAction.setEnabled(isNode ? false : this.state === state.Idle);
    this.#historyManager.setEnabled(this.state === state.Idle);
    this.clearButton.setEnabled(this.state === state.Idle);
    this.panelToolbar.setEnabled(this.state !== state.Loading);
    this.panelRightToolbar.setEnabled(this.state !== state.Loading);
    this.dropTarget.setEnabled(this.state === state.Idle);
    this.loadButton.setEnabled(this.state === state.Idle);
    this.saveButton.setEnabled(this.state === state.Idle && Boolean(this.performanceModel));
  }

  async toggleRecording(): Promise<void> {
    if (this.state === State.Idle) {
      this.recordingPageReload = false;
      await this.startRecording();
      Host.userMetrics.actionTaken(Host.UserMetrics.Action.TimelineStarted);
    } else if (this.state === State.Recording) {
      await this.stopRecording();
    }
  }

  recordReload(): void {
    if (this.state !== State.Idle) {
      return;
    }
    this.recordingPageReload = true;
    void this.startRecording();
    Host.userMetrics.actionTaken(Host.UserMetrics.Action.TimelinePageReloadStarted);
  }

  private onClearButton(): void {
    this.#historyManager.clear();
    this.clear();
  }

  private clear(): void {
    if (this.statusPane) {
      this.statusPane.remove();
    }
    this.showLandingPage();
    this.reset();
  }

  private reset(): void {
    PerfUI.LineLevelProfile.Performance.instance().reset();
    if (this.performanceModel) {
      this.performanceModel.removeEventListener(Events.NamesResolved, this.updateModelAndFlameChart, this);
    }
    this.setModel(null);
  }

  private applyFilters(
      model: PerformanceModel,
      exclusiveFilter: TimelineModel.TimelineModelFilter.TimelineModelFilter|null = null): void {
    if (model.timelineModel().isGenericTrace() || Root.Runtime.experiments.isEnabled('timelineShowAllEvents')) {
      return;
    }
    model.setFilters(exclusiveFilter ? [exclusiveFilter] : [TimelineUIUtils.visibleEventsFilter()]);
  }

  setModel(
      model: PerformanceModel|null, exclusiveFilter: TimelineModel.TimelineModelFilter.TimelineModelFilter|null = null,
      traceEngineIndex: number = -1): void {
    if (this.performanceModel) {
      this.performanceModel.removeEventListener(Events.WindowChanged, this.onModelWindowChanged, this);
    }
    this.performanceModel = model;
    if (model) {
      this.searchableViewInternal.showWidget();
      this.applyFilters(model, exclusiveFilter);
    } else {
      this.searchableViewInternal.hideWidget();
    }
    this.#traceEngineActiveTraceIndex = traceEngineIndex;
    const traceParsedData = this.#traceEngineModel.traceParsedData(this.#traceEngineActiveTraceIndex);
    this.flameChart.setModel(model, traceParsedData);

    this.updateOverviewControls();
    this.#minimapComponent.reset();

    if (model && this.performanceModel) {
      this.performanceModel.addEventListener(Events.WindowChanged, this.onModelWindowChanged, this);
      this.#minimapComponent.setBounds(
          TraceEngine.Types.Timing.MilliSeconds(model.timelineModel().minimumRecordTime()),
          TraceEngine.Types.Timing.MilliSeconds(model.timelineModel().maximumRecordTime()));
      PerfUI.LineLevelProfile.Performance.instance().reset();
      for (const profile of model.timelineModel().cpuProfiles()) {
        PerfUI.LineLevelProfile.Performance.instance().appendCPUProfile(profile.cpuProfileData, profile.target);
      }
      this.flameChart.setSelection(null);
      this.#minimapComponent.setWindowTimes(model.window().left, model.window().right);
    }

    this.updateOverviewControls();
    if (this.flameChart) {
      this.flameChart.resizeToPreferredHeights();
    }
    this.updateTimelineControls();
  }

  private recordingStarted(config?: {navigateToUrl: Platform.DevToolsPath.UrlString}): void {
    if (config && this.recordingPageReload && this.controller) {
      // If the user hit "Reload & record", by this point we have:
      // 1. Navigated to about:blank
      // 2. Initiated tracing.
      // We therefore now should navigate back to the original URL that the user wants to profile.
      const resourceModel = this.controller?.primaryPageTarget.model(SDK.ResourceTreeModel.ResourceTreeModel);
      if (!resourceModel) {
        void this.recordingFailed('Could not navigate to original URL');
        return;
      }
      // We don't need to await this because we are purposefully showing UI
      // progress as the page loads & tracing is underway.
      void resourceModel.navigate(config.navigateToUrl);
    }

    this.reset();
    this.setState(State.Recording);
    this.showRecordingStarted();
    if (this.statusPane) {
      this.statusPane.enableAndFocusButton();
      this.statusPane.updateStatus(i18nString(UIStrings.profiling));
      this.statusPane.updateProgressBar(i18nString(UIStrings.bufferUsage), 0);
      this.statusPane.startTimer();
    }
    this.hideLandingPage();
  }

  recordingProgress(usage: number): void {
    if (this.statusPane) {
      this.statusPane.updateProgressBar(i18nString(UIStrings.bufferUsage), usage * 100);
    }
  }

  private showLandingPage(): void {
    this.updateSettingsPaneVisibility();
    if (this.landingPage) {
      this.landingPage.show(this.statusPaneContainer);
      return;
    }

    function encloseWithTag(tagName: string, contents: string): HTMLElement {
      const e = document.createElement(tagName);
      e.textContent = contents;
      return e;
    }

    const learnMoreNode = UI.XLink.XLink.create(
        'https://developer.chrome.com/docs/devtools/evaluate-performance/', i18nString(UIStrings.learnmore));

    const recordKey = encloseWithTag(
        'b',
        UI.ShortcutRegistry.ShortcutRegistry.instance().shortcutsForAction('timeline.toggle-recording')[0].title());
    const reloadKey = encloseWithTag(
        'b', UI.ShortcutRegistry.ShortcutRegistry.instance().shortcutsForAction('timeline.record-reload')[0].title());
    const navigateNode = encloseWithTag('b', i18nString(UIStrings.wasd));

    this.landingPage = new UI.Widget.VBox();
    this.landingPage.contentElement.classList.add('timeline-landing-page', 'fill');
    const centered = this.landingPage.contentElement.createChild('div');

    const recordButton = UI.UIUtils.createInlineButton(UI.Toolbar.Toolbar.createActionButton(this.toggleRecordAction));
    const reloadButton =
        UI.UIUtils.createInlineButton(UI.Toolbar.Toolbar.createActionButtonForId('timeline.record-reload'));

    centered.createChild('p').appendChild(i18n.i18n.getFormatLocalizedString(
        str_, UIStrings.clickTheRecordButtonSOrHitSTo, {PH1: recordButton, PH2: recordKey}));

    centered.createChild('p').appendChild(i18n.i18n.getFormatLocalizedString(
        str_, UIStrings.clickTheReloadButtonSOrHitSTo, {PH1: reloadButton, PH2: reloadKey}));

    centered.createChild('p').appendChild(i18n.i18n.getFormatLocalizedString(
        str_, UIStrings.afterRecordingSelectAnAreaOf, {PH1: navigateNode, PH2: learnMoreNode}));

    if (isNode) {
      const previewSection = new PanelFeedback.PanelFeedback.PanelFeedback();
      previewSection.data = {
        feedbackUrl: 'https://bugs.chromium.org/p/chromium/issues/detail?id=1354548' as Platform.DevToolsPath.UrlString,
        quickStartUrl: 'https://developer.chrome.com/blog/js-profiler-deprecation/' as Platform.DevToolsPath.UrlString,
        quickStartLinkText: i18nString(UIStrings.learnmore),
      };
      centered.appendChild(previewSection);
      const feedbackButton = new PanelFeedback.FeedbackButton.FeedbackButton();
      feedbackButton.data = {
        feedbackUrl: 'https://bugs.chromium.org/p/chromium/issues/detail?id=1354548' as Platform.DevToolsPath.UrlString,
      };
      centered.appendChild(feedbackButton);
    }

    this.landingPage.show(this.statusPaneContainer);
  }

  private hideLandingPage(): void {
    this.landingPage.detach();

    // Hide pane settings in trace view to conserve UI space, but preserve underlying setting.
    this.showSettingsPaneButton?.setToggled(false);
    this.settingsPane?.hideWidget();
  }

  async loadingStarted(): Promise<void> {
    this.hideLandingPage();

    if (this.statusPane) {
      this.statusPane.remove();
    }
    this.statusPane = new StatusPane(
        {
          showProgress: true,
          showTimer: undefined,
          buttonDisabled: undefined,
          buttonText: undefined,
          description: undefined,
        },
        () => this.cancelLoading());
    this.statusPane.showPane(this.statusPaneContainer);
    this.statusPane.updateStatus(i18nString(UIStrings.loadingProfile));
    // FIXME: make loading from backend cancelable as well.
    if (!this.loader) {
      this.statusPane.finish();
    }
    this.traceLoadStart = performance.now();
    await this.loadingProgress(0);
  }

  async loadingProgress(progress?: number): Promise<void> {
    if (typeof progress === 'number' && this.statusPane) {
      this.statusPane.updateProgressBar(i18nString(UIStrings.received), progress * 100);
    }
  }

  async processingStarted(): Promise<void> {
    if (this.statusPane) {
      this.statusPane.updateStatus(i18nString(UIStrings.processingProfile));
    }
  }

  updateModelAndFlameChart(): void {
    if (!this.performanceModel) {
      return;
    }
    this.setModel(this.performanceModel);
    this.flameChart.updateColorMapper();
  }

  async loadingComplete(
      tracingModel: TraceEngine.Legacy.TracingModel|null,
      exclusiveFilter: TimelineModel.TimelineModelFilter.TimelineModelFilter|null = null,
      isCpuProfile: boolean): Promise<void> {
    this.#traceEngineModel.resetProcessor();
    delete this.loader;

    // If the user just recorded this trace via the record UI, the state will
    // be StopPending. Whereas if it was an existing trace they loaded via a
    // file, it will be State.Loading. This means we can tell the recording is
    // fresh by checking the state value.
    const recordingIsFresh = this.state === State.StopPending;

    this.setState(State.Idle);

    if (!tracingModel) {
      this.clear();
      return;
    }

    if (!this.performanceModel) {
      this.performanceModel = new PerformanceModel();
    }

    try {
      // Run the new engine in parallel with the parsing done in the performanceModel
      await Promise.all([
        this.performanceModel.setTracingModel(tracingModel, recordingIsFresh),
        this.#executeNewTraceEngine(
            tracingModel, recordingIsFresh, isCpuProfile, this.performanceModel.recordStartTime()),
      ]);
      // This code path is only executed when a new trace is recorded/imported,
      // so we know that the active index will be the size of the model because
      // the newest trace will be automatically set to active.
      this.#traceEngineActiveTraceIndex = this.#traceEngineModel.size() - 1;

      this.setModel(this.performanceModel, exclusiveFilter, this.#traceEngineActiveTraceIndex);

      if (this.statusPane) {
        this.statusPane.remove();
      }
      this.statusPane = null;

      if (!this.performanceModel.hasEventListeners(Events.NamesResolved)) {
        this.performanceModel.addEventListener(Events.NamesResolved, this.updateModelAndFlameChart, this);
      }

      const traceData = this.#traceEngineModel.traceParsedData(this.#traceEngineActiveTraceIndex);
      if (!traceData) {
        throw new Error(`Could not get trace data at index ${this.#traceEngineActiveTraceIndex}`);
      }
      // We store the Performance Model and the index of the active trace.
      // However we also pass in the full trace data because we use it to build
      // the preview overview thumbnail of the trace that gets shown in the UI.
      this.#historyManager.addRecording({
        data: {
          legacyModel: this.performanceModel,
          traceParseDataIndex: this.#traceEngineActiveTraceIndex,
        },
        filmStripForPreview: TraceEngine.Extras.FilmStrip.fromTraceData(traceData),
        traceParsedData: traceData,
      });
    } catch (error) {
      void this.recordingFailed(error.message);
      console.error(error);
    } finally {
      this.recordTraceLoadMetric();
    }
  }

  recordTraceLoadMetric(): void {
    if (!this.traceLoadStart) {
      return;
    }
    const start = this.traceLoadStart;
    // Right *now* is the end of trace parsing and model building, but the flamechart rendering
    // isn't complete yet. To capture that we'll do a rAF+setTimeout to give the most accurate timestamp
    // for the first paint of the flamechart
    requestAnimationFrame(() => {
      setTimeout(() => {
        const end = performance.now();
        const measure = performance.measure('TraceLoad', {start, end});
<<<<<<< HEAD
        Host.userMetrics.performanceTraceLoadEnd(measure);
=======
        Host.userMetrics.performanceTraceLoad(measure);
>>>>>>> 97b1f310
      }, 0);
    });
  }

  /**
   * Call into the new Trace Engine to parse the data. We don't currently do
   * anything with this data, but we are calling it here to ensure that all the
   * pieces are connected together and we are able to parse data in the new engine
   * from OPP.
   *
   * The trace engine model runs the parsing in a worker, so this should not
   * impact the main thread, as we `void` it to ensure we don't want for the
   * parsing to complete.
   **/
  async #executeNewTraceEngine(
      tracingModel: TraceEngine.Legacy.TracingModel, isFreshRecording: boolean, isCpuProfile: boolean,
      recordStartTime?: number): Promise<void> {
    const shouldGatherMetadata = isFreshRecording && !isCpuProfile;
    const metadata = shouldGatherMetadata ? await TraceEngine.Extras.Metadata.forNewRecording(recordStartTime) : {};
    metadata.dataOrigin =
        isCpuProfile ? TraceEngine.Types.File.DataOrigin.CPUProfile : TraceEngine.Types.File.DataOrigin.TraceEvents;

    return this.#traceEngineModel.parse(
        // OPP's data layer uses `EventPayload` as the type to represent raw JSON from the trace.
        // When we pass this into the new data engine, we need to tell TS to use the new TraceEventData type.
        tracingModel.allRawEvents() as unknown as TraceEngine.Types.TraceEvents.TraceEventData[],
        {
          metadata,
          isFreshRecording,
        },
    );
  }

  loadingCompleteForTest(): void {
    // Not implemented, added only for allowing the TimelineTestRunner
    // to be in sync when a trace load is finished.
  }
  private showRecordingStarted(): void {
    if (this.statusPane) {
      return;
    }
    this.statusPane = new StatusPane(
        {
          showTimer: true,
          showProgress: true,
          buttonDisabled: true,
          description: undefined,
          buttonText: undefined,
        },
        () => this.stopRecording());
    this.statusPane.showPane(this.statusPaneContainer);
    this.statusPane.updateStatus(i18nString(UIStrings.initializingProfiler));
  }

  private cancelLoading(): void {
    if (this.loader) {
      void this.loader.cancel();
    }
  }

  private async loadEventFired(
      event: Common.EventTarget
          .EventTargetEvent<{resourceTreeModel: SDK.ResourceTreeModel.ResourceTreeModel, loadTime: number}>):
      Promise<void> {
    if (this.state !== State.Recording || !this.recordingPageReload || !this.controller ||
        this.controller.primaryPageTarget !== event.data.resourceTreeModel.target()) {
      return;
    }
    const controller = this.controller;
    await new Promise(r => window.setTimeout(r, this.millisecondsToRecordAfterLoadEvent));

    // Check if we're still in the same recording session.
    if (controller !== this.controller || this.state !== State.Recording) {
      return;
    }
    void this.stopRecording();
  }

  private frameForSelection(selection: TimelineSelection): TimelineModel.TimelineFrameModel.TimelineFrame|null {
    if (TimelineSelection.isFrameObject(selection.object)) {
      return selection.object;
    }
    if (TimelineSelection.isRangeSelection(selection.object) ||
        TimelineSelection.isSyntheticNetworkRequestDetailsEventSelection(selection.object)) {
      return null;
    }
    if (TimelineSelection.isTraceEventSelection(selection.object)) {
      if (!this.performanceModel) {
        return null;
      }
      return this.performanceModel.frameModel().getFramesWithinWindow(selection.endTime, selection.endTime)[0];
    }
    console.assert(false, 'Should never be reached');
    return null;
  }

  jumpToFrame(offset: number): true|undefined {
    const currentFrame = this.selection && this.frameForSelection(this.selection);
    if (!currentFrame || !this.performanceModel) {
      return;
    }
    const frames = this.performanceModel.frames();
    let index = frames.indexOf(currentFrame);
    console.assert(index >= 0, 'Can\'t find current frame in the frame list');
    index = Platform.NumberUtilities.clamp(index + offset, 0, frames.length - 1);
    const frame = frames[index];
    this.revealTimeRange(frame.startTime, frame.endTime);
    this.select(TimelineSelection.fromFrame(frame));
    return true;
  }

  select(selection: TimelineSelection|null): void {
    this.selection = selection;
    this.flameChart.setSelection(selection);
  }

  selectEntryAtTime(events: TraceEngine.Legacy.Event[]|null, time: number): void {
    if (!events) {
      return;
    }
    // Find best match, then backtrack to the first visible entry.
    for (let index = Platform.ArrayUtilities.upperBound(events, time, (time, event) => time - event.startTime) - 1;
         index >= 0; --index) {
      const event = events[index];
      const endTime = event.endTime || event.startTime;
      if (TraceEngine.Legacy.TracingModel.isTopLevelEvent(event) && endTime < time) {
        break;
      }
      if (this.performanceModel && this.performanceModel.isVisible(event) && endTime >= time) {
        this.select(TimelineSelection.fromTraceEvent(event));
        return;
      }
    }
    this.select(null);
  }

  highlightEvent(event: TraceEngine.Legacy.Event|null): void {
    this.flameChart.highlightEvent(event);
  }

  private revealTimeRange(startTime: number, endTime: number): void {
    if (!this.performanceModel) {
      return;
    }
    const window = this.performanceModel.window();
    let offset = 0;
    if (window.right < endTime) {
      offset = endTime - window.right;
    } else if (window.left > startTime) {
      offset = startTime - window.left;
    }
    this.performanceModel.setWindow({left: window.left + offset, right: window.right + offset}, /* animate */ true);
  }

  private handleDrop(dataTransfer: DataTransfer): void {
    const items = dataTransfer.items;
    if (!items.length) {
      return;
    }
    const item = items[0];
    Host.userMetrics.actionTaken(Host.UserMetrics.Action.PerfPanelTraceImported);
    if (item.kind === 'string') {
      const url = dataTransfer.getData('text/uri-list') as Platform.DevToolsPath.UrlString;
      if (new Common.ParsedURL.ParsedURL(url).isValid) {
        void this.loadFromURL(url);
      }
    } else if (item.kind === 'file') {
      const file = items[0].getAsFile();
      if (!file) {
        return;
      }
      void this.loadFromFile(file);
    }
  }
}

// TODO(crbug.com/1167717): Make this a const enum again
// eslint-disable-next-line rulesdir/const_enum
export enum State {
  Idle = 'Idle',
  StartPending = 'StartPending',
  Recording = 'Recording',
  StopPending = 'StopPending',
  Loading = 'Loading',
  RecordingFailed = 'RecordingFailed',
}

// Define row and header height, should be in sync with styles for timeline graphs.
export const rowHeight = 18;

export const headerHeight = 20;
export interface TimelineModeViewDelegate {
  select(selection: TimelineSelection|null): void;
  selectEntryAtTime(events: TraceEngine.Legacy.CompatibleTraceEvent[]|null, time: number): void;
  highlightEvent(event: TraceEngine.Legacy.CompatibleTraceEvent|null): void;
}

export class StatusPane extends UI.Widget.VBox {
  private status: HTMLElement;
  private time: Element|undefined;
  private progressLabel!: Element;
  private progressBar!: Element;
  private readonly description: HTMLElement|undefined;
  private button: HTMLButtonElement;
  private startTime!: number;
  private timeUpdateTimer?: number;

  constructor(
      options: {
        showTimer?: boolean,
        showProgress?: boolean,
        description?: string,
        buttonText?: string,
        buttonDisabled?: boolean,
      },
      buttonCallback: () => (Promise<void>| void)) {
    super(true);

    this.contentElement.classList.add('timeline-status-dialog');

    const statusLine = this.contentElement.createChild('div', 'status-dialog-line status');
    statusLine.createChild('div', 'label').textContent = i18nString(UIStrings.status);
    this.status = statusLine.createChild('div', 'content');
    UI.ARIAUtils.markAsStatus(this.status);

    if (options.showTimer) {
      const timeLine = this.contentElement.createChild('div', 'status-dialog-line time');
      timeLine.createChild('div', 'label').textContent = i18nString(UIStrings.time);
      this.time = timeLine.createChild('div', 'content');
    }

    if (options.showProgress) {
      const progressLine = this.contentElement.createChild('div', 'status-dialog-line progress');
      this.progressLabel = progressLine.createChild('div', 'label');
      this.progressBar = progressLine.createChild('div', 'indicator-container').createChild('div', 'indicator');
      UI.ARIAUtils.markAsProgressBar(this.progressBar);
    }

    if (typeof options.description === 'string') {
      const descriptionLine = this.contentElement.createChild('div', 'status-dialog-line description');
      descriptionLine.createChild('div', 'label').textContent = i18nString(UIStrings.description);
      this.description = descriptionLine.createChild('div', 'content');
      this.description.innerText = options.description;
    }

    const buttonText = options.buttonText || i18nString(UIStrings.stop);
    this.button = UI.UIUtils.createTextButton(buttonText, buttonCallback, '', true);
    // Profiling can't be stopped during initialization.
    this.button.disabled = !options.buttonDisabled === false;
    this.contentElement.createChild('div', 'stop-button').appendChild(this.button);
  }

  finish(): void {
    this.stopTimer();
    this.button.disabled = true;
  }

  remove(): void {
    (this.element.parentNode as HTMLElement).classList.remove('tinted');
    this.arrangeDialog((this.element.parentNode as HTMLElement));
    this.stopTimer();
    this.element.remove();
  }

  showPane(parent: Element): void {
    this.arrangeDialog(parent);
    this.show(parent);
    parent.classList.add('tinted');
  }

  enableAndFocusButton(): void {
    this.button.disabled = false;
    this.button.focus();
  }

  updateStatus(text: string): void {
    this.status.textContent = text;
  }

  updateProgressBar(activity: string, percent: number): void {
    this.progressLabel.textContent = activity;
    (this.progressBar as HTMLElement).style.width = percent.toFixed(1) + '%';
    UI.ARIAUtils.setValueNow(this.progressBar, percent);
    this.updateTimer();
  }

  startTimer(): void {
    this.startTime = Date.now();
    this.timeUpdateTimer = window.setInterval(this.updateTimer.bind(this, false), 1000);
    this.updateTimer();
  }

  private stopTimer(): void {
    if (!this.timeUpdateTimer) {
      return;
    }
    clearInterval(this.timeUpdateTimer);
    this.updateTimer(true);
    delete this.timeUpdateTimer;
  }

  private updateTimer(precise?: boolean): void {
    this.arrangeDialog((this.element.parentNode as HTMLElement));
    if (!this.timeUpdateTimer || !this.time) {
      return;
    }
    const elapsed = (Date.now() - this.startTime) / 1000;
    this.time.textContent = i18nString(UIStrings.ssec, {PH1: elapsed.toFixed(precise ? 1 : 0)});
  }

  private arrangeDialog(parent: Element): void {
    const isSmallDialog = parent.clientWidth < 325;
    this.element.classList.toggle('small-dialog', isSmallDialog);
    this.contentElement.classList.toggle('small-dialog', isSmallDialog);
  }
  override wasShown(): void {
    super.wasShown();
    this.registerCSSFiles([timelineStatusDialogStyles]);
  }
}

let loadTimelineHandlerInstance: LoadTimelineHandler;

export class LoadTimelineHandler implements Common.QueryParamHandler.QueryParamHandler {
  static instance(opts: {
    forceNew: boolean|null,
  } = {forceNew: null}): LoadTimelineHandler {
    const {forceNew} = opts;
    if (!loadTimelineHandlerInstance || forceNew) {
      loadTimelineHandlerInstance = new LoadTimelineHandler();
    }

    return loadTimelineHandlerInstance;
  }

  handleQueryParam(value: string): void {
    const traceUrl = window.decodeURIComponent(value) as Platform.DevToolsPath.UrlString;
    const filename = new URL(traceUrl).pathname.replace(/.*?\//,'');
    document.title = `${filename}`;
    void UI.ViewManager.ViewManager.instance().showView('timeline').then(async () => {
      await TimelinePanel.instance().loadFromURL(traceUrl);
    });
  }
}

let actionDelegateInstance: ActionDelegate;

export class ActionDelegate implements UI.ActionRegistration.ActionDelegate {
  static instance(opts: {
    forceNew: boolean|null,
  }|undefined = {forceNew: null}): ActionDelegate {
    const {forceNew} = opts;
    if (!actionDelegateInstance || forceNew) {
      actionDelegateInstance = new ActionDelegate();
    }

    return actionDelegateInstance;
  }

  handleAction(_context: UI.Context.Context, actionId: string): boolean {
    const panel = (UI.Context.Context.instance().flavor(TimelinePanel) as TimelinePanel);
    console.assert(panel && panel instanceof TimelinePanel);
    switch (actionId) {
      case 'timeline.toggle-recording':
        void panel.toggleRecording();
        return true;
      case 'timeline.record-reload':
        panel.recordReload();
        return true;
      case 'timeline.save-to-file':
        void panel.saveToFile();
        return true;
      case 'timeline.load-from-file':
        panel.selectFileToLoad();
        return true;
      case 'timeline.jump-to-previous-frame':
        panel.jumpToFrame(-1);
        return true;
      case 'timeline.jump-to-next-frame':
        panel.jumpToFrame(1);
        return true;
      case 'timeline.show-history':
        void panel.showHistory();
        return true;
      case 'timeline.previous-recording':
        panel.navigateHistory(1);
        return true;
      case 'timeline.next-recording':
        panel.navigateHistory(-1);
        return true;
    }
    return false;
  }
}<|MERGE_RESOLUTION|>--- conflicted
+++ resolved
@@ -1343,11 +1343,7 @@
       setTimeout(() => {
         const end = performance.now();
         const measure = performance.measure('TraceLoad', {start, end});
-<<<<<<< HEAD
-        Host.userMetrics.performanceTraceLoadEnd(measure);
-=======
         Host.userMetrics.performanceTraceLoad(measure);
->>>>>>> 97b1f310
       }, 0);
     });
   }
