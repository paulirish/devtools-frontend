--- conflicted
+++ resolved
@@ -1619,6 +1619,7 @@
     const topMostMainThreadAppender =
         this.flameChart.getMainDataProvider().compatibilityTracksAppenderInstance().threadAppenders().at(0);
     if (topMostMainThreadAppender) {
+      // TODO: also consider network activity.
       const zoomedInBounds = TraceEngine.Extras.MainThreadActivity.calculateWindow(
           traceParsedData.Meta.traceBounds, topMostMainThreadAppender.getEntries());
 
@@ -1658,24 +1659,6 @@
     this.updateMiniMap();
     this.updateTimelineControls();
 
-<<<<<<< HEAD
-      // To calculate the activity we might want to zoom in, we find the last
-      // main thread. Or we find the CPU Profile thread, for e.g. Node traces.
-      const mainThreadTypes = [
-        TraceEngine.Handlers.Threads.ThreadType.MAIN_THREAD,
-        TraceEngine.Handlers.Threads.ThreadType.CPU_PROFILE,
-      ];
-      const lastMainThread = TraceEngine.Handlers.Threads.threadsInTrace(traceParsedData)
-                                 .filter(data => mainThreadTypes.includes(data.type))
-                                 .at(-1);
-      if (lastMainThread) {
-        // TODO: also consider network activity.
-        const zoomedInBounds = TraceEngine.Extras.MainThreadActivity.calculateWindow(
-            traceParsedData.Meta.traceBounds, lastMainThread.entries);
-
-        TraceBounds.TraceBounds.BoundsManager.instance().setTimelineVisibleWindow(zoomedInBounds);
-      }
-=======
     this.#setActiveInsight(null);
 
     const traceInsightsData = this.#traceEngineModel.traceInsights(traceIndex);
@@ -1693,7 +1676,6 @@
       this.#splitWidget.showBoth();
     } else {
       this.#splitWidget.hideSidebar();
->>>>>>> c73a6349
     }
   }
 
