--- conflicted
+++ resolved
@@ -1296,14 +1296,9 @@
   }
 
   private prepareToLoadTimeline(): void {
-<<<<<<< HEAD
-    console.assert(this.state === State.Idle);
+    console.assert(this.state === State.IDLE);
     this.traceLoadStart = performance.now();
-    this.setState(State.Loading);
-=======
-    console.assert(this.state === State.IDLE);
     this.setState(State.LOADING);
->>>>>>> 6b80ee8c
   }
 
   private createFileSelector(): void {
@@ -2003,14 +1998,9 @@
     const topMostMainThreadAppender =
         this.flameChart.getMainDataProvider().compatibilityTracksAppenderInstance().threadAppenders().at(0);
     if (topMostMainThreadAppender) {
-<<<<<<< HEAD
       // TODO: also consider network activity.
-      const zoomedInBounds = TraceEngine.Extras.MainThreadActivity.calculateWindow(
-          traceParsedData.Meta.traceBounds, topMostMainThreadAppender.getEntries());
-=======
       const zoomedInBounds = Trace.Extras.MainThreadActivity.calculateWindow(
           parsedTrace.Meta.traceBounds, topMostMainThreadAppender.getEntries());
->>>>>>> 6b80ee8c
 
       TraceBounds.TraceBounds.BoundsManager.instance().setTimelineVisibleWindow(zoomedInBounds);
     }
