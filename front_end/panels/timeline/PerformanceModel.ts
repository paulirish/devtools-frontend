--- conflicted
+++ resolved
@@ -215,17 +215,13 @@
     return this.timelineModelInternal.maximumRecordTime();
   }
 
-<<<<<<< HEAD
   // Set the window time selection to exclude any large 'empty' activity
   // Introduced in https://codereview.chromium.org/1428823004
   // TODO: also consider network activity.
-  zoomWindowToMainThreadActivity(): void {
-=======
   calculateWindowForMainThreadActivity(): {
     left: TraceEngine.Types.Timing.MilliSeconds,
     right: TraceEngine.Types.Timing.MilliSeconds,
   } {
->>>>>>> a2b14457
     const timelineModel = this.timelineModelInternal;
     let tasks: TraceEngine.Legacy.Event[] = [];
     for (const track of timelineModel.tracks()) {
@@ -284,7 +280,7 @@
       // purposefully recorded a trace that contains empty periods of time.
       leftTime = timelineModel.minimumRecordTime();
       rightTime = timelineModel.maximumRecordTime();
-      this.setWindow({left: leftTime, right: rightTime});
+
       // console.log('nothing',{dur: rightTime - leftTime, left: leftTime, right: rightTime});
     } else {
       // Adjust the left time down by 5%, and the right time up by 5%, so that
@@ -293,21 +289,12 @@
       // min/max time of the entire trace.
       leftTime = Math.max(leftTime - 0.05 * zoomedInSpan, timelineModel.minimumRecordTime());
       rightTime = Math.min(rightTime + 0.05 * zoomedInSpan, timelineModel.maximumRecordTime());
-      // Animate the zoom-in.
-      performance.mark('SET WINDOW FIRST');
-      this.setWindow({left: timelineModel.minimumRecordTime(), right: timelineModel.maximumRecordTime()});
-      setTimeout(() => {
-        performance.mark('SET WINDOW ANIMATED');
-        this.setWindow({left: leftTime, right: rightTime}, true);
-      }, 100);
-    }
-<<<<<<< HEAD
-=======
+
+    }
     return {
       left: TraceEngine.Types.Timing.MilliSeconds(leftTime),
       right: TraceEngine.Types.Timing.MilliSeconds(rightTime),
     };
->>>>>>> a2b14457
   }
 }
 
