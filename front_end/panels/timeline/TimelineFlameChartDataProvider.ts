--- conflicted
+++ resolved
@@ -1322,8 +1322,7 @@
     const entryType = this.entryType(entryIndex);
     let timelineSelection: TimelineSelection|null = null;
     const entry = this.entryData[entryIndex];
-<<<<<<< HEAD
-    if (entry && this.isEntryRegularEvent(entry)) {
+    if (entry && TimelineFlameChartDataProvider.isEntryRegularEvent(entry)) {
 
       // adding this here for debug logging
       let initiator = TimelineModel.TimelineModel.EventOnTimelineData.forEvent(entry).initiator();
@@ -1335,9 +1334,6 @@
       }
 
 
-=======
-    if (entry && TimelineFlameChartDataProvider.isEntryRegularEvent(entry)) {
->>>>>>> bfafbb0b
       timelineSelection = TimelineSelection.fromTraceEvent(entry);
     } else if (entryType === EntryType.Frame) {
       timelineSelection =
