/*
 * Copyright (C) 2014 Google Inc. All rights reserved.
 *
 * Redistribution and use in source and binary forms, with or without
 * modification, are permitted provided that the following conditions are
 * met:
 *
 *     * Redistributions of source code must retain the above copyright
 * notice, this list of conditions and the following disclaimer.
 *     * Redistributions in binary form must reproduce the above
 * copyright notice, this list of conditions and the following disclaimer
 * in the documentation and/or other materials provided with the
 * distribution.
 *     * Neither the name of Google Inc. nor the names of its
 * contributors may be used to endorse or promote products derived from
 * this software without specific prior written permission.
 *
 * THIS SOFTWARE IS PROVIDED BY THE COPYRIGHT HOLDERS AND CONTRIBUTORS
 * "AS IS" AND ANY EXPRESS OR IMPLIED WARRANTIES, INCLUDING, BUT NOT
 * LIMITED TO, THE IMPLIED WARRANTIES OF MERCHANTABILITY AND FITNESS FOR
 * A PARTICULAR PURPOSE ARE DISCLAIMED. IN NO EVENT SHALL THE COPYRIGHT
 * OWNER OR CONTRIBUTORS BE LIABLE FOR ANY DIRECT, INDIRECT, INCIDENTAL,
 * SPECIAL, EXEMPLARY, OR CONSEQUENTIAL DAMAGES (INCLUDING, BUT NOT
 * LIMITED TO, PROCUREMENT OF SUBSTITUTE GOODS OR SERVICES; LOSS OF USE,
 * DATA, OR PROFITS; OR BUSINESS INTERRUPTION) HOWEVER CAUSED AND ON ANY
 * THEORY OF LIABILITY, WHETHER IN CONTRACT, STRICT LIABILITY, OR TORT
 * (INCLUDING NEGLIGENCE OR OTHERWISE) ARISING IN ANY WAY OUT OF THE USE
 * OF THIS SOFTWARE, EVEN IF ADVISED OF THE POSSIBILITY OF SUCH DAMAGE.
 */

import * as Common from '../../core/common/common.js';
import * as i18n from '../../core/i18n/i18n.js';
import * as Platform from '../../core/platform/platform.js';
import * as Root from '../../core/root/root.js';
import * as Bindings from '../../models/bindings/bindings.js';
import * as TimelineModel from '../../models/timeline_model/timeline_model.js';
import * as TraceEngine from '../../models/trace/trace.js';
import * as PerfUI from '../../ui/legacy/components/perf_ui/perf_ui.js';
import * as UI from '../../ui/legacy/legacy.js';
import * as ThemeSupport from '../../ui/legacy/theme_support/theme_support.js';

import {CompatibilityTracksAppender, type TrackAppenderName} from './CompatibilityTracksAppender.js';
import {type TimelineCategory} from './EventUICategory.js';
import {type PerformanceModel} from './PerformanceModel.js';
import {ThreadAppender, ThreadType} from './ThreadAppender.js';
import timelineFlamechartPopoverStyles from './timelineFlamechartPopover.css.js';
import {FlameChartStyle, Selection} from './TimelineFlameChartView.js';
import {ThreadTracksSource} from './TimelinePanel.js';
import {TimelineSelection} from './TimelineSelection.js';
import {TimelineUIUtils} from './TimelineUIUtils.js';

const UIStrings = {
  /**
   *@description Text in Timeline Flame Chart Data Provider of the Performance panel
   */
  onIgnoreList: 'On ignore list',
  /**
   * @description Text in Timeline Flame Chart Data Provider of the Performance panel *
   * @example{example.com} PH1
   */
  mainS: 'Main — {PH1}',
  /**
   * @description Text that refers to the main target
   */
  main: 'Main',
  /**
   * @description Text in Timeline Flame Chart Data Provider of the Performance panel * @example {https://example.com} PH1
   */
  frameS: 'Frame — {PH1}',
  /**
   *@description Text in Timeline Flame Chart Data Provider of the Performance panel
   */
  subframe: 'Subframe',
  /**
   *@description Text in Timeline Flame Chart Data Provider of the Performance panel
   */
  raster: 'Raster',
  /**
   *@description Text in Timeline Flame Chart Data Provider of the Performance panel
   *@example {2} PH1
   */
  rasterizerThreadS: 'Rasterizer Thread {PH1}',
  /**
   *@description Text in Timeline Flame Chart Data Provider of the Performance panel
   */
  thread: 'Thread',
  /**
   *@description Text for rendering frames
   */
  frames: 'Frames',
  /**
   * @description Text in the Performance panel to show how long was spent in a particular part of the code.
   * The first placeholder is the total time taken for this node and all children, the second is the self time
   * (time taken in this node, without children included).
   *@example {10ms} PH1
   *@example {10ms} PH2
   */
  sSelfS: '{PH1} (self {PH2})',
  /**
   *@description Text in Timeline Flame Chart Data Provider of the Performance panel
   */
  idleFrame: 'Idle Frame',
  /**
   *@description Text in Timeline Frame Chart Data Provider of the Performance panel
   */
  droppedFrame: 'Dropped Frame',
  /**
   *@description Text in Timeline Frame Chart Data Provider of the Performance panel
   */
  partiallyPresentedFrame: 'Partially Presented Frame',
  /**
   *@description Text for a rendering frame
   */
  frame: 'Frame',
};
const str_ = i18n.i18n.registerUIStrings('panels/timeline/TimelineFlameChartDataProvider.ts', UIStrings);
const i18nString = i18n.i18n.getLocalizedString.bind(undefined, str_);

// at the moment there are two types defined for trace events: traceeventdata and
// SDK.TracingModel.Event. This is only for compatibility between the legacy system
// and the new system proposed in go/rpp-flamechart-arch. In the future, once all
// tracks have been migrated to the new system, all entries will be of the
// TraceEventData type.
export type TimelineFlameChartEntry =
    (TraceEngine.Legacy.Event|TimelineModel.TimelineFrameModel.TimelineFrame|
     TraceEngine.Types.TraceEvents.TraceEventData);
export class TimelineFlameChartDataProvider extends Common.ObjectWrapper.ObjectWrapper<EventTypes> implements
    PerfUI.FlameChart.FlameChartDataProvider {
  private droppedFramePatternCanvas: HTMLCanvasElement;
  private partialFramePatternCanvas: HTMLCanvasElement;
  private timelineDataInternal: PerfUI.FlameChart.FlameChartTimelineData|null;
  private currentLevel: number;

  // The Performance and the Timeline models are expected to be
  // deprecated in favor of using traceEngineData (new RPP engine) only
  // as part of the work in crbug.com/1386091. For this reason they
  // have the "legacy" prefix on their name.
  private legacyPerformanceModel: PerformanceModel|null;
  private compatibilityTracksAppender: CompatibilityTracksAppender|null;
  private legacyTimelineModel: TimelineModel.TimelineModel.TimelineModelImpl|null;
  private traceEngineData: TraceEngine.Handlers.Migration.PartialTraceData|null;
  private isCpuProfile = false;
  /**
   * Raster threads are tracked and enumerated with this property. This is also
   * used to group all raster threads together in the same track, instead of
   * rendering a track for thread.
   */
  #rasterCount: number = 0;

  private minimumBoundaryInternal: number;
  private timeSpan: number;
  private readonly headerLevel1: PerfUI.FlameChart.GroupStyle;
  private readonly headerLevel2: PerfUI.FlameChart.GroupStyle;
  private readonly staticHeader: PerfUI.FlameChart.GroupStyle;
  private framesHeader: PerfUI.FlameChart.GroupStyle;
  private readonly screenshotsHeader: PerfUI.FlameChart.GroupStyle;
  private readonly flowEventIndexById: Map<string, number>;
  private entryData!: TimelineFlameChartEntry[];
  private entryTypeByLevel!: EntryType[];
  private screenshotImageCache!: Map<TraceEngine.Types.TraceEvents.TraceEventSnapshot, HTMLImageElement|null>;
  private entryIndexToTitle!: string[];
  private asyncColorByCategory!: Map<TimelineCategory, string>;
  private lastInitiatorEntry!: number;
  private entryParent!: TraceEngine.Legacy.Event[];
  private lastSelection?: Selection;
  private colorForEvent?: ((arg0: TraceEngine.Legacy.Event) => string);
  #eventToDisallowRoot = new WeakMap<TraceEngine.Legacy.Event, boolean>();
  #indexForEvent = new WeakMap<TraceEngine.Legacy.Event, number>();
  #font: string;
  #threadTracksSource: ThreadTracksSource;

  constructor(threadTracksSource: ThreadTracksSource = ThreadTracksSource.BOTH_ENGINES) {
    super();
    this.reset();
    this.#font = `${PerfUI.Font.DEFAULT_FONT_SIZE} ${PerfUI.Font.getFontFamilyForCanvas()}`;
    this.droppedFramePatternCanvas = document.createElement('canvas');
    this.partialFramePatternCanvas = document.createElement('canvas');
    this.preparePatternCanvas();
    this.timelineDataInternal = null;
    this.currentLevel = 0;
    this.legacyPerformanceModel = null;
    this.legacyTimelineModel = null;
    this.compatibilityTracksAppender = null;
    this.traceEngineData = null;
    this.minimumBoundaryInternal = 0;
    this.timeSpan = 0;
    this.#threadTracksSource = threadTracksSource;

    this.headerLevel1 = this.buildGroupStyle({shareHeaderLine: false});
    this.headerLevel2 = this.buildGroupStyle({padding: 2, nestingLevel: 1, collapsible: false});
    this.staticHeader = this.buildGroupStyle({collapsible: false});
    this.framesHeader = this.buildGroupStyle({useFirstLineForOverview: true});
    this.screenshotsHeader =
        this.buildGroupStyle({useFirstLineForOverview: true, nestingLevel: 1, collapsible: false, itemsHeight: 150});

    ThemeSupport.ThemeSupport.instance().addEventListener(ThemeSupport.ThemeChangeEvent.eventName, () => {
      const headers = [
        this.headerLevel1,
        this.headerLevel2,
        this.staticHeader,
        this.framesHeader,
        this.screenshotsHeader,
      ];
      for (const header of headers) {
        header.color = ThemeSupport.ThemeSupport.instance().getComputedValue('--sys-color-on-surface');
        header.backgroundColor =
            ThemeSupport.ThemeSupport.instance().getComputedValue('--sys-color-cdt-base-container');
      }
    });

    this.flowEventIndexById = new Map();
  }

  private buildGroupStyle(extra: Object): PerfUI.FlameChart.GroupStyle {
    const defaultGroupStyle = {
      padding: 4,
      height: 17,
      collapsible: true,
      color: ThemeSupport.ThemeSupport.instance().getComputedValue('--sys-color-on-surface'),
      backgroundColor: ThemeSupport.ThemeSupport.instance().getComputedValue('--sys-color-cdt-base-container'),
      nestingLevel: 0,
      shareHeaderLine: true,
    };
    return Object.assign(defaultGroupStyle, extra);
  }

  setModel(
      performanceModel: PerformanceModel|null, newTraceEngineData: TraceEngine.Handlers.Migration.PartialTraceData|null,
      isCpuProfile = false): void {
    this.reset();
    this.legacyPerformanceModel = performanceModel;
    this.legacyTimelineModel = performanceModel && performanceModel.timelineModel();
    this.traceEngineData = newTraceEngineData;
    this.isCpuProfile = isCpuProfile;
    if (this.legacyTimelineModel) {
      this.minimumBoundaryInternal = this.legacyTimelineModel.minimumRecordTime();
      this.timeSpan = this.legacyTimelineModel.isEmpty() ?
          1000 :
          this.legacyTimelineModel.maximumRecordTime() - this.minimumBoundaryInternal;
    } else if (this.traceEngineData) {
      this.setTimingBoundsData(this.traceEngineData);
    }
  }

  /**
   * Sets the minimum time and total time span of a trace using the
   * new engine data.
   */
  setTimingBoundsData(newTraceEngineData: TraceEngine.Handlers.Migration.PartialTraceData): void {
    const {traceBounds} = newTraceEngineData.Meta;
    const minTime = TraceEngine.Helpers.Timing.microSecondsToMilliseconds(traceBounds.min);
    const maxTime = TraceEngine.Helpers.Timing.microSecondsToMilliseconds(traceBounds.max);
    this.minimumBoundaryInternal = minTime;
    this.timeSpan = minTime === maxTime ? 1000 : maxTime - this.minimumBoundaryInternal;
  }

  /**
   * Instances and caches a CompatibilityTracksAppender using the
   * internal flame chart data and the trace parsed data coming from the
   * trace engine.
   * The model data must have been set to the data provider instance before
   * attempting to instance the CompatibilityTracksAppender.
   */
  compatibilityTracksAppenderInstance(forceNew = false): CompatibilityTracksAppender {
    if (!this.compatibilityTracksAppender || forceNew) {
      if (!this.traceEngineData || !this.legacyTimelineModel) {
        throw new Error(
            'Attempted to instantiate a CompatibilityTracksAppender without having set the trace parse data first.');
      }
      this.timelineDataInternal = this.#instantiateTimelineData();
      this.compatibilityTracksAppender = new CompatibilityTracksAppender(
          this.timelineDataInternal, this.traceEngineData, this.entryData, this.entryTypeByLevel,
          this.legacyTimelineModel);
    }
    return this.compatibilityTracksAppender;
  }

  /**
   * Returns the instance of the timeline flame chart data, without
   * adding data to it. In case the timeline data hasn't been instanced
   * creates a new instance and returns it.
   */
  #instantiateTimelineData(): PerfUI.FlameChart.FlameChartTimelineData {
    if (!this.timelineDataInternal) {
      this.timelineDataInternal = PerfUI.FlameChart.FlameChartTimelineData.createEmpty();
    }
    return this.timelineDataInternal;
  }

  /**
   * Builds the flame chart data using the track appenders
   */
  buildFromTrackAppenders(options?: {filterThreadsByName?: string, expandedTracks?: Set<TrackAppenderName>}): void {
    if (!this.compatibilityTracksAppender) {
      return;
    }
    const appenders = this.compatibilityTracksAppender.allVisibleTrackAppenders();
    for (const appender of appenders) {
      const skipThreadAppenderByName =
          appender instanceof ThreadAppender && !appender.trackName().includes(options?.filterThreadsByName || '');
      if (skipThreadAppenderByName) {
        continue;
      }
      const expanded = Boolean(options?.expandedTracks?.has(appender.appenderName));
      this.currentLevel = appender.appendTrackAtLevel(this.currentLevel, expanded);
    }
  }

  groupTrack(group: PerfUI.FlameChart.Group): TimelineModel.TimelineModel.Track|null {
    return group.track || null;
  }

  groupTreeEvents(group: PerfUI.FlameChart.Group): TraceEngine.Legacy.CompatibleTraceEvent[]|null {
    const eventsFromAppenderSystem = this.compatibilityTracksAppender?.groupEventsForTreeView(group);
    return eventsFromAppenderSystem || group.track?.eventsForTreeView() || null;
  }

  mainFrameNavigationStartEvents(): readonly TraceEngine.Types.TraceEvents.TraceEventNavigationStart[] {
    if (!this.traceEngineData) {
      return [];
    }
    return this.traceEngineData.Meta.mainFrameNavigations;
  }

  entryTitle(entryIndex: number): string|null {
    const entryTypes = EntryType;
    const entryType = this.entryType(entryIndex);
    if (entryType === entryTypes.Event) {
      const event = (this.entryData[entryIndex] as TraceEngine.Legacy.Event);
      if (event.phase === TraceEngine.Types.TraceEvents.Phase.ASYNC_STEP_INTO ||
          event.phase === TraceEngine.Types.TraceEvents.Phase.ASYNC_STEP_PAST) {
        return event.name + ':' + event.args['step'];
      }
      if (this.#eventToDisallowRoot.get(event)) {
        return i18nString(UIStrings.onIgnoreList);
      }
      return TimelineUIUtils.eventTitle(event);
    }
    if (entryType === entryTypes.Screenshot) {
      return '';
    }
    if (entryType === entryTypes.TrackAppender) {
      const timelineData = (this.timelineDataInternal as PerfUI.FlameChart.FlameChartTimelineData);
      const eventLevel = timelineData.entryLevels[entryIndex];
      const event = (this.entryData[entryIndex] as TraceEngine.Types.TraceEvents.TraceEventData);
      return this.compatibilityTracksAppender?.titleForEvent(event, eventLevel) || null;
    }
    let title: Common.UIString.LocalizedString|string = this.entryIndexToTitle[entryIndex];
    if (!title) {
      title = `Unexpected entryIndex ${entryIndex}`;
      console.error(title);
    }
    return title;
  }

  textColor(index: number): string {
    const event = this.entryData[index];
    if (!TimelineFlameChartDataProvider.isEntryRegularEvent(event)) {
      return FlameChartStyle.textColor;
    }
    return this.isIgnoreListedEvent(event) ? '#888' : FlameChartStyle.textColor;
  }

  entryFont(_index: number): string|null {
    return this.#font;
  }

  reset(): void {
    this.currentLevel = 0;
    this.timelineDataInternal = null;
    this.entryData = [];
    this.entryParent = [];
    this.entryTypeByLevel = [];
    this.entryIndexToTitle = [];
    this.asyncColorByCategory = new Map();
    this.screenshotImageCache = new Map();
    this.compatibilityTracksAppender = null;
    this.#eventToDisallowRoot = new WeakMap<TraceEngine.Legacy.Event, boolean>();
    this.#indexForEvent = new WeakMap<TraceEngine.Legacy.Event, number>();
  }

  maxStackDepth(): number {
    return this.currentLevel;
  }

  /**
   * Builds the flame chart data using the tracks appender (which use
   * the new trace engine) and the legacy code paths present in this
   * file. The result built data is cached and returned.
   */
  timelineData(): PerfUI.FlameChart.FlameChartTimelineData {
    if (this.timelineDataInternal && this.timelineDataInternal.entryLevels.length !== 0) {
      // The flame chart data is built already, so return the cached
      // data.
      return this.timelineDataInternal;
    }

    this.timelineDataInternal = PerfUI.FlameChart.FlameChartTimelineData.createEmpty();
    if (!this.legacyTimelineModel) {
      return this.timelineDataInternal;
    }

    this.flowEventIndexById.clear();
    this.currentLevel = 0;

    if (this.traceEngineData) {
      this.compatibilityTracksAppender = this.compatibilityTracksAppenderInstance();
    }
    if (this.legacyTimelineModel.isGenericTrace()) {
      this.processGenericTrace();
    } else {
      this.processInspectorTrace();
    }

    return this.timelineDataInternal;
  }

  private processGenericTrace(): void {
    const processGroupStyle = this.buildGroupStyle({shareHeaderLine: false});
    const threadGroupStyle = this.buildGroupStyle({padding: 2, nestingLevel: 1, shareHeaderLine: false});
    const eventEntryType = EntryType.Event;
    const tracksByProcess =
        new Platform.MapUtilities.Multimap<TraceEngine.Legacy.Process, TimelineModel.TimelineModel.Track>();
    if (!this.legacyTimelineModel) {
      return;
    }
    for (const track of this.legacyTimelineModel.tracks()) {
      if (track.thread !== null) {
        tracksByProcess.set(track.thread.process(), track);
      } else {
        // The Timings track can reach this point, so we should probably do something more useful.
        console.error('Failed to process track');
      }
    }
    for (const process of tracksByProcess.keysArray()) {
      if (tracksByProcess.size > 1) {
        const name = `${process.name()} ${process.id()}`;
        this.appendHeader(name, processGroupStyle, false /* selectable */);
      }
      for (const track of tracksByProcess.get(process)) {
        const group = this.appendSyncEvents(
            track, track.events, track.name, threadGroupStyle, eventEntryType, true /* selectable */);
        if (this.timelineDataInternal &&
            (!this.timelineDataInternal.selectedGroup ||
             track.name === TimelineModel.TimelineModel.TimelineModelImpl.BrowserMainThreadName)) {
          this.timelineDataInternal.selectedGroup = group;
        }
      }
    }
  }

  private processInspectorTrace(): void {
    if (!this.isCpuProfile) {
      this.appendFrames();
    }

    const weight = (track: {type?: string, forMainFrame?: boolean, appenderName?: TrackAppenderName}): number => {
      if (track.appenderName !== undefined) {
        switch (track.appenderName) {
          case 'Animations':
            return 0;
          case 'Timings':
            return 1;
          case 'Interactions':
            return 2;
          case 'LayoutShifts':
            return 3;
          case 'GPU':
            return 8;
          case 'Thread':
            return 4;
          case 'Thread_AuctionWorklet':
            return 10;
          default:
            return -1;
        }
      }

      switch (track.type) {
        case TimelineModel.TimelineModel.TrackType.MainThread:
          return track.forMainFrame ? 5 : 6;
        case TimelineModel.TimelineModel.TrackType.Worker:
          return 7;
        case TimelineModel.TimelineModel.TrackType.Raster:
          return 9;
        case TimelineModel.TimelineModel.TrackType.Other:
          return 11;
        default:
          return -1;
      }
    };

    if (!this.legacyTimelineModel) {
      return;
    }
    const allTrackAppenders =
        this.compatibilityTracksAppender ? this.compatibilityTracksAppender.allVisibleTrackAppenders() : [];

    const legacyTracks = this.#threadTracksSource === ThreadTracksSource.NEW_ENGINE && !this.isCpuProfile ?
        [] :
        this.legacyTimelineModel.tracks();

    const newTracks = allTrackAppenders.filter(trackAppender => {
      if (trackAppender instanceof ThreadAppender) {
        // We only include the ThreadAppender tracks if the source has been set to either NEW_ENGINE or BOTH_ENGINES.
        // If the source is set to OLD_ENGINE, we explictly do not want these tracks to be rendered.
        return this.#threadTracksSource !== ThreadTracksSource.OLD_ENGINE;
      }
      // All other TrackAppenders are fully released and migrated, so we always include them.
      return true;
    });

    // Due to tracks having a predefined order, we cannot render legacy
    // and new tracks separately.
    const tracksAndAppenders = [...legacyTracks, ...newTracks].slice();
    tracksAndAppenders.sort((a, b) => weight(a) - weight(b));

    // TODO(crbug.com/1386091) Remove interim state to use only new track
    // appenders.
    for (const trackOrAppender of tracksAndAppenders) {
      if ('type' in trackOrAppender) {
        // Legacy track
        this.appendLegacyTrackData(trackOrAppender);
        continue;
      }
      // Track rendered with new engine data.
      if (!this.traceEngineData) {
        continue;
      }
      this.currentLevel = trackOrAppender.appendTrackAtLevel(this.currentLevel);

      // If there is not a selected group, we want to default to selecting the
      // main thread track. Therefore in this check we look to see if the
      // current appender is a ThreadAppender and represnets the Main Thread.
      // If it is, we mark the group as selected.
      if (this.timelineDataInternal && !this.timelineDataInternal.selectedGroup) {
        if (trackOrAppender instanceof ThreadAppender && trackOrAppender.threadType === ThreadType.MAIN_THREAD) {
          const group = this.compatibilityTracksAppender?.groupForAppender(trackOrAppender);
          if (group) {
            this.timelineDataInternal.selectedGroup = group;
          }
        }
      }
    }
    if (this.timelineDataInternal && this.timelineDataInternal.selectedGroup) {
      this.timelineDataInternal.selectedGroup.expanded = true;
    }

    this.flowEventIndexById.clear();
  }

  #addDecorationToEvent(eventIndex: number, decoration: PerfUI.FlameChart.FlameChartDecoration): void {
    if (!this.timelineDataInternal) {
      return;
    }
    const decorationsForEvent = this.timelineDataInternal.entryDecorations[eventIndex] || [];
    decorationsForEvent.push(decoration);
    this.timelineDataInternal.entryDecorations[eventIndex] = decorationsForEvent;
  }

  /**
   * Appends a track in the flame chart using the legacy system.
   * @param track the legacy track to be rendered.
   * @param expanded if the track is expanded.
   */
  appendLegacyTrackData(track: TimelineModel.TimelineModel.Track, expanded?: boolean): void {
    this.#instantiateTimelineData();
    const eventEntryType = EntryType.Event;
    switch (track.type) {
      case TimelineModel.TimelineModel.TrackType.MainThread: {
        if (track.forMainFrame) {
          const group = this.appendSyncEvents(
              track, track.events,
              track.url ? i18nString(UIStrings.mainS, {PH1: track.url}) : i18nString(UIStrings.main), this.headerLevel1,
              eventEntryType, true /* selectable */, expanded);
          if (group && this.timelineDataInternal) {
            this.timelineDataInternal.selectedGroup = group;
          }
        } else {
          this.appendSyncEvents(
              track, track.events,
              track.url ? i18nString(UIStrings.frameS, {PH1: track.url}) : i18nString(UIStrings.subframe),
              this.headerLevel1, eventEntryType, true /* selectable */, expanded);
        }
        break;
      }

      case TimelineModel.TimelineModel.TrackType.Worker: {
        this.appendSyncEvents(
            track, track.events, track.name, this.headerLevel1, eventEntryType, true /* selectable */, expanded);
        break;
      }

      case TimelineModel.TimelineModel.TrackType.Raster: {
        if (!this.#rasterCount) {
          this.appendHeader(i18nString(UIStrings.raster), this.headerLevel1, false /* selectable */, expanded);
        }
        ++this.#rasterCount;
        this.appendSyncEvents(
            track, track.events, i18nString(UIStrings.rasterizerThreadS, {PH1: this.#rasterCount}), this.headerLevel2,
            eventEntryType, true /* selectable */, expanded);
        break;
      }

      case TimelineModel.TimelineModel.TrackType.Other: {
        this.appendSyncEvents(
            track, track.events, track.name || i18nString(UIStrings.thread), this.headerLevel1, eventEntryType,
            true /* selectable */, expanded);
        this.appendAsyncEventsGroup(
            track, track.name, track.asyncEvents, this.headerLevel1, eventEntryType, true /* selectable */, expanded);
        break;
      }
    }
  }
  minimumBoundary(): number {
    return this.minimumBoundaryInternal;
  }

  totalTime(): number {
    return this.timeSpan;
  }

  /**
   * Narrows an entry of type TimelineFlameChartEntry to the 2 types of
   * simple trace events (legacy and new engine definitions).
   */
  static isEntryRegularEvent(entry: TimelineFlameChartEntry):
      entry is(TraceEngine.Types.TraceEvents.TraceEventData|TraceEngine.Legacy.Event) {
    return 'name' in entry;
  }

  search(startTime: number, endTime: number, filter: TimelineModel.TimelineModelFilter.TimelineModelFilter): number[] {
    const result = [];
    this.timelineData();
    for (let i = 0; i < this.entryData.length; ++i) {
      const entry = this.entryData[i];
      if (!TimelineFlameChartDataProvider.isEntryRegularEvent(entry)) {
        continue;
      }
      if (!entry) {
        continue;
      }

      // Until all the tracks are powered by the new engine, we need to
      // consider that these entries could be either new engine or legacy
      // engine.
      const entryStartTime = TraceEngine.Legacy.eventIsFromNewEngine(entry) ?
          TraceEngine.Helpers.Timing.eventTimingsMilliSeconds(entry).startTime :
          entry.startTime;
      const entryEndTime = TraceEngine.Legacy.eventIsFromNewEngine(entry) ?
          TraceEngine.Helpers.Timing.eventTimingsMilliSeconds(entry).endTime :
          entry.endTime;

      if (entryStartTime > endTime) {
        continue;
      }
      if ((entryEndTime || entryStartTime) < startTime) {
        continue;
      }
      if (filter.accept(entry, this.traceEngineData || undefined)) {
        result.push(i);
      }
    }
    result.sort((a, b) => {
      let firstEvent: TimelineFlameChartEntry|null = this.entryData[a];
      let secondEvent: TimelineFlameChartEntry|null = this.entryData[b];
      if (!TimelineFlameChartDataProvider.isEntryRegularEvent(firstEvent) ||
          !TimelineFlameChartDataProvider.isEntryRegularEvent(secondEvent)) {
        return 0;
      }
      firstEvent = firstEvent instanceof TraceEngine.Legacy.Event ?
          firstEvent :
          (this.compatibilityTracksAppender?.getLegacyEvent(firstEvent) || null);
      secondEvent = secondEvent instanceof TraceEngine.Legacy.Event ?
          secondEvent :
          (this.compatibilityTracksAppender?.getLegacyEvent(secondEvent) || null);
      if (!firstEvent || !secondEvent) {
        return 0;
      }
      return TraceEngine.Legacy.Event.compareStartTime(firstEvent, secondEvent);
    });
    return result;
  }

  private appendSyncEvents(
      track: TimelineModel.TimelineModel.Track|null, events: TraceEngine.Legacy.Event[], title: string|null,
      style: PerfUI.FlameChart.GroupStyle|null, entryType: EntryType, selectable: boolean,
      expanded?: boolean): PerfUI.FlameChart.Group|null {
    if (!events.length) {
      return null;
    }
    if (!this.legacyPerformanceModel || !this.legacyTimelineModel) {
      return null;
    }
    const openEvents = [];
    const ignoreListingEnabled = Root.Runtime.experiments.isEnabled('ignoreListJSFramesOnTimeline');
    let maxStackDepth = 0;
    let group: PerfUI.FlameChart.Group|null = null;
    if (track && track.type === TimelineModel.TimelineModel.TrackType.MainThread) {
      group = this.appendHeader((title as string), (style as PerfUI.FlameChart.GroupStyle), selectable, expanded);
      group.track = track;
    }
    for (let i = 0; i < events.length; ++i) {
      const event = events[i];
      const {duration: eventDuration} = TraceEngine.Legacy.timesForEventInMilliseconds(event);
      // TODO(crbug.com/1386091) this check should happen at the model level.
      // Skip Layout Shifts and TTI events when dealing with the main thread.
      if (this.legacyPerformanceModel) {
        const isInteractiveTime = this.legacyPerformanceModel.timelineModel().isInteractiveTimeEvent(event);
        const isLayoutShift = this.legacyPerformanceModel.timelineModel().isLayoutShiftEvent(event);
        const skippableEvent = isInteractiveTime || isLayoutShift;

        if (track && track.type === TimelineModel.TimelineModel.TrackType.MainThread && skippableEvent) {
          continue;
        }
      }

      if (!TraceEngine.Types.TraceEvents.isFlowPhase(event.phase)) {
        if (!event.endTime && event.phase !== TraceEngine.Types.TraceEvents.Phase.INSTANT) {
          continue;
        }
        if (TraceEngine.Types.TraceEvents.isAsyncPhase(event.phase)) {
          continue;
        }
        if (!this.legacyPerformanceModel.isVisible(event)) {
          continue;
        }
      }
      // Handle events belonging to a stack. E.g. A call stack in the main thread flame chart.
      while (openEvents.length &&
             // TODO(crbug.com/1172300) Ignored during the jsdoc to ts migration
             // @ts-expect-error
             ((openEvents[openEvents.length - 1] as TraceEngine.Legacy.Event).endTime) <= event.startTime) {
        openEvents.pop();
      }
      this.#eventToDisallowRoot.set(event, false);
      if (ignoreListingEnabled && this.isIgnoreListedEvent(event)) {
        const parent = openEvents[openEvents.length - 1];
        if (parent && this.#eventToDisallowRoot.get(parent)) {
          continue;
        }
        this.#eventToDisallowRoot.set(event, true);
      }
      if (!group && title) {
        group = this.appendHeader(title, (style as PerfUI.FlameChart.GroupStyle), selectable, expanded);
        if (selectable) {
          group.track = track;
        }
      }

      const level = this.currentLevel + openEvents.length;
      const index = this.appendEvent(event, level);
      if (openEvents.length) {
        this.entryParent[index] = (openEvents[openEvents.length - 1] as TraceEngine.Legacy.Event);
      }

      const trackIsMainThreadMainFrame =
          Boolean(track?.forMainFrame && track?.type === TimelineModel.TimelineModel.TrackType.MainThread);
      // If we are dealing with the Main Thread, find any long tasks and add
      // the candy striping to them. Doing it here avoids having to do another
      // pass through the events at a later point.
      if (trackIsMainThreadMainFrame && event.name === TimelineModel.TimelineModel.RecordType.Task &&
          TraceEngine.Helpers.Timing.millisecondsToMicroseconds(eventDuration) >
              TraceEngine.Handlers.ModelHandlers.Warnings.LONG_MAIN_THREAD_TASK_THRESHOLD) {
        this.#addDecorationToEvent(index, {
          type: 'CANDY',
          startAtTime: TraceEngine.Handlers.ModelHandlers.Warnings.LONG_MAIN_THREAD_TASK_THRESHOLD,
        });
      }

      if (entryType === EntryType.Event) {
        if (TimelineModel.TimelineModel.EventOnTimelineData.forEvent(event).warning) {
          this.#addDecorationToEvent(index, {type: 'WARNING_TRIANGLE'});
        }
      }

      maxStackDepth = Math.max(maxStackDepth, openEvents.length + 1);
      if (event.endTime) {
        openEvents.push(event);
      }
    }
    this.entryTypeByLevel.length = this.currentLevel + maxStackDepth;
    this.entryTypeByLevel.fill(entryType, this.currentLevel);
    this.currentLevel += maxStackDepth;
    return group;
  }

  isIgnoreListedEvent(event: TraceEngine.Legacy.CompatibleTraceEvent): boolean {
    if (TraceEngine.Legacy.eventIsFromNewEngine(event) && TraceEngine.Types.TraceEvents.isProfileCall(event)) {
      return this.isIgnoreListedURL(event.callFrame.url as Platform.DevToolsPath.UrlString);
    }
    if (!TimelineModel.TimelineModel.TimelineModelImpl.isJsFrameEvent(event)) {
      return false;
    }
    const url = event.args['data']['url'] as Platform.DevToolsPath.UrlString;
    return url && this.isIgnoreListedURL(url);
  }

  private isIgnoreListedURL(url: Platform.DevToolsPath.UrlString): boolean {
    return Bindings.IgnoreListManager.IgnoreListManager.instance().isUserIgnoreListedURL(url);
  }

  private appendAsyncEventsGroup(
      track: TimelineModel.TimelineModel.Track|null, title: string|null, events: TraceEngine.Legacy.AsyncEvent[],
      style: PerfUI.FlameChart.GroupStyle|null, entryType: EntryType, selectable: boolean,
      expanded?: boolean): PerfUI.FlameChart.Group|null {
    if (!events.length) {
      return null;
    }
    const lastUsedTimeByLevel: number[] = [];
    let group: PerfUI.FlameChart.Group|null = null;
    for (let i = 0; i < events.length; ++i) {
      const asyncEvent = events[i];
      if (!this.legacyPerformanceModel || !this.legacyPerformanceModel.isVisible(asyncEvent)) {
        continue;
      }
      if (!group && title) {
        group = this.appendHeader(title, (style as PerfUI.FlameChart.GroupStyle), selectable, expanded);
        if (selectable) {
          group.track = track;
        }
      }
      const startTime = asyncEvent.startTime;
      let level;
      for (level = 0; level < lastUsedTimeByLevel.length && lastUsedTimeByLevel[level] > startTime; ++level) {
      }
      this.appendAsyncEvent(asyncEvent, this.currentLevel + level);
      lastUsedTimeByLevel[level] = (asyncEvent.endTime as number);
    }
    this.entryTypeByLevel.length = this.currentLevel + lastUsedTimeByLevel.length;
    this.entryTypeByLevel.fill(entryType, this.currentLevel);
    this.currentLevel += lastUsedTimeByLevel.length;
    return group;
  }

  getEntryTypeForLevel(level: number): EntryType {
    return this.entryTypeByLevel[level];
  }

  private appendFrames(): void {
    if (!this.legacyPerformanceModel || !this.timelineDataInternal || !this.legacyTimelineModel ||
        !this.traceEngineData) {
      return;
    }

    // TODO: Long term we want to move both the Frames track and the screenshots
    // track into the TrackAppender system. However right now the frames track
    // expects data in a different form to how the new engine parses frame
    // information. Therefore we have migrated the screenshots to use the new
    // data model in place without creating a new TrackAppender. When we can
    // migrate the frames track to the new appender system, we can migrate the
    // screnshots then as well.
    const filmStrip = TraceEngine.Extras.FilmStrip.fromTraceData(this.traceEngineData);
    const hasScreenshots = filmStrip.frames.length > 0;

    this.framesHeader.collapsible = hasScreenshots;
    const expanded = Root.Runtime.Runtime.queryParam('flamechart-force-expand') === 'frames';

    this.appendHeader(i18nString(UIStrings.frames), this.framesHeader, false /* selectable */, expanded);

    this.entryTypeByLevel[this.currentLevel] = EntryType.Frame;
    for (const frame of this.legacyPerformanceModel.frames()) {
      this.appendFrame(frame);
    }
    ++this.currentLevel;

    if (!hasScreenshots) {
      return;
    }
    this.#appendScreenshots(filmStrip);
  }

  #appendScreenshots(filmStrip: TraceEngine.Extras.FilmStrip.Data): void {
    if (!this.timelineDataInternal || !this.legacyTimelineModel) {
      return;
    }
    this.appendHeader('', this.screenshotsHeader, false /* selectable */);
    this.entryTypeByLevel[this.currentLevel] = EntryType.Screenshot;
    let prevTimestamp: TraceEngine.Types.Timing.MilliSeconds|undefined = undefined;

    for (const filmStripFrame of filmStrip.frames) {
      const screenshotTimeInMilliSeconds =
          TraceEngine.Helpers.Timing.microSecondsToMilliseconds(filmStripFrame.screenshotEvent.ts);
      this.entryData.push(filmStripFrame.screenshotEvent);
      (this.timelineDataInternal.entryLevels as number[]).push(this.currentLevel);
      (this.timelineDataInternal.entryStartTimes as number[]).push(screenshotTimeInMilliSeconds);
      if (prevTimestamp) {
        (this.timelineDataInternal.entryTotalTimes as number[]).push(screenshotTimeInMilliSeconds - prevTimestamp);
      }
      prevTimestamp = screenshotTimeInMilliSeconds;
    }
    if (filmStrip.frames.length && prevTimestamp !== undefined) {
      // Set the total time of the final screenshot so it takes up the remainder of the trace.
      (this.timelineDataInternal.entryTotalTimes as number[])
          .push(this.legacyTimelineModel.maximumRecordTime() - prevTimestamp);
    }
    ++this.currentLevel;
  }

  private entryType(entryIndex: number): EntryType {
    return this.entryTypeByLevel[(this.timelineDataInternal as PerfUI.FlameChart.FlameChartTimelineData)
                                     .entryLevels[entryIndex]];
  }

  prepareHighlightedEntryInfo(entryIndex: number): Element|null {
    let time = '';
    let title;
    let warningElements: Element[] = [];
    let nameSpanTimelineInfoTime = 'timeline-info-time';

    const entryType = this.entryType(entryIndex);
    if (entryType === EntryType.TrackAppender) {
      if (!this.compatibilityTracksAppender) {
        return null;
      }
      const event = (this.entryData[entryIndex] as TraceEngine.Types.TraceEvents.TraceEventData);
      const timelineData = (this.timelineDataInternal as PerfUI.FlameChart.FlameChartTimelineData);
      const eventLevel = timelineData.entryLevels[entryIndex];
      const highlightedEntryInfo = this.compatibilityTracksAppender.highlightedEntryInfo(event, eventLevel);
      title = highlightedEntryInfo.title;
      time = highlightedEntryInfo.formattedTime;
      warningElements = highlightedEntryInfo.warningElements || warningElements;
    } else if (entryType === EntryType.Event) {
      const event = (this.entryData[entryIndex] as TraceEngine.Legacy.Event);
      const totalTime = event.duration;
      const selfTime = event.selfTime;
      const eps = 1e-6;
      if (typeof totalTime === 'number') {
        time = Math.abs(totalTime - selfTime) > eps && selfTime > eps ?
            i18nString(UIStrings.sSelfS, {
              PH1: i18n.TimeUtilities.millisToString(totalTime, true),
              PH2: i18n.TimeUtilities.millisToString(selfTime, true),
            }) :
            i18n.TimeUtilities.millisToString(totalTime, true);
      }
      title = this.entryTitle(entryIndex);
      const warningElement = TimelineUIUtils.legacyBuildEventWarningElement(event);
      if (warningElement) {
        warningElements.push(warningElement);
      }

      if (this.legacyTimelineModel && this.legacyTimelineModel.isParseHTMLEvent(event)) {
        const startLine = event.args['beginData']['startLine'];
        const endLine = event.args['endData'] && event.args['endData']['endLine'];
        const url = Bindings.ResourceUtils.displayNameForURL(event.args['beginData']['url']);
        const range = (endLine !== -1 || endLine === startLine) ? `${startLine}...${endLine}` : startLine;
        title += ` - ${url} [${range}]`;
      }

      // Remove circular references so we can stringify it.
      const eventClone = {...event};
      delete eventClone?.children;
      delete eventClone?.parent;
      delete eventClone?.thread;
      delete eventClone.args?.data?.children;
      delete eventClone.args?.data?.parent;
      eventClone.args?.data?.stackTrace?.forEach(f => {
        delete f.children;
        delete f.parent;
        delete f.target;
      });
      delete eventClone.steps;
      // Add stringified event to the tooltip.
      title += '\n' + JSON.stringify(eventClone, null, 2).slice(0, 2000);

    } else if (entryType === EntryType.Frame) {
      const frame = (this.entryData[entryIndex] as TimelineModel.TimelineFrameModel.TimelineFrame);
      time = i18n.TimeUtilities.preciseMillisToString(frame.duration, 1);

      if (frame.idle) {
        title = i18nString(UIStrings.idleFrame);
      } else if (frame.dropped) {
        if (frame.isPartial) {
          title = i18nString(UIStrings.partiallyPresentedFrame);
        } else {
          title = i18nString(UIStrings.droppedFrame);
        }
        nameSpanTimelineInfoTime = 'timeline-info-warning';
      } else {
        title = i18nString(UIStrings.frame);
      }
<<<<<<< HEAD

      // Add stringified frame to the tooltip.
      title += '\n' + JSON.stringify(frame, null, 2).slice(0, 2000);

      if (frame.hasWarnings()) {
        warning = document.createElement('span');
        warning.textContent = i18nString(UIStrings.longFrame);
      }
=======
>>>>>>> d8e1c78b
    } else {
      return null;
    }

    const element = document.createElement('div');
    const root = UI.Utils.createShadowRootWithCoreStyles(element, {
      cssFile: [timelineFlamechartPopoverStyles],
      delegatesFocus: undefined,
    });
    const contents = root.createChild('div', 'timeline-flamechart-popover');
    contents.createChild('span', nameSpanTimelineInfoTime).textContent = time;
    contents.createChild('span', 'timeline-info-title').textContent = title;
    if (warningElements) {
      for (const warningElement of warningElements) {
        warningElement.classList.add('timeline-info-warning');
        contents.appendChild(warningElement);
      }
    }
    return element;
  }

  entryColor(entryIndex: number): string {
    function patchColorAndCache<KEY>(cache: Map<KEY, string>, key: KEY, lookupColor: (arg0: KEY) => string): string {
      let color = cache.get(key);
      if (color) {
        return color;
      }
      const parsedColor = lookupColor(key);
      if (!parsedColor) {
        throw new Error('Could not parse color from entry');
      }
      color = parsedColor;
      cache.set(key, color);
      return (color);
    }

    if (!this.legacyPerformanceModel || !this.legacyTimelineModel) {
      return '';
    }

    const entryTypes = EntryType;
    const entryType = this.entryType(entryIndex);
    if (entryType === entryTypes.Event) {
      const event = (this.entryData[entryIndex] as TraceEngine.Legacy.Event);
      if (this.legacyTimelineModel.isGenericTrace()) {
        return this.genericTraceEventColor(event);
      }
      if (this.legacyPerformanceModel.timelineModel().isMarkerEvent(event)) {
        return TimelineUIUtils.markerStyleForEvent(event).color;
      }
      if (!TraceEngine.Types.TraceEvents.isAsyncPhase(event.phase) && this.colorForEvent) {
        return this.colorForEvent(event);
      }
      const category = TimelineUIUtils.eventStyle(event).category;
      return patchColorAndCache(this.asyncColorByCategory, category, () => category.getComputedValue());
    }
    if (entryType === entryTypes.Frame) {
      return 'white';
    }
    if (entryType === entryTypes.TrackAppender) {
      const timelineData = (this.timelineDataInternal as PerfUI.FlameChart.FlameChartTimelineData);
      const eventLevel = timelineData.entryLevels[entryIndex];
      const event = (this.entryData[entryIndex] as TraceEngine.Types.TraceEvents.TraceEventData);
      return this.compatibilityTracksAppender?.colorForEvent(event, eventLevel) || '';
    }
    return '';
  }

  private genericTraceEventColor(event: TraceEngine.Legacy.Event): string {
    const key = event.categoriesString || event.name;
    return key ? `hsl(${Platform.StringUtilities.hashCode(key) % 300 + 30}, 40%, 70%)` : '#ccc';
  }

  private preparePatternCanvas(): void {
    // Set the candy stripe pattern to 17px so it repeats well.
    const size = 17;
    this.droppedFramePatternCanvas.width = size;
    this.droppedFramePatternCanvas.height = size;

    this.partialFramePatternCanvas.width = size;
    this.partialFramePatternCanvas.height = size;

    const ctx = this.droppedFramePatternCanvas.getContext('2d');
    if (ctx) {
      // Make a dense solid-line pattern.
      ctx.translate(size * 0.5, size * 0.5);
      ctx.rotate(Math.PI * 0.25);
      ctx.translate(-size * 0.5, -size * 0.5);

      ctx.fillStyle = 'rgb(255, 255, 255)';
      for (let x = -size; x < size * 2; x += 3) {
        ctx.fillRect(x, -size, 1, size * 3);
      }
    }

    const ctx2 = this.partialFramePatternCanvas.getContext('2d');
    if (ctx2) {
      // Make a sparse dashed-line pattern.
      ctx2.strokeStyle = 'rgb(255, 255, 255)';
      ctx2.lineWidth = 2;
      ctx2.beginPath();
      ctx2.moveTo(17, 0);
      ctx2.lineTo(10, 7);
      ctx2.moveTo(8, 9);
      ctx2.lineTo(2, 15);
      ctx2.stroke();
    }
  }

  private drawFrame(
      entryIndex: number, context: CanvasRenderingContext2D, text: string|null, barX: number, barY: number,
      barWidth: number, barHeight: number): void {
    const hPadding = 1;
    const frame = (this.entryData[entryIndex] as TimelineModel.TimelineFrameModel.TimelineFrame);
    barX += hPadding;
    barWidth -= 2 * hPadding;
    if (frame.idle) {
      context.fillStyle = 'white';
    } else if (frame.dropped) {
      if (frame.isPartial) {
        // For partially presented frame boxes, paint a yellow background with
        // a sparse white dashed-line pattern overlay.
        context.fillStyle = '#f0e442';
        context.fillRect(barX, barY, barWidth, barHeight);

        const overlay = context.createPattern(this.partialFramePatternCanvas, 'repeat');
        context.fillStyle = overlay || context.fillStyle;
      } else {
        // For dropped frame boxes, paint a red background with a dense white
        // solid-line pattern overlay.
        context.fillStyle = '#f08080';
        context.fillRect(barX, barY, barWidth, barHeight);

        const overlay = context.createPattern(this.droppedFramePatternCanvas, 'repeat');
        context.fillStyle = overlay || context.fillStyle;
      }
    } else {
      context.fillStyle = '#d7f0d1';
    }
    context.fillRect(barX, barY, barWidth, barHeight);

    const frameDurationText = i18n.TimeUtilities.preciseMillisToString(frame.duration, 1);
    const textWidth = context.measureText(frameDurationText).width;
    if (textWidth <= barWidth) {
      context.fillStyle = this.textColor(entryIndex);
      context.fillText(frameDurationText, barX + (barWidth - textWidth) / 2, barY + barHeight - 4);
    }
  }

  private async drawScreenshot(
      entryIndex: number, context: CanvasRenderingContext2D, barX: number, barY: number, barWidth: number,
      barHeight: number): Promise<void> {
    const screenshot = (this.entryData[entryIndex] as TraceEngine.Types.TraceEvents.TraceEventSnapshot);
    if (!this.screenshotImageCache.has(screenshot)) {
      this.screenshotImageCache.set(screenshot, null);
      const data = screenshot.args.snapshot;
      const image = await UI.UIUtils.loadImageFromData(data);
      this.screenshotImageCache.set(screenshot, image);
      this.dispatchEventToListeners(Events.DataChanged);
      return;
    }

    const image = this.screenshotImageCache.get(screenshot);
    if (!image) {
      return;
    }
    const imageX = barX + 1;
    const imageY = barY + 1;
    const imageHeight = barHeight - 2;
    const scale = imageHeight / image.naturalHeight;
    const imageWidth = Math.floor(image.naturalWidth * scale);
    context.save();
    context.beginPath();
    context.rect(barX, barY, barWidth, barHeight);
    context.clip();
    context.drawImage(image, imageX, imageY, imageWidth, imageHeight);
    context.strokeStyle = '#ccc';
    context.strokeRect(imageX - 0.5, imageY - 0.5, Math.min(barWidth - 1, imageWidth + 1), imageHeight);
    context.restore();
  }

  decorateEntry(
      entryIndex: number, context: CanvasRenderingContext2D, text: string|null, barX: number, barY: number,
      barWidth: number, barHeight: number, _unclippedBarX: number, _timeToPixels: number): boolean {
    const entryType = this.entryType(entryIndex);

    if (entryType === EntryType.Frame) {
      this.drawFrame(entryIndex, context, text, barX, barY, barWidth, barHeight);
      return true;
    }

    if (entryType === EntryType.Screenshot) {
      void this.drawScreenshot(entryIndex, context, barX, barY, barWidth, barHeight);
      return true;
    }

    return false;
  }

  forceDecoration(entryIndex: number): boolean {
    const entryTypes = EntryType;
    const entryType = this.entryType(entryIndex);
    if (entryType === entryTypes.Frame) {
      return true;
    }
    if (entryType === entryTypes.Screenshot) {
      return true;
    }

    if (entryType === entryTypes.Event) {
      const event = (this.entryData[entryIndex] as TraceEngine.Legacy.Event);
      return Boolean(TimelineModel.TimelineModel.EventOnTimelineData.forEvent(event).warning);
    }
    const event = (this.entryData[entryIndex] as TraceEngine.Types.TraceEvents.TraceEventData);
    return Boolean(this.traceEngineData?.Warnings.perEvent.get(event));
  }

  private appendHeader(title: string, style: PerfUI.FlameChart.GroupStyle, selectable: boolean, expanded?: boolean):
      PerfUI.FlameChart.Group {
    const group =
        ({startLevel: this.currentLevel, name: title, style: style, selectable: selectable, expanded} as
         PerfUI.FlameChart.Group);
    (this.timelineDataInternal as PerfUI.FlameChart.FlameChartTimelineData).groups.push(group);
    return group;
  }

  private appendEvent(event: TraceEngine.Legacy.Event, level: number): number {
    const index = this.entryData.length;
    this.entryData.push(event);
    const timelineData = (this.timelineDataInternal as PerfUI.FlameChart.FlameChartTimelineData);
    timelineData.entryLevels[index] = level;
    timelineData.entryTotalTimes[index] = event.duration || InstantEventVisibleDurationMs;
    timelineData.entryStartTimes[index] = event.startTime;
    this.#indexForEvent.set(event, index);
    return index;
  }

  private appendAsyncEvent(asyncEvent: TraceEngine.Legacy.AsyncEvent, level: number): void {
    const steps = asyncEvent.steps;
    // If we have past steps, put the end event for each range rather than start one.
    const eventOffset =
        steps.length > 1 && steps[1].phase === TraceEngine.Types.TraceEvents.Phase.ASYNC_STEP_PAST ? 1 : 0;
    for (let i = 0; i < steps.length - 1; ++i) {
      const index = this.entryData.length;
      this.entryData.push(steps[i + eventOffset]);
      const startTime = steps[i].startTime;
      const timelineData = (this.timelineDataInternal as PerfUI.FlameChart.FlameChartTimelineData);
      timelineData.entryLevels[index] = level;
      timelineData.entryTotalTimes[index] = steps[i + 1].startTime - startTime;
      timelineData.entryStartTimes[index] = startTime;
    }
  }

  private appendFrame(frame: TimelineModel.TimelineFrameModel.TimelineFrame): void {
    const index = this.entryData.length;
    this.entryData.push(frame);
    this.entryIndexToTitle[index] = i18n.TimeUtilities.millisToString(frame.duration, true);
    if (!this.timelineDataInternal) {
      return;
    }
    this.timelineDataInternal.entryLevels[index] = this.currentLevel;
    this.timelineDataInternal.entryTotalTimes[index] = frame.duration;
    this.timelineDataInternal.entryStartTimes[index] = frame.startTime;
  }

  createSelection(entryIndex: number): TimelineSelection|null {
    const entryType = this.entryType(entryIndex);
    let timelineSelection: TimelineSelection|null = null;
    const entry = this.entryData[entryIndex];
    if (entry && TimelineFlameChartDataProvider.isEntryRegularEvent(entry)) {
      timelineSelection = TimelineSelection.fromTraceEvent(entry);
    } else if (entryType === EntryType.Frame) {
      timelineSelection =
          TimelineSelection.fromFrame((this.entryData[entryIndex] as TimelineModel.TimelineFrameModel.TimelineFrame));
    }
    if (timelineSelection) {
      this.lastSelection = new Selection(timelineSelection, entryIndex);
    }
    return timelineSelection;
  }

  formatValue(value: number, precision?: number): string {
    return i18n.TimeUtilities.preciseMillisToString(value, precision);
  }

  canJumpToEntry(_entryIndex: number): boolean {
    return false;
  }

  entryIndexForSelection(selection: TimelineSelection|null): number {
    if (!selection || TimelineSelection.isRangeSelection(selection.object) ||
        TimelineSelection.isSyntheticNetworkRequestDetailsEventSelection(selection.object)) {
      return -1;
    }

    if (this.lastSelection && this.lastSelection.timelineSelection.object === selection.object) {
      return this.lastSelection.entryIndex;
    }
    const index = this.entryData.indexOf(selection.object);
    if (index !== -1) {
      this.lastSelection = new Selection(selection, index);
    }
    return index;
  }

  buildFlowForInitiator(entryIndex: number): boolean {
    if (this.lastInitiatorEntry === entryIndex) {
      return false;
    }
    this.lastInitiatorEntry = entryIndex;
    let event = this.eventByIndex(entryIndex);
    if (TraceEngine.Legacy.eventIsFromNewEngine(event)) {
      // TODO(crbug.com/1434596): Add support for this use case in the
      // new engine.
      return false;
    }
    const td = this.timelineDataInternal;
    if (!td) {
      return false;
    }
    td.flowStartTimes = [];
    td.flowStartLevels = [];
    td.flowEndTimes = [];
    td.flowEndLevels = [];
    while (event) {
      // Find the closest ancestor with an initiator.
      let initiator;
      for (; event; event = this.eventParent(event)) {
        initiator = TimelineModel.TimelineModel.EventOnTimelineData.forEvent(event).initiator();
        if (initiator) {
          break;
        }
      }
      if (!initiator || !event) {
        break;
      }
      const eventIndex = (this.#indexForEvent.get(event) as number);
      const initiatorIndex = (this.#indexForEvent.get(initiator) as number);
      td.flowStartTimes.push(initiator.endTime || initiator.startTime);
      td.flowStartLevels.push(td.entryLevels[initiatorIndex]);
      td.flowEndTimes.push(event.startTime);
      td.flowEndLevels.push(td.entryLevels[eventIndex]);
      event = initiator;
    }
    return true;
  }

  private eventParent(event: TraceEngine.Legacy.Event): TraceEngine.Legacy.Event|null {
    const eventIndex = this.#indexForEvent.get(event);
    if (eventIndex === undefined) {
      return null;
    }
    return this.entryParent[eventIndex] || null;
  }

  eventByIndex(entryIndex: number): TraceEngine.Legacy.CompatibleTraceEvent|null {
    if (entryIndex < 0) {
      return null;
    }
    const entryType = this.entryType(entryIndex);
    if (entryType === EntryType.TrackAppender) {
      return this.entryData[entryIndex] as TraceEngine.Types.TraceEvents.TraceEventData;
    }
    if (entryType === EntryType.Event) {
      return this.entryData[entryIndex] as TraceEngine.Legacy.Event;
    }
    return null;
  }

  setEventColorMapping(colorForEvent: (arg0: TraceEngine.Legacy.Event) => string): void {
    this.colorForEvent = colorForEvent;
  }

  // Included only for layout tests.
  // TODO(crbug.com/1386091): Fix/port layout tests and remove.
  get performanceModel(): PerformanceModel|null {
    return this.legacyPerformanceModel;
  }
}

export const InstantEventVisibleDurationMs = 0.001;

// TODO(crbug.com/1167717): Make this a const enum again
// eslint-disable-next-line rulesdir/const_enum
export enum Events {
  DataChanged = 'DataChanged',
}

export type EventTypes = {
  [Events.DataChanged]: void,
};

// an entry is a trace event, they are classified into "entry types"
// because some events are rendered differently. For example, screenshot
// events are rendered as images. Checks for entry types allow to have
// different styles, names, etc. for events that look differently.
// In the future we won't have this checks: instead we will forward
// the event to the corresponding "track appender" and it will determine
// how the event shall be rendered.
// TODO(crbug.com/1167717): Make this a const enum again
// eslint-disable-next-line rulesdir/const_enum
export enum EntryType {
  Frame = 'Frame',
  Event = 'Event',
  TrackAppender = 'TrackAppender',
  Screenshot = 'Screenshot',
}<|MERGE_RESOLUTION|>--- conflicted
+++ resolved
@@ -979,7 +979,6 @@
       } else {
         title = i18nString(UIStrings.frame);
       }
-<<<<<<< HEAD
 
       // Add stringified frame to the tooltip.
       title += '\n' + JSON.stringify(frame, null, 2).slice(0, 2000);
@@ -988,8 +987,6 @@
         warning = document.createElement('span');
         warning.textContent = i18nString(UIStrings.longFrame);
       }
-=======
->>>>>>> d8e1c78b
     } else {
       return null;
     }
