/*
 * Copyright (C) 2014 Google Inc. All rights reserved.
 *
 * Redistribution and use in source and binary forms, with or without
 * modification, are permitted provided that the following conditions are
 * met:
 *
 *     * Redistributions of source code must retain the above copyright
 * notice, this list of conditions and the following disclaimer.
 *     * Redistributions in binary form must reproduce the above
 * copyright notice, this list of conditions and the following disclaimer
 * in the documentation and/or other materials provided with the
 * distribution.
 *     * Neither the name of Google Inc. nor the names of its
 * contributors may be used to endorse or promote products derived from
 * this software without specific prior written permission.
 *
 * THIS SOFTWARE IS PROVIDED BY THE COPYRIGHT HOLDERS AND CONTRIBUTORS
 * "AS IS" AND ANY EXPRESS OR IMPLIED WARRANTIES, INCLUDING, BUT NOT
 * LIMITED TO, THE IMPLIED WARRANTIES OF MERCHANTABILITY AND FITNESS FOR
 * A PARTICULAR PURPOSE ARE DISCLAIMED. IN NO EVENT SHALL THE COPYRIGHT
 * OWNER OR CONTRIBUTORS BE LIABLE FOR ANY DIRECT, INDIRECT, INCIDENTAL,
 * SPECIAL, EXEMPLARY, OR CONSEQUENTIAL DAMAGES (INCLUDING, BUT NOT
 * LIMITED TO, PROCUREMENT OF SUBSTITUTE GOODS OR SERVICES; LOSS OF USE,
 * DATA, OR PROFITS; OR BUSINESS INTERRUPTION) HOWEVER CAUSED AND ON ANY
 * THEORY OF LIABILITY, WHETHER IN CONTRACT, STRICT LIABILITY, OR TORT
 * (INCLUDING NEGLIGENCE OR OTHERWISE) ARISING IN ANY WAY OUT OF THE USE
 * OF THIS SOFTWARE, EVEN IF ADVISED OF THE POSSIBILITY OF SUCH DAMAGE.
 */

import * as Common from '../../core/common/common.js';
import * as i18n from '../../core/i18n/i18n.js';
import type * as Platform from '../../core/platform/platform.js';
import * as Root from '../../core/root/root.js';
import * as Bindings from '../../models/bindings/bindings.js';
import type * as TimelineModel from '../../models/timeline_model/timeline_model.js';
import * as TraceEngine from '../../models/trace/trace.js';
import * as PerfUI from '../../ui/legacy/components/perf_ui/perf_ui.js';
import * as UI from '../../ui/legacy/legacy.js';
import * as ThemeSupport from '../../ui/legacy/theme_support/theme_support.js';

import {CompatibilityTracksAppender, type TrackAppenderName} from './CompatibilityTracksAppender.js';
import * as Components from './components/components.js';
import {ExtensionDataGatherer} from './ExtensionDataGatherer.js';
import {initiatorsDataToDraw} from './Initiators.js';
import {ModificationsManager} from './ModificationsManager.js';
import {ThreadAppender} from './ThreadAppender.js';
import timelineFlamechartPopoverStyles from './timelineFlamechartPopover.css.js';
import {FlameChartStyle, Selection} from './TimelineFlameChartView.js';
import {TimelineSelection} from './TimelineSelection.js';

const UIStrings = {
  /**
<<<<<<< HEAD
   *@description Text in Timeline Flame Chart Data Provider of the Performance panel
   */
  onIgnoreList: 'On ignore list',
  /**
   * @description Text in Timeline Flame Chart Data Provider of the Performance panel *
   * @example{example.com} PH1
   */
  mainS: 'Main — {PH1}',
  /**
   * @description Text that refers to the main target
   */
  main: 'Main',
  /**
   * @description Text in Timeline Flame Chart Data Provider of the Performance panel * @example {https://example.com} PH1
   */
  frameS: 'Frame — {PH1}',
  /**
   *@description Text in Timeline Flame Chart Data Provider of the Performance panel
   */
  subframe: 'Subframe',
  /**
   *@description Text in Timeline Flame Chart Data Provider of the Performance panel
   */
  raster: 'Raster',
  /**
   *@description Text in Timeline Flame Chart Data Provider of the Performance panel
   *@example {2} PH1
   */
  rasterizerThreadS: 'Rasterizer Thread {PH1}',
  /**
   *@description Text in Timeline Flame Chart Data Provider of the Performance panel
   *@example {2} PH1
   */
  threadPoolWorkerS: 'Thread pool worker {PH1}',
  /**
   *@description Text in Timeline Flame Chart Data Provider of the Performance panel
   */
  thread: 'Thread',
  /**
=======
>>>>>>> c73a6349
   *@description Text for rendering frames
   */
  frames: 'Frames',
  /**
   *@description Text in Timeline Flame Chart Data Provider of the Performance panel
   */
  idleFrame: 'Idle Frame',
  /**
   *@description Text in Timeline Frame Chart Data Provider of the Performance panel
   */
  droppedFrame: 'Dropped Frame',
  /**
   *@description Text in Timeline Frame Chart Data Provider of the Performance panel
   */
  partiallyPresentedFrame: 'Partially Presented Frame',
  /**
   *@description Text for a rendering frame
   */
  frame: 'Frame',
};
const str_ = i18n.i18n.registerUIStrings('panels/timeline/TimelineFlameChartDataProvider.ts', UIStrings);
const i18nString = i18n.i18n.getLocalizedString.bind(undefined, str_);

// Frames are special cased because we don't render them as a normal track, hence the distinction here.
export type TimelineFlameChartEntry =
    TraceEngine.Handlers.ModelHandlers.Frames.TimelineFrame|TraceEngine.Types.TraceEvents.TraceEventData;

export class TimelineFlameChartDataProvider extends Common.ObjectWrapper.ObjectWrapper<EventTypes> implements
    PerfUI.FlameChart.FlameChartDataProvider {
  private droppedFramePatternCanvas: HTMLCanvasElement;
  private partialFramePatternCanvas: HTMLCanvasElement;
  private timelineDataInternal: PerfUI.FlameChart.FlameChartTimelineData|null;
  private currentLevel: number;

  // The Performance and the Timeline models are expected to be
  // deprecated in favor of using traceEngineData (new RPP engine) only
  // as part of the work in crbug.com/1386091. For this reason they
  // have the "legacy" prefix on their name.
  private compatibilityTracksAppender: CompatibilityTracksAppender|null;
  private traceEngineData: TraceEngine.Handlers.Types.TraceParseData|null;
  private isCpuProfile = false;
<<<<<<< HEAD
  /**
   * Raster threads are tracked and enumerated with this property. This is also
   * used to group all raster threads together in the same track, instead of
   * rendering a track for thread.
   */
  #rasterCount: number = 0;
  /**
   * Thread pool threads are tracked and enumerated with this property. This is also
   * used to group all threadpool threads together in the same track, instead of
   * rendering a track for thread.
   */
  #threadPoolCount: number = 0;
=======
>>>>>>> c73a6349

  private minimumBoundaryInternal: number;
  private timeSpan: number;
  private readonly headerLevel1: PerfUI.FlameChart.GroupStyle;
  private readonly headerLevel2: PerfUI.FlameChart.GroupStyle;
  private readonly staticHeader: PerfUI.FlameChart.GroupStyle;
  private framesHeader: PerfUI.FlameChart.GroupStyle;
  private readonly screenshotsHeader: PerfUI.FlameChart.GroupStyle;
  private entryData!: TimelineFlameChartEntry[];
  private entryTypeByLevel!: EntryType[];
  private screenshotImageCache!: Map<TraceEngine.Types.TraceEvents.SyntheticScreenshot, HTMLImageElement|null>;
  private entryIndexToTitle!: string[];
  private lastInitiatorEntry!: number;
  private lastInitiatorsData: PerfUI.FlameChart.FlameChartInitiatorData[] = [];
  private lastSelection?: Selection;
  #font: string;
  #eventIndexByEvent: WeakMap<
      TraceEngine.Types.TraceEvents.TraceEventData|TraceEngine.Handlers.ModelHandlers.Frames.TimelineFrame,
      number|null> = new WeakMap();

  constructor() {
    super();
    this.reset();
    this.#font = `${PerfUI.Font.DEFAULT_FONT_SIZE} ${PerfUI.Font.getFontFamilyForCanvas()}`;
    this.droppedFramePatternCanvas = document.createElement('canvas');
    this.partialFramePatternCanvas = document.createElement('canvas');
    this.preparePatternCanvas();
    this.timelineDataInternal = null;
    this.currentLevel = 0;
    this.compatibilityTracksAppender = null;
    this.traceEngineData = null;
    this.minimumBoundaryInternal = 0;
    this.timeSpan = 0;

    this.headerLevel1 = this.buildGroupStyle({shareHeaderLine: false});
    this.headerLevel2 = this.buildGroupStyle({padding: 2, nestingLevel: 1, collapsible: false});
    this.staticHeader = this.buildGroupStyle({collapsible: false});
    this.framesHeader = this.buildGroupStyle({useFirstLineForOverview: true});
    this.screenshotsHeader =
        this.buildGroupStyle({useFirstLineForOverview: true, nestingLevel: 1, collapsible: false, itemsHeight: 150});

    ThemeSupport.ThemeSupport.instance().addEventListener(ThemeSupport.ThemeChangeEvent.eventName, () => {
      const headers = [
        this.headerLevel1,
        this.headerLevel2,
        this.staticHeader,
        this.framesHeader,
        this.screenshotsHeader,
      ];
      for (const header of headers) {
        header.color = ThemeSupport.ThemeSupport.instance().getComputedValue('--sys-color-on-surface');
        header.backgroundColor =
            ThemeSupport.ThemeSupport.instance().getComputedValue('--sys-color-cdt-base-container');
      }
    });
  }

  hasTrackConfigurationMode(): boolean {
    return true;
  }

  modifyTree(node: number, action: PerfUI.FlameChart.FilterAction): void {
    const entry = this.entryData[node] as TraceEngine.Types.TraceEvents.TraceEventData;

    ModificationsManager.activeManager()?.getEntriesFilter().applyFilterAction({type: action, entry});
  }

  findPossibleContextMenuActions(node: number): PerfUI.FlameChart.PossibleFilterActions|void {
    const entry = this.entryData[node] as TraceEngine.Types.TraceEvents.TraceEventData;
    return ModificationsManager.activeManager()?.getEntriesFilter().findPossibleActions(entry);
  }

  private buildGroupStyle(extra: Object): PerfUI.FlameChart.GroupStyle {
    const defaultGroupStyle = {
      padding: 4,
      height: 17,
      collapsible: true,
      color: ThemeSupport.ThemeSupport.instance().getComputedValue('--sys-color-on-surface'),
      backgroundColor: ThemeSupport.ThemeSupport.instance().getComputedValue('--sys-color-cdt-base-container'),
      nestingLevel: 0,
      shareHeaderLine: true,
    };
    return Object.assign(defaultGroupStyle, extra);
  }

  setModel(traceEngineData: TraceEngine.Handlers.Types.TraceParseData|null, isCpuProfile = false): void {
    this.reset();
    this.traceEngineData = traceEngineData;
    ExtensionDataGatherer.instance().modelChanged(traceEngineData);

    this.isCpuProfile = isCpuProfile;
    if (traceEngineData) {
      const {traceBounds} = traceEngineData.Meta;
      const minTime = TraceEngine.Helpers.Timing.microSecondsToMilliseconds(traceBounds.min);
      const maxTime = TraceEngine.Helpers.Timing.microSecondsToMilliseconds(traceBounds.max);
      this.minimumBoundaryInternal = minTime;
      this.timeSpan = minTime === maxTime ? 1000 : maxTime - this.minimumBoundaryInternal;
    }
  }

  /**
   * Instances and caches a CompatibilityTracksAppender using the
   * internal flame chart data and the trace parsed data coming from the
   * trace engine.
   * The model data must have been set to the data provider instance before
   * attempting to instance the CompatibilityTracksAppender.
   */
  compatibilityTracksAppenderInstance(forceNew = false): CompatibilityTracksAppender {
    if (!this.compatibilityTracksAppender || forceNew) {
      if (!this.traceEngineData) {
        throw new Error(
            'Attempted to instantiate a CompatibilityTracksAppender without having set the trace parse data first.');
      }
      this.timelineDataInternal = this.#instantiateTimelineData();
      this.compatibilityTracksAppender = new CompatibilityTracksAppender(
          this.timelineDataInternal, this.traceEngineData, this.entryData, this.entryTypeByLevel);
    }
    return this.compatibilityTracksAppender;
  }

  /**
   * Returns the instance of the timeline flame chart data, without
   * adding data to it. In case the timeline data hasn't been instanced
   * creates a new instance and returns it.
   */
  #instantiateTimelineData(): PerfUI.FlameChart.FlameChartTimelineData {
    if (!this.timelineDataInternal) {
      this.timelineDataInternal = PerfUI.FlameChart.FlameChartTimelineData.createEmpty();
    }
    return this.timelineDataInternal;
  }

  /**
   * Builds the flame chart data using the track appenders
   */
  buildFromTrackAppenders(options?: {filterThreadsByName?: string, expandedTracks?: Set<TrackAppenderName>}): void {
    if (!this.compatibilityTracksAppender) {
      return;
    }
    const appenders = this.compatibilityTracksAppender.allVisibleTrackAppenders();
    for (const appender of appenders) {
      const skipThreadAppenderByName =
          appender instanceof ThreadAppender && !appender.trackName().includes(options?.filterThreadsByName || '');
      if (skipThreadAppenderByName) {
        continue;
      }
      const expanded = Boolean(options?.expandedTracks?.has(appender.appenderName));
      this.currentLevel = appender.appendTrackAtLevel(this.currentLevel, expanded);
    }
  }

  groupTreeEvents(group: PerfUI.FlameChart.Group): TraceEngine.Types.TraceEvents.TraceEventData[]|null {
    return this.compatibilityTracksAppender?.groupEventsForTreeView(group) ?? null;
  }

  mainFrameNavigationStartEvents(): readonly TraceEngine.Types.TraceEvents.TraceEventNavigationStart[] {
    if (!this.traceEngineData) {
      return [];
    }
    return this.traceEngineData.Meta.mainFrameNavigations;
  }

  entryTitle(entryIndex: number): string|null {
    const entryType = this.#entryTypeForIndex(entryIndex);
    if (entryType === EntryType.Screenshot) {
      return '';
    }
    if (entryType === EntryType.TrackAppender) {
      const timelineData = (this.timelineDataInternal as PerfUI.FlameChart.FlameChartTimelineData);
      const eventLevel = timelineData.entryLevels[entryIndex];
      const event = (this.entryData[entryIndex] as TraceEngine.Types.TraceEvents.TraceEventData);
      return this.compatibilityTracksAppender?.titleForEvent(event, eventLevel) || null;
    }
    let title: Common.UIString.LocalizedString|string = this.entryIndexToTitle[entryIndex];
    if (!title) {
      title = `Unexpected entryIndex ${entryIndex}`;
      console.error(title);
    }
    return title;
  }

  textColor(index: number): string {
    const event = this.entryData[index];
    if (!TimelineFlameChartDataProvider.timelineEntryIsTraceEvent(event)) {
      return FlameChartStyle.textColor;
    }
    return this.isIgnoreListedEvent(event) ? '#888' : FlameChartStyle.textColor;
  }

  entryFont(_index: number): string|null {
    return this.#font;
  }

  // resetCompatibilityTracksAppender boolean set to false does not recreate the thread appenders
  reset(resetCompatibilityTracksAppender: boolean = true): void {
    this.currentLevel = 0;
    this.entryData = [];
    this.entryTypeByLevel = [];
    this.entryIndexToTitle = [];
    this.screenshotImageCache = new Map();
    this.#eventIndexByEvent = new Map();
    if (resetCompatibilityTracksAppender) {
      this.compatibilityTracksAppender = null;
      this.timelineDataInternal = null;
    } else if (!resetCompatibilityTracksAppender && this.timelineDataInternal) {
      this.compatibilityTracksAppender?.setFlameChartDataAndEntryData(
          this.timelineDataInternal, this.entryData, this.entryTypeByLevel);
      this.compatibilityTracksAppender?.threadAppenders().forEach(
          threadAppender => threadAppender.setHeaderAppended(false));
    }
  }

  maxStackDepth(): number {
    return this.currentLevel;
  }

  /**
   * Builds the flame chart data using the tracks appender (which use
   * the new trace engine) and the legacy code paths present in this
   * file. The result built data is cached and returned.
   */
  timelineData(rebuild: boolean = false): PerfUI.FlameChart.FlameChartTimelineData {
    if (this.timelineDataInternal && this.timelineDataInternal.entryLevels.length !== 0 && !rebuild) {
      // The flame chart data is built already, so return the cached
      // data.
      return this.timelineDataInternal;
    }

    this.timelineDataInternal = PerfUI.FlameChart.FlameChartTimelineData.createEmpty();

    if (rebuild) {
      this.reset(/* resetCompatibilityTracksAppender= */ false);
    }

    this.currentLevel = 0;

    if (this.traceEngineData) {
      this.compatibilityTracksAppender = this.compatibilityTracksAppenderInstance();
      if (this.traceEngineData.Meta.traceIsGeneric) {
        this.#processGenericTrace();
      } else {
        this.#processInspectorTrace();
      }
    }
    return this.timelineDataInternal;
  }

  /**
   * Register the groups (aka tracks) with the VisualElements framework so
   * later on we can log when an entry inside this group is selected.
   */
  #processGenericTrace(): void {
    if (!this.compatibilityTracksAppender) {
      return;
    }

    const appendersByProcess = this.compatibilityTracksAppender.allThreadAppendersByProcess();

    for (const [pid, threadAppenders] of appendersByProcess) {
      const processGroupStyle = this.buildGroupStyle({shareHeaderLine: false});
      const processName = this.traceEngineData?.Meta.processNames.get(pid)?.args.name || 'Process';
      this.appendHeader(`${processName} (${pid})`, processGroupStyle, true, false);
      for (const appender of threadAppenders) {
        appender.setHeaderNestingLevel(1);
        this.currentLevel = appender.appendTrackAtLevel(this.currentLevel);
      }
    }
  }

  #processInspectorTrace(): void {
    if (!this.isCpuProfile) {
      // CPU Profiles do not have frames and screenshots.
      this.#appendFramesAndScreenshotsTrack();
    }

    const weight = (track: {type?: string, forMainFrame?: boolean, appenderName?: TrackAppenderName}): number => {
<<<<<<< HEAD
      if (track.appenderName !== undefined) {
        switch (track.appenderName) {
          case 'Animations':
            return 0;
          case 'Timings':
            return 1;
          case 'Interactions':
            return 2;
          case 'LayoutShifts':
            return 3;
          case 'GPU':
            return 0;
          case 'Thread':
            return 4;
          case 'UberFrames':
            return 1;
          case 'FramesWaterfall':
            return 0;
          case 'NewFrames':
            return 0;
          case 'Thread_AuctionWorklet':
            return 10;
          default:
            return -1;
        }
      }
      if (track.name === 'Compositor') {
        return 7;
      }

      switch (track.type) {
        case TimelineModel.TimelineModel.TrackType.MainThread:
          return track.forMainFrame ? 5 : 6;
        case TimelineModel.TimelineModel.TrackType.Worker:
          return 7;
        case TimelineModel.TimelineModel.TrackType.Raster:
          return 9;
        case TimelineModel.TimelineModel.TrackType.Browser:
          return 11;
        case TimelineModel.TimelineModel.TrackType.ThreadPool:
          return 7;
        case TimelineModel.TimelineModel.TrackType.Other:
          return 11;
=======
      switch (track.appenderName) {
        case 'Animations':
          return 0;
        case 'Timings':
          return 1;
        case 'Interactions':
          return 2;
        case 'LayoutShifts':
          return 3;
        case 'Extension':
          return 4;
        case 'Thread':
          return 5;
        case 'ServerTimings':
          return 6;
        case 'GPU':
          return 7;
        case 'Thread_AuctionWorklet':
          return 8;
>>>>>>> c73a6349
        default:
          return 9;
      }
    };

    const allTrackAppenders =
        this.compatibilityTracksAppender ? this.compatibilityTracksAppender.allVisibleTrackAppenders() : [];

    allTrackAppenders.sort((a, b) => weight(a) - weight(b));

    for (const appender of allTrackAppenders) {
      if (!this.traceEngineData) {
        continue;
      }

      this.currentLevel = appender.appendTrackAtLevel(this.currentLevel);

      // If there is not a selected group, we want to default to selecting the
      // main thread track. Therefore in this check we look to see if the
      // current appender is a ThreadAppender and represnets the Main Thread.
      // If it is, we mark the group as selected.
      if (this.timelineDataInternal && !this.timelineDataInternal.selectedGroup) {
        if (appender instanceof ThreadAppender &&
            (appender.threadType === TraceEngine.Handlers.Threads.ThreadType.MAIN_THREAD ||
             appender.threadType === TraceEngine.Handlers.Threads.ThreadType.CPU_PROFILE)) {
          const group = this.compatibilityTracksAppender?.groupForAppender(appender);
          if (group) {
            this.timelineDataInternal.selectedGroup = group;
          }
        }
      }
    }
    if (this.timelineDataInternal && this.timelineDataInternal.selectedGroup) {
      this.timelineDataInternal.selectedGroup.expanded = true;
    }
  }

<<<<<<< HEAD
  #addDecorationToEvent(eventIndex: number, decoration: PerfUI.FlameChart.FlameChartDecoration): void {
    if (!this.timelineDataInternal) {
      return;
    }
    const decorationsForEvent = this.timelineDataInternal.entryDecorations[eventIndex] || [];
    decorationsForEvent.push(decoration);
    this.timelineDataInternal.entryDecorations[eventIndex] = decorationsForEvent;
  }

  /**
   * Appends a track in the flame chart using the legacy system.
   * @param track the legacy track to be rendered.
   * @param expanded if the track is expanded.
   */
  appendLegacyTrackData(track: TimelineModel.TimelineModel.Track, expanded?: boolean): void {
    this.#instantiateTimelineData();
    const eventEntryType = EntryType.Event;
    switch (track.type) {
      case TimelineModel.TimelineModel.TrackType.MainThread: {
        if (track.forMainFrame) {
          const group = this.appendSyncEvents(
              track, track.events,
              track.url ? i18nString(UIStrings.mainS, {PH1: track.url}) : i18nString(UIStrings.main), this.headerLevel1,
              eventEntryType, true /* selectable */, expanded);
          if (group && this.timelineDataInternal) {
            this.timelineDataInternal.selectedGroup = group;
          }
        } else {
          this.appendSyncEvents(
              track, track.events,
              track.url ? i18nString(UIStrings.frameS, {PH1: track.url}) : i18nString(UIStrings.subframe),
              this.headerLevel1, eventEntryType, true /* selectable */, expanded);
        }
        break;
      }

      case TimelineModel.TimelineModel.TrackType.Worker: {
        this.appendSyncEvents(
            track, track.events, track.name, this.headerLevel1, eventEntryType, true /* selectable */, expanded);
        break;
      }

      case TimelineModel.TimelineModel.TrackType.Raster: {
        if (!this.#rasterCount) {
          this.appendHeader(i18nString(UIStrings.raster), this.headerLevel1, false /* selectable */, expanded);
        }
        ++this.#rasterCount;
        this.appendSyncEvents(
            track, track.events, i18nString(UIStrings.rasterizerThreadS, {PH1: this.#rasterCount}), this.headerLevel2,
            eventEntryType, true /* selectable */, expanded);
        break;
      }

      case TimelineModel.TimelineModel.TrackType.ThreadPool: {
        if (!this.#threadPoolCount) {
          this.appendHeader('Thread Pool', this.headerLevel1, false /* selectable */, expanded);
        }
        ++this.#threadPoolCount;
        this.appendSyncEvents(
            // TODO fix thread name
            track, track.events, i18nString(UIStrings.threadPoolWorkerS, {PH1: this.#threadPoolCount}), this.headerLevel2,
            eventEntryType, true /* selectable */, expanded);
        break;
      }

      case TimelineModel.TimelineModel.TrackType.Other: {
        this.appendSyncEvents(
            track, track.events, track.name || i18nString(UIStrings.thread), this.headerLevel1, eventEntryType,
            true /* selectable */, expanded);
        this.appendAsyncEventsGroup(
            track, track.name, track.asyncEvents, this.headerLevel1, eventEntryType, true /* selectable */, expanded);
        break;
      }
    }
  }
=======
>>>>>>> c73a6349
  minimumBoundary(): number {
    return this.minimumBoundaryInternal;
  }

  totalTime(): number {
    return this.timeSpan;
  }

  static timelineEntryIsTraceEvent(entry: TimelineFlameChartEntry):
      entry is TraceEngine.Types.TraceEvents.TraceEventData {
    return entry instanceof TraceEngine.Handlers.ModelHandlers.Frames.TimelineFrame === false;
  }

  search(
      startTime: TraceEngine.Types.Timing.MilliSeconds, endTime: TraceEngine.Types.Timing.MilliSeconds,
      filter: TimelineModel.TimelineModelFilter.TimelineModelFilter): PerfUI.FlameChart.DataProviderSearchResult[] {
    const results: PerfUI.FlameChart.DataProviderSearchResult[] = [];
    this.timelineData();
    for (let i = 0; i < this.entryData.length; ++i) {
      const entry = this.entryData[i];
      if (!entry) {
        continue;
      }

      if (!TimelineFlameChartDataProvider.timelineEntryIsTraceEvent(entry)) {
        // We only search for events, not for frames, hence this early exit.
        continue;
      }

      if (TraceEngine.Types.TraceEvents.isTraceEventScreenshot(entry)) {
        // Screenshots are represented as trace events, but you can't search for them, so skip.
        continue;
      }

      const entryStartTime = TraceEngine.Helpers.Timing.eventTimingsMilliSeconds(entry).startTime;
      const entryEndTime = TraceEngine.Helpers.Timing.eventTimingsMilliSeconds(entry).endTime;

      if (entryStartTime > endTime) {
        continue;
      }
      if ((entryEndTime || entryStartTime) < startTime) {
        continue;
      }
      if (filter.accept(entry, this.traceEngineData || undefined)) {
        results.push({index: i, startTimeMilli: entryStartTime, provider: 'main'});
      }
    }
    return results;
  }

  isIgnoreListedEvent(event: TraceEngine.Types.TraceEvents.TraceEventData): boolean {
    if (TraceEngine.Types.TraceEvents.isProfileCall(event)) {
      return this.isIgnoreListedURL(event.callFrame.url as Platform.DevToolsPath.UrlString);
    }
    return false;
  }

  private isIgnoreListedURL(url: Platform.DevToolsPath.UrlString): boolean {
    return Bindings.IgnoreListManager.IgnoreListManager.instance().isUserIgnoreListedURL(url);
  }

  getEntryTypeForLevel(level: number): EntryType {
    return this.entryTypeByLevel[level];
  }

  /**
   * The frames and screenshots track is special cased because it is rendered
   * differently to the rest of the tracks and not as a series of events. This
   * is why it is not done via the appender system; we track frames &
   * screenshots as a different EntryType to the TrackAppender entries,
   * because then when it comes to drawing we can decorate them differently.
   **/
  #appendFramesAndScreenshotsTrack(): void {
    if (!this.traceEngineData) {
      return;
    }
    const filmStrip = TraceEngine.Extras.FilmStrip.fromTraceData(this.traceEngineData);
    const hasScreenshots = filmStrip.frames.length > 0;

    this.framesHeader.collapsible = hasScreenshots;
    const expanded = Root.Runtime.Runtime.queryParam('flamechart-force-expand') === 'frames';

    this.appendHeader(i18nString(UIStrings.frames), this.framesHeader, false /* selectable */, expanded);

    this.entryTypeByLevel[this.currentLevel] = EntryType.Frame;
    for (const frame of this.traceEngineData.Frames.frames) {
      this.#appendNewEngineFrame(frame);
    }
    ++this.currentLevel;

    if (!hasScreenshots) {
      return;
    }
    this.#appendScreenshots(filmStrip);
  }

  #appendScreenshots(filmStrip: TraceEngine.Extras.FilmStrip.Data): void {
    if (!this.timelineDataInternal || !this.traceEngineData) {
      return;
    }
    this.appendHeader('', this.screenshotsHeader, false /* selectable */);
    this.entryTypeByLevel[this.currentLevel] = EntryType.Screenshot;
    let prevTimestamp: TraceEngine.Types.Timing.MilliSeconds|undefined = undefined;

    for (const filmStripFrame of filmStrip.frames) {
      const screenshotTimeInMilliSeconds =
          TraceEngine.Helpers.Timing.microSecondsToMilliseconds(filmStripFrame.screenshotEvent.ts);
      this.entryData.push(filmStripFrame.screenshotEvent);
      (this.timelineDataInternal.entryLevels as number[]).push(this.currentLevel);
      (this.timelineDataInternal.entryStartTimes as number[]).push(screenshotTimeInMilliSeconds);
      if (prevTimestamp) {
        (this.timelineDataInternal.entryTotalTimes as number[]).push(screenshotTimeInMilliSeconds - prevTimestamp);
      }
      prevTimestamp = screenshotTimeInMilliSeconds;
    }
    if (filmStrip.frames.length && prevTimestamp !== undefined) {
      const maxRecordTimeMillis =
          TraceEngine.Helpers.Timing.traceWindowMilliSeconds(this.traceEngineData.Meta.traceBounds).max;

      // Set the total time of the final screenshot so it takes up the remainder of the trace.
      (this.timelineDataInternal.entryTotalTimes as number[]).push(maxRecordTimeMillis - prevTimestamp);
    }
    ++this.currentLevel;
  }

  #entryTypeForIndex(entryIndex: number): EntryType {
    const level = this.timelineData().entryLevels[entryIndex];
    return this.entryTypeByLevel[level];
  }
  prepareHighlightedEntryInfo(entryIndex: number): Element|null {
    let time = '';
    let title;
    let warningElements: Element[] = [];
    let nameSpanTimelineInfoTime = 'timeline-info-time';

    const additionalContent: HTMLElement[] = [];

    const entryType = this.#entryTypeForIndex(entryIndex);
    if (entryType === EntryType.TrackAppender) {
      if (!this.compatibilityTracksAppender) {
        return null;
      }
      const event = (this.entryData[entryIndex] as TraceEngine.Types.TraceEvents.TraceEventData);
      const timelineData = (this.timelineDataInternal as PerfUI.FlameChart.FlameChartTimelineData);
      const eventLevel = timelineData.entryLevels[entryIndex];
      const highlightedEntryInfo = this.compatibilityTracksAppender.highlightedEntryInfo(event, eventLevel);
      title = highlightedEntryInfo.title;
      time = highlightedEntryInfo.formattedTime;

      // Add stringified frame to the tooltip.
      title += '\n' + JSON.stringify(event, null, 2).slice(0, 2000);

      warningElements = highlightedEntryInfo.warningElements || warningElements;
      if (TraceEngine.Types.TraceEvents.isSyntheticInteractionEvent(event)) {
        const breakdown = new Components.InteractionBreakdown.InteractionBreakdown();
        breakdown.entry = event;
        additionalContent.push(breakdown);
      }
<<<<<<< HEAD
    } else if (entryType === EntryType.Event) {
      const event = (this.entryData[entryIndex] as TraceEngine.Legacy.Event);
      const totalTime = event.duration;
      const selfTime = event.selfTime;
      const eps = 1e-6;
      if (typeof totalTime === 'number') {
        time = Math.abs(totalTime - selfTime) > eps && selfTime > eps ?
            i18nString(UIStrings.sSelfS, {
              PH1: i18n.TimeUtilities.millisToString(totalTime, true),
              PH2: i18n.TimeUtilities.millisToString(selfTime, true),
            }) :
            i18n.TimeUtilities.millisToString(totalTime, true);
      }
      title = this.entryTitle(entryIndex);

      // Remove circular references so we can stringify it.
      const eventClone = {...event};
      delete eventClone?.children;
      delete eventClone?.parent;
      delete eventClone?.thread;
      delete eventClone.args?.data?.children;
      delete eventClone.args?.data?.parent;
      eventClone.args?.data?.stackTrace?.forEach(f => {
        delete f.children;
        delete f.parent;
        delete f.target;
      });
      delete eventClone.steps;
      // Add stringified event to the tooltip.
      title += '\n' + JSON.stringify(eventClone, null, 2).slice(0, 2000);

=======
>>>>>>> c73a6349
    } else if (entryType === EntryType.Frame) {
      const frame = (this.entryData[entryIndex] as TraceEngine.Handlers.ModelHandlers.Frames.TimelineFrame);
      time = i18n.TimeUtilities.preciseMillisToString(
          TraceEngine.Helpers.Timing.microSecondsToMilliseconds(frame.duration), 1);

      if (frame.idle) {
        title = i18nString(UIStrings.idleFrame);
      } else if (frame.dropped) {
        if (frame.isPartial) {
          title = i18nString(UIStrings.partiallyPresentedFrame);
        } else {
          title = i18nString(UIStrings.droppedFrame);
        }
        nameSpanTimelineInfoTime = 'timeline-info-warning';
      } else {
        title = i18nString(UIStrings.frame);
      }

      // Add stringified frame to the tooltip.
      title += '\n' + JSON.stringify(frame, null, 2).slice(0, 2000);

    } else if (entryType === EntryType.Screenshot) {
      title = ''; // dumb but avoiding the early return
    } else {
      return null;
    }

    const element = document.createElement('div');
    const root = UI.UIUtils.createShadowRootWithCoreStyles(element, {
      cssFile: [timelineFlamechartPopoverStyles],
      delegatesFocus: undefined,
    });
    const contents = root.createChild('div', 'timeline-flamechart-popover');
    contents.createChild('span', nameSpanTimelineInfoTime).textContent = time;
    contents.createChild('span', 'timeline-info-title').textContent = title;
    if (warningElements) {
      for (const warningElement of warningElements) {
        warningElement.classList.add('timeline-info-warning');
        contents.appendChild(warningElement);
      }
    }

    // fullsize screenshot in popover
    if (entryType === EntryType.Screenshot) {
     const screenshot = (this.entryData[entryIndex] as TraceEngine.Types.TraceEvents.TraceEventSnapshot);
      if (!this.screenshotImageCache.has(screenshot)) {
        this.screenshotImageCache.set(screenshot, null);
        const data = screenshot.args.snapshot;
        void UI.UIUtils.loadImageFromData(data).then(image => {
          this.screenshotImageCache.set(screenshot, image);
          this.dispatchEventToListeners(Events.DataChanged);
        });
        return element;
      }

      const image = this.screenshotImageCache.get(screenshot);
      if (image) {
        image.style.display = 'block'; // minor thing.
        contents.append(image);
      }
    }

    for (const elem of additionalContent) {
      contents.appendChild(elem);
    }
    return element;
  }

  prepareHighlightedHiddenEntriesArrowInfo(entryIndex: number): Element|null {
    const element = document.createElement('div');
    const root = UI.UIUtils.createShadowRootWithCoreStyles(element, {
      cssFile: [timelineFlamechartPopoverStyles],
      delegatesFocus: undefined,
    });

    const entry = this.entryData[entryIndex] as TraceEngine.Types.TraceEvents.TraceEventData;
    const hiddenEntriesAmount =
        ModificationsManager.activeManager()?.getEntriesFilter().findHiddenDescendantsAmount(entry);

    if (!hiddenEntriesAmount) {
      return null;
    }
    const contents = root.createChild('div', 'timeline-flamechart-popover');
    contents.createChild('span', 'timeline-info-title').textContent = hiddenEntriesAmount + ' hidden';

    return element;
  }

  entryColor(entryIndex: number): string {
    const entryType = this.#entryTypeForIndex(entryIndex);
    if (entryType === EntryType.Frame) {
      return 'white';
    }
    if (entryType === EntryType.TrackAppender) {
      const timelineData = (this.timelineDataInternal as PerfUI.FlameChart.FlameChartTimelineData);
      const eventLevel = timelineData.entryLevels[entryIndex];
      const event = (this.entryData[entryIndex] as TraceEngine.Types.TraceEvents.TraceEventData);
      return this.compatibilityTracksAppender?.colorForEvent(event, eventLevel) || '';
    }
    return '';
  }

  private preparePatternCanvas(): void {
    // Set the candy stripe pattern to 17px so it repeats well.
    const size = 17;
    this.droppedFramePatternCanvas.width = size;
    this.droppedFramePatternCanvas.height = size;

    this.partialFramePatternCanvas.width = size;
    this.partialFramePatternCanvas.height = size;

    const ctx = this.droppedFramePatternCanvas.getContext('2d');
    if (ctx) {
      // Make a dense solid-line pattern.
      ctx.translate(size * 0.5, size * 0.5);
      ctx.rotate(Math.PI * 0.25);
      ctx.translate(-size * 0.5, -size * 0.5);

      ctx.fillStyle = 'rgb(255, 255, 255)';
      for (let x = -size; x < size * 2; x += 3) {
        ctx.fillRect(x, -size, 1, size * 3);
      }
    }

    const ctx2 = this.partialFramePatternCanvas.getContext('2d');
    if (ctx2) {
      // Make a sparse dashed-line pattern.
      ctx2.strokeStyle = 'rgb(255, 255, 255)';
      ctx2.lineWidth = 2;
      ctx2.beginPath();
      ctx2.moveTo(17, 0);
      ctx2.lineTo(10, 7);
      ctx2.moveTo(8, 9);
      ctx2.lineTo(2, 15);
      ctx2.stroke();
    }
  }

  private drawFrame(
      entryIndex: number, context: CanvasRenderingContext2D, text: string|null, barX: number, barY: number,
      barWidth: number, barHeight: number): void {
    const hPadding = 1;
    const frame = (this.entryData[entryIndex] as TraceEngine.Handlers.ModelHandlers.Frames.TimelineFrame);
    barX += hPadding;
    barWidth -= 2 * hPadding;
    if (frame.idle) {
      context.fillStyle = 'white';
    } else if (frame.dropped) {
      if (frame.isPartial) {
        // For partially presented frame boxes, paint a yellow background with
        // a sparse white dashed-line pattern overlay.
        context.fillStyle = '#f0e442';
        context.fillRect(barX, barY, barWidth, barHeight);

        const overlay = context.createPattern(this.partialFramePatternCanvas, 'repeat');
        context.fillStyle = overlay || context.fillStyle;
      } else {
        // For dropped frame boxes, paint a red background with a dense white
        // solid-line pattern overlay.
        context.fillStyle = '#f08080';
        context.fillRect(barX, barY, barWidth, barHeight);

        const overlay = context.createPattern(this.droppedFramePatternCanvas, 'repeat');
        context.fillStyle = overlay || context.fillStyle;
      }
    } else {
      context.fillStyle = '#d7f0d1';
    }
    context.fillRect(barX, barY, barWidth, barHeight);

    const frameDurationText = i18n.TimeUtilities.preciseMillisToString(
        TraceEngine.Helpers.Timing.microSecondsToMilliseconds(frame.duration), 1);
    const textWidth = context.measureText(frameDurationText).width;
    if (textWidth <= barWidth) {
      context.fillStyle = this.textColor(entryIndex);
      context.fillText(frameDurationText, barX + (barWidth - textWidth) / 2, barY + barHeight - 4);
    }
  }

  private async drawScreenshot(
      entryIndex: number, context: CanvasRenderingContext2D, barX: number, barY: number, barWidth: number,
      barHeight: number): Promise<void> {
    const screenshot = (this.entryData[entryIndex] as TraceEngine.Types.TraceEvents.SyntheticScreenshot);
    if (!this.screenshotImageCache.has(screenshot)) {
      this.screenshotImageCache.set(screenshot, null);
      const data = screenshot.args.dataUri;
      const image = await UI.UIUtils.loadImage(data);
      this.screenshotImageCache.set(screenshot, image);
      this.dispatchEventToListeners(Events.DataChanged);
      return;
    }

    const image = this.screenshotImageCache.get(screenshot);
    if (!image) {
      return;
    }
    const imageX = barX + 1;
    const imageY = barY + 1;
    const imageHeight = barHeight - 2;
    const scale = imageHeight / image.naturalHeight;
    const imageWidth = Math.floor(image.naturalWidth * scale);
    context.save();
    context.beginPath();
    context.rect(barX, barY, barWidth, barHeight);
    context.clip();
    context.drawImage(image, imageX, imageY, imageWidth, imageHeight);
    context.strokeStyle = '#ccc';
    context.strokeRect(imageX - 0.5, imageY - 0.5, Math.min(barWidth - 1, imageWidth + 1), imageHeight);
    context.restore();
  }

  decorateEntry(
      entryIndex: number, context: CanvasRenderingContext2D, text: string|null, barX: number, barY: number,
      barWidth: number, barHeight: number, unclippedBarX: number, timeToPixelRatio: number): boolean {
    const entryType = this.#entryTypeForIndex(entryIndex);

    if (entryType === EntryType.Frame) {
      this.drawFrame(entryIndex, context, text, barX, barY, barWidth, barHeight);
      return true;
    }

    if (entryType === EntryType.Screenshot) {
      void this.drawScreenshot(entryIndex, context, barX, barY, barWidth, barHeight);
      return true;
    }

    if (entryType === EntryType.TrackAppender) {
      const entry = this.entryData[entryIndex] as TraceEngine.Types.TraceEvents.TraceEventData;
      if (TraceEngine.Types.TraceEvents.isSyntheticInteractionEvent(entry)) {
        this.#drawInteractionEventWithWhiskers(
            context, entryIndex, text, entry, barX, barY, unclippedBarX, barWidth, barHeight, timeToPixelRatio);
        return true;
      }
    }

    return false;
  }

  /**
   * Draws the left and right whiskers around an interaction in the timeline.
   * @param context - the canvas that will be drawn onto
   * @param entryIndex
   * @param entryTitle - the title of the entry
   * @param entry - the entry itself
   * @param barX - the starting X pixel position of the bar representing this event. This is clipped: if the bar is off the left side of the screen, this value will be 0
   * @param barY - the starting Y pixel position of the bar representing this event.
   * @param unclippedBarXStartPixel - the starting X pixel position of the bar representing this event, not clipped. This means if the bar is off the left of the screen this will be a negative number.
   * @param barWidth - the width of the full bar in pixels
   * @param barHeight - the height of the full bar in pixels
   * @param timeToPixelRatio - the ratio required to convert a millisecond time to a pixel value.
   **/
  #drawInteractionEventWithWhiskers(
      context: CanvasRenderingContext2D, entryIndex: number, entryTitle: string|null,
      entry: TraceEngine.Types.TraceEvents.SyntheticInteractionPair, barX: number, barY: number,
      unclippedBarXStartPixel: number, barWidth: number, barHeight: number, timeToPixelRatio: number): void {
    /**
     * An interaction is drawn with whiskers as so:
     * |----------[=======]-------------|
     * => The left whisker is the event's start time (event.ts)
     * => The box start is the event's processingStart time
     * => The box end is the event's processingEnd time
     * => The right whisker is the event's end time (event.ts + event.dur)
     *
     * When we draw the event in the InteractionsAppender, we draw a huge box
     * that spans the entire of the above. So here we need to draw over the
     * rectangle that is outside of {processingStart, processingEnd} and
     * replace it with the whiskers.
     * TODO(crbug.com/1495248): rework how we draw whiskers to avoid this inefficiency
     */

    const beginTime = TraceEngine.Helpers.Timing.microSecondsToMilliseconds(entry.ts);
    const entireBarEndXPixel = barX + barWidth;

    function timeToPixel(time: TraceEngine.Types.Timing.MicroSeconds): number {
      const timeMilli = TraceEngine.Helpers.Timing.microSecondsToMilliseconds(time);
      return Math.floor(unclippedBarXStartPixel + (timeMilli - beginTime) * timeToPixelRatio);
    }

    context.save();

    // Clear portions of initial rect to prepare for the ticks.
    context.fillStyle = ThemeSupport.ThemeSupport.instance().getComputedValue('--sys-color-cdt-base-container');
    let desiredBoxStartX = timeToPixel(entry.processingStart);
    const desiredBoxEndX = timeToPixel(entry.processingEnd);

    // If the entry has no processing duration, ensure the box is 1px wide so at least it is visible.
    if (entry.processingEnd - entry.processingStart === 0) {
      desiredBoxStartX -= 1;
    }

    context.fillRect(barX, barY - 0.5, desiredBoxStartX - barX, barHeight);
    context.fillRect(desiredBoxEndX, barY - 0.5, entireBarEndXPixel - desiredBoxEndX, barHeight);

    // Draws left and right whiskers
    function drawTick(begin: number, end: number, y: number): void {
      const tickHeightPx = 6;
      context.moveTo(begin, y - tickHeightPx / 2);
      context.lineTo(begin, y + tickHeightPx / 2);
      context.moveTo(begin, y);
      context.lineTo(end, y);
    }

    // The left whisker starts at the enty timestamp, and continues until the start of the box (processingStart).
    const leftWhiskerX = timeToPixel(entry.ts);
    // The right whisker ends at (entry.ts + entry.dur). We draw the line from the end of the box (processingEnd).
    const rightWhiskerX = timeToPixel(TraceEngine.Types.Timing.MicroSeconds(entry.ts + entry.dur));
    context.beginPath();
    context.lineWidth = 1;
    context.strokeStyle = '#ccc';
    const lineY = Math.floor(barY + barHeight / 2) + 0.5;
    const leftTick = leftWhiskerX + 0.5;
    const rightTick = rightWhiskerX - 0.5;
    drawTick(leftTick, desiredBoxStartX, lineY);
    drawTick(rightTick, desiredBoxEndX, lineY);
    context.stroke();

    if (entryTitle) {
      // BarX will be set to 0 if the start of the box if off the screen to the
      // left. If this happens, the desiredBoxStartX will be negative. In that
      // case, we fallback to the BarX. This ensures that even if the box
      // starts off-screen, we draw the text at the first visible on screen
      // pixels, so the user can still see the event's title.
      const textStartX = desiredBoxStartX > 0 ? desiredBoxStartX : barX;
      context.font = this.#font;
      const textWidth = UI.UIUtils.measureTextWidth(context, entryTitle);

      // These numbers are duplicated from FlameChart.ts.
      const textPadding = 5;
      const textBaseline = 5;

      // Only draw the text if it can fit in the amount of box that is visible.
      if (textWidth <= desiredBoxEndX - textStartX + textPadding) {
        context.fillStyle = this.textColor(entryIndex);
        context.fillText(entryTitle, textStartX + textPadding, barY + barHeight - textBaseline);
      }
    }
    context.restore();
  }

  forceDecoration(entryIndex: number): boolean {
    const entryType = this.#entryTypeForIndex(entryIndex);
    if (entryType === EntryType.Frame) {
      return true;
    }
    if (entryType === EntryType.Screenshot) {
      return true;
    }
    const event = (this.entryData[entryIndex] as TraceEngine.Types.TraceEvents.TraceEventData);

    if (TraceEngine.Types.TraceEvents.isSyntheticInteractionEvent(event)) {
      // We draw interactions with whiskers, which are done via the
      // decorateEntry() method, hence we always want to force these to be
      // decorated.
      return true;
    }
    return Boolean(this.traceEngineData?.Warnings.perEvent.get(event));
  }

  private appendHeader(title: string, style: PerfUI.FlameChart.GroupStyle, selectable: boolean, expanded?: boolean):
      PerfUI.FlameChart.Group {
    const group =
        ({startLevel: this.currentLevel, name: title, style: style, selectable: selectable, expanded} as
         PerfUI.FlameChart.Group);
    (this.timelineDataInternal as PerfUI.FlameChart.FlameChartTimelineData).groups.push(group);
    return group;
  }

  #appendNewEngineFrame(frame: TraceEngine.Handlers.ModelHandlers.Frames.TimelineFrame): void {
    const index = this.entryData.length;
    this.entryData.push(frame);
    const durationMilliseconds = TraceEngine.Helpers.Timing.microSecondsToMilliseconds(frame.duration);
    this.entryIndexToTitle[index] = i18n.TimeUtilities.millisToString(durationMilliseconds, true);
    if (!this.timelineDataInternal) {
      return;
    }
    this.timelineDataInternal.entryLevels[index] = this.currentLevel;
    this.timelineDataInternal.entryTotalTimes[index] = durationMilliseconds;
    this.timelineDataInternal.entryStartTimes[index] =
        TraceEngine.Helpers.Timing.microSecondsToMilliseconds(frame.startTime);
  }

  createSelection(entryIndex: number): TimelineSelection|null {
    const entryType = this.#entryTypeForIndex(entryIndex);
    let timelineSelection: TimelineSelection|null = null;
    const entry = this.entryData[entryIndex];
    if (entry && TimelineFlameChartDataProvider.timelineEntryIsTraceEvent(entry)) {
      timelineSelection = TimelineSelection.fromTraceEvent(entry);
    } else if (entryType === EntryType.Frame) {
      timelineSelection = TimelineSelection.fromFrame(
          (this.entryData[entryIndex] as TraceEngine.Handlers.ModelHandlers.Frames.TimelineFrame));
    }
    if (timelineSelection) {
      this.lastSelection = new Selection(timelineSelection, entryIndex);
    }
    return timelineSelection;
  }

  formatValue(value: number, precision?: number): string {
    return i18n.TimeUtilities.preciseMillisToString(value, precision);
  }

  canJumpToEntry(_entryIndex: number): boolean {
    return false;
  }

  entryIndexForSelection(selection: TimelineSelection|null): number {
    if (!selection || TimelineSelection.isRangeSelection(selection.object) ||
        TimelineSelection.isSyntheticNetworkRequestDetailsEventSelection(selection.object)) {
      return -1;
    }

    if (this.lastSelection && this.lastSelection.timelineSelection.object === selection.object) {
      return this.lastSelection.entryIndex;
    }

    // If the index is -1 and the selection is a TraceEvent, it might be
    // the case that this Entry is hidden by the Context Menu action.
    // Try revealing the entry and getting the index again.
    if (this.entryData.indexOf(selection.object) === -1 && TimelineSelection.isTraceEventSelection(selection.object)) {
      if (this.timelineDataInternal?.selectedGroup) {
        ModificationsManager.activeManager()?.getEntriesFilter().revealEntry(
            selection.object as TraceEngine.Types.TraceEvents.TraceEventData);
        this.timelineData(true);
      }
    }

    const index = this.entryData.indexOf(selection.object);
    if (index !== -1) {
      this.lastSelection = new Selection(selection, index);
    }
    return index;
  }

  indexForEvent(targetEvent: TraceEngine.Types.TraceEvents.TraceEventData|
                TraceEngine.Handlers.ModelHandlers.Frames.TimelineFrame): number|null {
    // Gets the index for the given event by walking through the array of entryData.
    // This may seem inefficient - but we have seen that by building up large
    // maps keyed by trace events that this has a significant impact on the
    // performance of the panel.
    // Therefore, we strike a middle ground: look up the event the first time,
    // but then cache the result.
    const fromCache = this.#eventIndexByEvent.get(targetEvent);
    if (fromCache) {
      return fromCache;
    }
    const index = this.entryData.indexOf(targetEvent);
    const result = index > -1 ? index : null;
    this.#eventIndexByEvent.set(targetEvent, result);
    return result;
  }

  /**
   * Build the data for initiators and initiated entries.
   * @param entryIndex
   * @returns if we should re-render the flame chart (canvas)
   */
  buildFlowForInitiator(entryIndex: number): boolean {
    if (!this.traceEngineData) {
      return false;
    }
    if (!this.timelineDataInternal) {
      return false;
    }
    if (this.lastInitiatorEntry === entryIndex) {
      if (this.lastInitiatorsData) {
        this.timelineDataInternal.initiatorsData = this.lastInitiatorsData;
      }
      return false;
    }
    if (!this.compatibilityTracksAppender) {
      return false;
    }

    // Remove all previously assigned decorations indicating that the flow event entries are hidden
    const previousInitiatorsDataLength = this.timelineDataInternal.initiatorsData.length;
    // |entryIndex| equals -1 means there is no entry selected, just clear the
    // initiator cache if there is any previous arrow and return true to
    // re-render.
    if (entryIndex === -1) {
      this.lastInitiatorEntry = entryIndex;
      if (previousInitiatorsDataLength === 0) {
        // This means there is no arrow before, so we don't need to re-render.
        return false;
      }
      // Reset to clear any previous arrows from the last event.
      this.timelineDataInternal.resetFlowData();
      return true;
    }

    const entryType = this.#entryTypeForIndex(entryIndex);
    if (entryType !== EntryType.TrackAppender) {
      return false;
    }
    const event = this.entryData[entryIndex] as TraceEngine.Types.TraceEvents.TraceEventData;
    // Reset to clear any previous arrows from the last event.
    this.timelineDataInternal.resetFlowData();
    this.lastInitiatorEntry = entryIndex;

    const hiddenEvents: TraceEngine.Types.TraceEvents.TraceEventData[] =
        ModificationsManager.activeManager()?.getEntriesFilter().invisibleEntries() ?? [];
    const expandableEntries: TraceEngine.Types.TraceEvents.TraceEventData[] =
        ModificationsManager.activeManager()?.getEntriesFilter().expandableEntries() ?? [];

    const initiatorsData = initiatorsDataToDraw(
        this.traceEngineData,
        event,
        hiddenEvents,
        expandableEntries,
    );
    // This means there is no change for arrows.
    if (previousInitiatorsDataLength === 0 && initiatorsData.length === 0) {
      return false;
    }
    for (const intiatorData of initiatorsData) {
      const eventIndex = this.indexForEvent(intiatorData.event);
      const initiatorIndex = this.indexForEvent(intiatorData.initiator);
      if (eventIndex === null || initiatorIndex === null) {
        continue;
      }
      this.timelineDataInternal.initiatorsData.push({
        initiatorIndex,
        eventIndex,
        isInitiatorHidden: intiatorData.isInitiatorHidden,
        isEntryHidden: intiatorData.isEntryHidden,
      });
    }
    this.lastInitiatorsData = this.timelineDataInternal.initiatorsData;
    return true;
  }

  eventByIndex(entryIndex: number): TraceEngine.Types.TraceEvents.TraceEventData
      |TraceEngine.Handlers.ModelHandlers.Frames.TimelineFrame|null {
    if (entryIndex < 0) {
      return null;
    }
    const entryType = this.#entryTypeForIndex(entryIndex);
    if (entryType === EntryType.TrackAppender) {
      return this.entryData[entryIndex] as TraceEngine.Types.TraceEvents.TraceEventData;
    }
    if (entryType === EntryType.Frame) {
      return this.entryData[entryIndex] as TraceEngine.Handlers.ModelHandlers.Frames.TimelineFrame;
    }
    return null;
  }
}

export const InstantEventVisibleDurationMs = TraceEngine.Types.Timing.MilliSeconds(0.001);

export const enum Events {
  DataChanged = 'DataChanged',
}

export type EventTypes = {
  [Events.DataChanged]: void,
};

// an entry is a trace event, they are classified into "entry types"
// because some events are rendered differently. For example, screenshot
// events are rendered as images. Checks for entry types allow to have
// different styles, names, etc. for events that look differently.
// In the future we won't have this checks: instead we will forward
// the event to the corresponding "track appender" and it will determine
// how the event shall be rendered.
export const enum EntryType {
  Frame = 'Frame',
  TrackAppender = 'TrackAppender',
  Screenshot = 'Screenshot',
}<|MERGE_RESOLUTION|>--- conflicted
+++ resolved
@@ -51,7 +51,6 @@
 
 const UIStrings = {
   /**
-<<<<<<< HEAD
    *@description Text in Timeline Flame Chart Data Provider of the Performance panel
    */
   onIgnoreList: 'On ignore list',
@@ -91,8 +90,6 @@
    */
   thread: 'Thread',
   /**
-=======
->>>>>>> c73a6349
    *@description Text for rendering frames
    */
   frames: 'Frames',
@@ -134,7 +131,6 @@
   private compatibilityTracksAppender: CompatibilityTracksAppender|null;
   private traceEngineData: TraceEngine.Handlers.Types.TraceParseData|null;
   private isCpuProfile = false;
-<<<<<<< HEAD
   /**
    * Raster threads are tracked and enumerated with this property. This is also
    * used to group all raster threads together in the same track, instead of
@@ -147,8 +143,6 @@
    * rendering a track for thread.
    */
   #threadPoolCount: number = 0;
-=======
->>>>>>> c73a6349
 
   private minimumBoundaryInternal: number;
   private timeSpan: number;
@@ -425,7 +419,6 @@
     }
 
     const weight = (track: {type?: string, forMainFrame?: boolean, appenderName?: TrackAppenderName}): number => {
-<<<<<<< HEAD
       if (track.appenderName !== undefined) {
         switch (track.appenderName) {
           case 'Animations':
@@ -438,6 +431,8 @@
             return 3;
           case 'GPU':
             return 0;
+          case 'Extension':
+            return 4;
           case 'Thread':
             return 4;
           case 'UberFrames':
@@ -446,13 +441,15 @@
             return 0;
           case 'NewFrames':
             return 0;
+          case 'ServerTimings':
+            return 6;
           case 'Thread_AuctionWorklet':
             return 10;
           default:
             return -1;
         }
       }
-      if (track.name === 'Compositor') {
+      if (track.type === 'Compositor') {
         return 7;
       }
 
@@ -469,29 +466,8 @@
           return 7;
         case TimelineModel.TimelineModel.TrackType.Other:
           return 11;
-=======
-      switch (track.appenderName) {
-        case 'Animations':
-          return 0;
-        case 'Timings':
-          return 1;
-        case 'Interactions':
-          return 2;
-        case 'LayoutShifts':
-          return 3;
-        case 'Extension':
-          return 4;
-        case 'Thread':
-          return 5;
-        case 'ServerTimings':
-          return 6;
-        case 'GPU':
-          return 7;
-        case 'Thread_AuctionWorklet':
-          return 8;
->>>>>>> c73a6349
         default:
-          return 9;
+          return -1;
       }
     };
 
@@ -527,84 +503,6 @@
     }
   }
 
-<<<<<<< HEAD
-  #addDecorationToEvent(eventIndex: number, decoration: PerfUI.FlameChart.FlameChartDecoration): void {
-    if (!this.timelineDataInternal) {
-      return;
-    }
-    const decorationsForEvent = this.timelineDataInternal.entryDecorations[eventIndex] || [];
-    decorationsForEvent.push(decoration);
-    this.timelineDataInternal.entryDecorations[eventIndex] = decorationsForEvent;
-  }
-
-  /**
-   * Appends a track in the flame chart using the legacy system.
-   * @param track the legacy track to be rendered.
-   * @param expanded if the track is expanded.
-   */
-  appendLegacyTrackData(track: TimelineModel.TimelineModel.Track, expanded?: boolean): void {
-    this.#instantiateTimelineData();
-    const eventEntryType = EntryType.Event;
-    switch (track.type) {
-      case TimelineModel.TimelineModel.TrackType.MainThread: {
-        if (track.forMainFrame) {
-          const group = this.appendSyncEvents(
-              track, track.events,
-              track.url ? i18nString(UIStrings.mainS, {PH1: track.url}) : i18nString(UIStrings.main), this.headerLevel1,
-              eventEntryType, true /* selectable */, expanded);
-          if (group && this.timelineDataInternal) {
-            this.timelineDataInternal.selectedGroup = group;
-          }
-        } else {
-          this.appendSyncEvents(
-              track, track.events,
-              track.url ? i18nString(UIStrings.frameS, {PH1: track.url}) : i18nString(UIStrings.subframe),
-              this.headerLevel1, eventEntryType, true /* selectable */, expanded);
-        }
-        break;
-      }
-
-      case TimelineModel.TimelineModel.TrackType.Worker: {
-        this.appendSyncEvents(
-            track, track.events, track.name, this.headerLevel1, eventEntryType, true /* selectable */, expanded);
-        break;
-      }
-
-      case TimelineModel.TimelineModel.TrackType.Raster: {
-        if (!this.#rasterCount) {
-          this.appendHeader(i18nString(UIStrings.raster), this.headerLevel1, false /* selectable */, expanded);
-        }
-        ++this.#rasterCount;
-        this.appendSyncEvents(
-            track, track.events, i18nString(UIStrings.rasterizerThreadS, {PH1: this.#rasterCount}), this.headerLevel2,
-            eventEntryType, true /* selectable */, expanded);
-        break;
-      }
-
-      case TimelineModel.TimelineModel.TrackType.ThreadPool: {
-        if (!this.#threadPoolCount) {
-          this.appendHeader('Thread Pool', this.headerLevel1, false /* selectable */, expanded);
-        }
-        ++this.#threadPoolCount;
-        this.appendSyncEvents(
-            // TODO fix thread name
-            track, track.events, i18nString(UIStrings.threadPoolWorkerS, {PH1: this.#threadPoolCount}), this.headerLevel2,
-            eventEntryType, true /* selectable */, expanded);
-        break;
-      }
-
-      case TimelineModel.TimelineModel.TrackType.Other: {
-        this.appendSyncEvents(
-            track, track.events, track.name || i18nString(UIStrings.thread), this.headerLevel1, eventEntryType,
-            true /* selectable */, expanded);
-        this.appendAsyncEventsGroup(
-            track, track.name, track.asyncEvents, this.headerLevel1, eventEntryType, true /* selectable */, expanded);
-        break;
-      }
-    }
-  }
-=======
->>>>>>> c73a6349
   minimumBoundary(): number {
     return this.minimumBoundaryInternal;
   }
@@ -763,40 +661,6 @@
         breakdown.entry = event;
         additionalContent.push(breakdown);
       }
-<<<<<<< HEAD
-    } else if (entryType === EntryType.Event) {
-      const event = (this.entryData[entryIndex] as TraceEngine.Legacy.Event);
-      const totalTime = event.duration;
-      const selfTime = event.selfTime;
-      const eps = 1e-6;
-      if (typeof totalTime === 'number') {
-        time = Math.abs(totalTime - selfTime) > eps && selfTime > eps ?
-            i18nString(UIStrings.sSelfS, {
-              PH1: i18n.TimeUtilities.millisToString(totalTime, true),
-              PH2: i18n.TimeUtilities.millisToString(selfTime, true),
-            }) :
-            i18n.TimeUtilities.millisToString(totalTime, true);
-      }
-      title = this.entryTitle(entryIndex);
-
-      // Remove circular references so we can stringify it.
-      const eventClone = {...event};
-      delete eventClone?.children;
-      delete eventClone?.parent;
-      delete eventClone?.thread;
-      delete eventClone.args?.data?.children;
-      delete eventClone.args?.data?.parent;
-      eventClone.args?.data?.stackTrace?.forEach(f => {
-        delete f.children;
-        delete f.parent;
-        delete f.target;
-      });
-      delete eventClone.steps;
-      // Add stringified event to the tooltip.
-      title += '\n' + JSON.stringify(eventClone, null, 2).slice(0, 2000);
-
-=======
->>>>>>> c73a6349
     } else if (entryType === EntryType.Frame) {
       const frame = (this.entryData[entryIndex] as TraceEngine.Handlers.ModelHandlers.Frames.TimelineFrame);
       time = i18n.TimeUtilities.preciseMillisToString(
@@ -819,7 +683,7 @@
       title += '\n' + JSON.stringify(frame, null, 2).slice(0, 2000);
 
     } else if (entryType === EntryType.Screenshot) {
-      title = ''; // dumb but avoiding the early return
+      title = '';  // dumb but avoiding the early return
     } else {
       return null;
     }
@@ -841,7 +705,7 @@
 
     // fullsize screenshot in popover
     if (entryType === EntryType.Screenshot) {
-     const screenshot = (this.entryData[entryIndex] as TraceEngine.Types.TraceEvents.TraceEventSnapshot);
+      const screenshot = (this.entryData[entryIndex] as TraceEngine.Types.TraceEvents.TraceEventSnapshot);
       if (!this.screenshotImageCache.has(screenshot)) {
         this.screenshotImageCache.set(screenshot, null);
         const data = screenshot.args.snapshot;
@@ -854,7 +718,7 @@
 
       const image = this.screenshotImageCache.get(screenshot);
       if (image) {
-        image.style.display = 'block'; // minor thing.
+        image.style.display = 'block';  // minor thing.
         contents.append(image);
       }
     }
