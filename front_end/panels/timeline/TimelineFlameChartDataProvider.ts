--- conflicted
+++ resolved
@@ -478,13 +478,9 @@
         case TimelineModel.TimelineModel.TrackType.Raster:
           return 7;
         case TimelineModel.TimelineModel.TrackType.Other:
-<<<<<<< HEAD
           return 9;
-=======
-          return 10;
         case TimelineModel.TimelineModel.TrackType.Browser:
           return 11;
->>>>>>> 641eb802
         default:
           return 15;
       }
@@ -956,13 +952,6 @@
       // Add stringified frame to the tooltip.
       title += '\n' + JSON.stringify(frame, null, 2).slice(0, 2000);
 
-<<<<<<< HEAD
-=======
-      if (frame.hasWarnings()) {
-        warning = document.createElement('span');
-        warning.textContent = i18nString(UIStrings.longFrame);
-      }
->>>>>>> 641eb802
     } else {
       return null;
     }
