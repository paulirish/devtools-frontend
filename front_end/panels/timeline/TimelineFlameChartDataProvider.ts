/*
 * Copyright (C) 2014 Google Inc. All rights reserved.
 *
 * Redistribution and use in source and binary forms, with or without
 * modification, are permitted provided that the following conditions are
 * met:
 *
 *     * Redistributions of source code must retain the above copyright
 * notice, this list of conditions and the following disclaimer.
 *     * Redistributions in binary form must reproduce the above
 * copyright notice, this list of conditions and the following disclaimer
 * in the documentation and/or other materials provided with the
 * distribution.
 *     * Neither the name of Google Inc. nor the names of its
 * contributors may be used to endorse or promote products derived from
 * this software without specific prior written permission.
 *
 * THIS SOFTWARE IS PROVIDED BY THE COPYRIGHT HOLDERS AND CONTRIBUTORS
 * "AS IS" AND ANY EXPRESS OR IMPLIED WARRANTIES, INCLUDING, BUT NOT
 * LIMITED TO, THE IMPLIED WARRANTIES OF MERCHANTABILITY AND FITNESS FOR
 * A PARTICULAR PURPOSE ARE DISCLAIMED. IN NO EVENT SHALL THE COPYRIGHT
 * OWNER OR CONTRIBUTORS BE LIABLE FOR ANY DIRECT, INDIRECT, INCIDENTAL,
 * SPECIAL, EXEMPLARY, OR CONSEQUENTIAL DAMAGES (INCLUDING, BUT NOT
 * LIMITED TO, PROCUREMENT OF SUBSTITUTE GOODS OR SERVICES; LOSS OF USE,
 * DATA, OR PROFITS; OR BUSINESS INTERRUPTION) HOWEVER CAUSED AND ON ANY
 * THEORY OF LIABILITY, WHETHER IN CONTRACT, STRICT LIABILITY, OR TORT
 * (INCLUDING NEGLIGENCE OR OTHERWISE) ARISING IN ANY WAY OUT OF THE USE
 * OF THIS SOFTWARE, EVEN IF ADVISED OF THE POSSIBILITY OF SUCH DAMAGE.
 */

import * as Common from '../../core/common/common.js';
import * as i18n from '../../core/i18n/i18n.js';
import * as Root from '../../core/root/root.js';
import * as Bindings from '../../models/bindings/bindings.js';
import * as Trace from '../../models/trace/trace.js';
import * as PerfUI from '../../ui/legacy/components/perf_ui/perf_ui.js';
import * as UI from '../../ui/legacy/legacy.js';
import * as ThemeSupport from '../../ui/legacy/theme_support/theme_support.js';

import {CompatibilityTracksAppender, type DrawOverride, type TrackAppenderName} from './CompatibilityTracksAppender.js';
import {initiatorsDataToDraw} from './Initiators.js';
import {ModificationsManager} from './ModificationsManager.js';
import {ThreadAppender} from './ThreadAppender.js';
import timelineFlamechartPopoverStyles from './timelineFlamechartPopover.css.js';
import {FlameChartStyle, Selection} from './TimelineFlameChartView.js';
import {
  selectionFromEvent,
  selectionIsRange,
  selectionsEqual,
  type TimelineSelection,
} from './TimelineSelection.js';
import * as Utils from './utils/utils.js';

const UIStrings = {
  /**
   *@description Text in Timeline Flame Chart Data Provider of the Performance panel
   */
  onIgnoreList: 'On ignore list',
  /**
   * @description Text in Timeline Flame Chart Data Provider of the Performance panel *
   * @example{example.com} PH1
   */
  mainS: 'Main — {PH1}',
  /**
   * @description Text that refers to the main target
   */
  main: 'Main',
  /**
   * @description Text in Timeline Flame Chart Data Provider of the Performance panel * @example {https://example.com} PH1
   */
  frameS: 'Frame — {PH1}',
  /**
   *@description Text in Timeline Flame Chart Data Provider of the Performance panel
   */
  subframe: 'Subframe',
  /**
   *@description Text in Timeline Flame Chart Data Provider of the Performance panel
   */
  raster: 'Raster',
  /**
   *@description Text in Timeline Flame Chart Data Provider of the Performance panel
   *@example {2} PH1
   */
  rasterizerThreadS: 'Rasterizer Thread {PH1}',
  /**
   *@description Text in Timeline Flame Chart Data Provider of the Performance panel
   *@example {2} PH1
   */
  threadPoolWorkerS: 'Thread pool worker {PH1}',
  /**
   *@description Text in Timeline Flame Chart Data Provider of the Performance panel
   */
  thread: 'Thread',
  /**
   *@description Text for rendering frames
   */
  frames: 'Frames',
  /**
   *@description Text in Timeline Flame Chart Data Provider of the Performance panel
   */
  idleFrame: 'Idle frame',
  /**
   *@description Text in Timeline Frame Chart Data Provider of the Performance panel
   */
  droppedFrame: 'Dropped frame',
  /**
   *@description Text in Timeline Frame Chart Data Provider of the Performance panel
   */
  partiallyPresentedFrame: 'Partially-presented frame',
  /**
   *@description Text for a rendering frame
   */
  frame: 'Frame',
  /**
   *@description Text for Hiding a function from the Flame Chart
   */
  hideFunction: 'Hide function',
  /**
   *@description Text for Hiding all children of a function from the Flame Chart
   */
  hideChildren: 'Hide children',
  /**
   *@description Text for Hiding all child entries that are identical to the selected entry from the Flame Chart
   */
  hideRepeatingChildren: 'Hide repeating children',
  /**
   *@description Text for remove script from ignore list from the Flame Chart
   */
  removeScriptFromIgnoreList: 'Remove script from ignore list',
  /**
   *@description Text for add script to ignore list from the Flame Chart
   */
  addScriptToIgnoreList: 'Add script to ignore list',
  /**
   *@description Text for an action that shows all of the hidden children of an entry
   */
  resetChildren: 'Reset children',
  /**
   *@description Text for an action that shows all of the hidden entries of the Flame Chart
   */
  resetTrace: 'Reset trace',
};
const str_ = i18n.i18n.registerUIStrings('panels/timeline/TimelineFlameChartDataProvider.ts', UIStrings);
const i18nString = i18n.i18n.getLocalizedString.bind(undefined, str_);

export class TimelineFlameChartDataProvider extends Common.ObjectWrapper.ObjectWrapper<EventTypes> implements
    PerfUI.FlameChart.FlameChartDataProvider {
  private droppedFramePatternCanvas: HTMLCanvasElement;
  private partialFramePatternCanvas: HTMLCanvasElement;
  private timelineDataInternal: PerfUI.FlameChart.FlameChartTimelineData|null = null;
  private currentLevel = 0;

  private compatibilityTracksAppender: CompatibilityTracksAppender|null = null;
  private parsedTrace: Trace.Handlers.Types.ParsedTrace|null = null;
  private isCpuProfile = false;
  /**
   * Raster threads are tracked and enumerated with this property. This is also
   * used to group all raster threads together in the same track, instead of
   * rendering a track for thread.
   */
  #rasterCount: number = 0;
  /**
   * Thread pool threads are tracked and enumerated with this property. This is also
   * used to group all threadpool threads together in the same track, instead of
   * rendering a track for thread.
   */
  #threadPoolCount: number = 0;

  #minimumBoundary: number = 0;
  private timeSpan: number = 0;
  private readonly framesGroupStyle: PerfUI.FlameChart.GroupStyle;
  private readonly screenshotsGroupStyle: PerfUI.FlameChart.GroupStyle;

  // Contains all the entries that are DRAWN onto the track. Entries that have
  // been hidden - either by a user action, or because they aren't visible at
  // all - will not appear in this array and it will change per-render. For
  // example, if a user collapses an icicle in the flamechart, those entries
  // that are now hidden will no longer be in this array.
  // This also includes entrys that used to be special cased (e.g.
  // TimelineFrames) that are now of type Types.Events.Event and so the old
  // `TimelineFlameChartEntry` type has been removed in faovur of using
  // Trace.Types.Events.Event directly. See crrev.com/c/5973695 for details.
  private entryData: Trace.Types.Events.Event[] = [];

  private entryTypeByLevel: EntryType[] = [];
  private entryIndexToTitle: string[] = [];
  private lastInitiatorEntry: number = -1;
  private lastInitiatorsData: PerfUI.FlameChart.FlameChartInitiatorData[] = [];

  private lastSelection: Selection|null = null;
  readonly #font = `${PerfUI.Font.DEFAULT_FONT_SIZE} ${PerfUI.Font.getFontFamilyForCanvas()}`;
  #eventIndexByEvent: WeakMap<Trace.Types.Events.Event, number|null> = new WeakMap();

  constructor() {
    super();
    this.reset();

    this.droppedFramePatternCanvas = document.createElement('canvas');
    this.partialFramePatternCanvas = document.createElement('canvas');
    this.preparePatternCanvas();

    this.framesGroupStyle = this.buildGroupStyle({useFirstLineForOverview: true});
    this.screenshotsGroupStyle =
        this.buildGroupStyle({useFirstLineForOverview: true, nestingLevel: 1, collapsible: false, itemsHeight: 150});

    ThemeSupport.ThemeSupport.instance().addEventListener(ThemeSupport.ThemeChangeEvent.eventName, () => {
      const headers = [
        this.framesGroupStyle,
        this.screenshotsGroupStyle,
      ];
      for (const header of headers) {
        header.color = ThemeSupport.ThemeSupport.instance().getComputedValue('--sys-color-on-surface');
        header.backgroundColor =
            ThemeSupport.ThemeSupport.instance().getComputedValue('--sys-color-cdt-base-container');
      }
    });
    Utils.ImageCache.emitter.addEventListener(
        'screenshot-loaded', () => this.dispatchEventToListeners(Events.DATA_CHANGED));

    Common.Settings.Settings.instance()
        .moduleSetting('skip-stack-frames-pattern')
        .addChangeListener(this.#onIgnoreListChanged.bind(this));
    Common.Settings.Settings.instance()
        .moduleSetting('skip-content-scripts')
        .addChangeListener(this.#onIgnoreListChanged.bind(this));
    Common.Settings.Settings.instance()
        .moduleSetting('automatically-ignore-list-known-third-party-scripts')
        .addChangeListener(this.#onIgnoreListChanged.bind(this));
    Common.Settings.Settings.instance()
        .moduleSetting('enable-ignore-listing')
        .addChangeListener(this.#onIgnoreListChanged.bind(this));
    Common.Settings.Settings.instance()
        .moduleSetting('skip-anonymous-scripts')
        .addChangeListener(this.#onIgnoreListChanged.bind(this));
  }

  hasTrackConfigurationMode(): boolean {
    return true;
  }

  getPossibleActions(entryIndex: number, groupIndex: number): PerfUI.FlameChart.PossibleFilterActions|void {
    const data = this.timelineData();
    if (!data) {
      return;
    }
    const group = data.groups.at(groupIndex);
    // Early exit here if there is no group or:
    // 1. The group is not expanded: it needs to be expanded to allow the
    //    context menu actions to occur.
    // 2. The group does not have the showStackContextMenu flag which indicates
    //    that it does not show entries that support the stack actions.
    if (!group || !group.expanded || !group.showStackContextMenu) {
      return;
    }

    // Check which actions are possible on an entry.
    // If an action would not change the entries (for example it has no children to collapse), we do not need to show it.
    return this.findPossibleContextMenuActions(entryIndex);
  }

  customizedContextMenu(event: MouseEvent, entryIndex: number, groupIndex: number): UI.ContextMenu.ContextMenu
      |undefined {
    const possibleActions = this.getPossibleActions(entryIndex, groupIndex);
    if (!possibleActions) {
      return;
    }

    const contextMenu = new UI.ContextMenu.ContextMenu(event);

    // This action and its 'execute' is defined in `freestyler-meta`
    const actionIdDrJ = 'drjones.performance-panel-context';
    if (UI.ActionRegistry.ActionRegistry.instance().hasAction(actionIdDrJ)) {
      const action = UI.ActionRegistry.ActionRegistry.instance().getAction(actionIdDrJ);
      contextMenu.headerSection().appendItem(action.title(), () => {
        const event = this.eventByIndex(entryIndex);
        if (!event || !this.parsedTrace) {
          return;
        }
        const aiCallTree = Utils.AICallTree.AICallTree.from(event, this.parsedTrace);

        // The other side of setFlavor is handleTraceEntryNodeFlavorChange() in FreestylerPanel
        UI.Context.Context.instance().setFlavor(Utils.AICallTree.AICallTree, aiCallTree);
        return action.execute();
      }, {jslogContext: actionIdDrJ});
    }

    const hideEntryOption = contextMenu.defaultSection().appendItem(i18nString(UIStrings.hideFunction), () => {
      this.modifyTree(PerfUI.FlameChart.FilterAction.MERGE_FUNCTION, entryIndex);
    }, {
      disabled: !possibleActions?.[PerfUI.FlameChart.FilterAction.MERGE_FUNCTION],
      jslogContext: 'hide-function',
    });
    hideEntryOption.setAccelerator(UI.KeyboardShortcut.Keys.H, [UI.KeyboardShortcut.Modifiers.None]);
    hideEntryOption.setIsDevToolsPerformanceMenuItem(true);

    const hideChildrenOption = contextMenu.defaultSection().appendItem(i18nString(UIStrings.hideChildren), () => {
      this.modifyTree(PerfUI.FlameChart.FilterAction.COLLAPSE_FUNCTION, entryIndex);
    }, {
      disabled: !possibleActions?.[PerfUI.FlameChart.FilterAction.COLLAPSE_FUNCTION],
      jslogContext: 'hide-children',
    });
    hideChildrenOption.setAccelerator(UI.KeyboardShortcut.Keys.C, [UI.KeyboardShortcut.Modifiers.None]);
    hideChildrenOption.setIsDevToolsPerformanceMenuItem(true);

    const hideRepeatingChildrenOption =
        contextMenu.defaultSection().appendItem(i18nString(UIStrings.hideRepeatingChildren), () => {
          this.modifyTree(PerfUI.FlameChart.FilterAction.COLLAPSE_REPEATING_DESCENDANTS, entryIndex);
        }, {
          disabled: !possibleActions?.[PerfUI.FlameChart.FilterAction.COLLAPSE_REPEATING_DESCENDANTS],
          jslogContext: 'hide-repeating-children',
        });
    hideRepeatingChildrenOption.setAccelerator(UI.KeyboardShortcut.Keys.R, [UI.KeyboardShortcut.Modifiers.None]);
    hideRepeatingChildrenOption.setIsDevToolsPerformanceMenuItem(true);

    const resetChildrenOption = contextMenu.defaultSection().appendItem(i18nString(UIStrings.resetChildren), () => {
      this.modifyTree(PerfUI.FlameChart.FilterAction.RESET_CHILDREN, entryIndex);
    }, {
      disabled: !possibleActions?.[PerfUI.FlameChart.FilterAction.RESET_CHILDREN],
      jslogContext: 'reset-children',
    });
    resetChildrenOption.setAccelerator(UI.KeyboardShortcut.Keys.U, [UI.KeyboardShortcut.Modifiers.None]);
    resetChildrenOption.setIsDevToolsPerformanceMenuItem(true);

    contextMenu.defaultSection().appendItem(i18nString(UIStrings.resetTrace), () => {
      this.modifyTree(PerfUI.FlameChart.FilterAction.UNDO_ALL_ACTIONS, entryIndex);
    }, {
      disabled: !possibleActions?.[PerfUI.FlameChart.FilterAction.UNDO_ALL_ACTIONS],
      jslogContext: 'reset-trace',
    });

    const entry = this.eventByIndex(entryIndex);
    if (!entry || !this.parsedTrace || Trace.Types.Events.isLegacyTimelineFrame(entry)) {
      return contextMenu;
    }
    const url = Utils.SourceMapsResolver.SourceMapsResolver.resolvedURLForEntry(this.parsedTrace, entry);
    if (!url) {
      return contextMenu;
    }
    if (Utils.IgnoreList.isIgnoreListedEntry(entry)) {
      contextMenu.defaultSection().appendItem(i18nString(UIStrings.removeScriptFromIgnoreList), () => {
        Bindings.IgnoreListManager.IgnoreListManager.instance().unIgnoreListURL(url);
        this.#onIgnoreListChanged();
      }, {
        jslogContext: 'remove-from-ignore-list',
      });
    } else {
      contextMenu.defaultSection().appendItem(i18nString(UIStrings.addScriptToIgnoreList), () => {
        Bindings.IgnoreListManager.IgnoreListManager.instance().ignoreListURL(url);
        this.#onIgnoreListChanged();
      }, {
        jslogContext: 'add-to-ignore-list',
      });
    }

    return contextMenu;
  }

  #onIgnoreListChanged(): void {
    this.timelineData(/* rebuild= */ true);
    this.dispatchEventToListeners(Events.DATA_CHANGED);
  }

  entryHasAnnotations(entryIndex: number): boolean {
    const event = this.eventByIndex(entryIndex);
    if (!event) {
      return false;
    }
    const annotations = ModificationsManager.activeManager()?.annotationsForEntry(event);
    return annotations ? annotations.length > 0 : false;
  }

  deleteAnnotationsForEntry(entryIndex: number): void {
    const event = this.eventByIndex(entryIndex);
    if (!event) {
      return;
    }
    ModificationsManager.activeManager()?.deleteEntryAnnotations(event);
  }

  modifyTree(action: PerfUI.FlameChart.FilterAction, entryIndex: number): void {
    const entry = this.entryData[entryIndex] as Trace.Types.Events.Event;

    ModificationsManager.activeManager()?.getEntriesFilter().applyFilterAction({type: action, entry});
    this.timelineData(true);
    this.buildFlowForInitiator(entryIndex);
    this.dispatchEventToListeners(Events.DATA_CHANGED);
  }

  findPossibleContextMenuActions(entryIndex: number): PerfUI.FlameChart.PossibleFilterActions|void {
    const entry = this.entryData[entryIndex] as Trace.Types.Events.Event;
    return ModificationsManager.activeManager()?.getEntriesFilter().findPossibleActions(entry);
  }

  handleFlameChartTransformKeyboardEvent(event: KeyboardEvent, entryIndex: number, groupIndex: number): void {
    const possibleActions = this.getPossibleActions(entryIndex, groupIndex);
    if (!possibleActions) {
      return;
    }

    let handled = false;

    if (event.code === 'KeyH' && possibleActions[PerfUI.FlameChart.FilterAction.MERGE_FUNCTION]) {
      this.modifyTree(PerfUI.FlameChart.FilterAction.MERGE_FUNCTION, entryIndex);
      handled = true;
    } else if (event.code === 'KeyC' && possibleActions[PerfUI.FlameChart.FilterAction.COLLAPSE_FUNCTION]) {
      this.modifyTree(PerfUI.FlameChart.FilterAction.COLLAPSE_FUNCTION, entryIndex);
      handled = true;
    } else if (
        event.code === 'KeyR' && possibleActions[PerfUI.FlameChart.FilterAction.COLLAPSE_REPEATING_DESCENDANTS]) {
      this.modifyTree(PerfUI.FlameChart.FilterAction.COLLAPSE_REPEATING_DESCENDANTS, entryIndex);
      handled = true;
    } else if (event.code === 'KeyU') {
      this.modifyTree(PerfUI.FlameChart.FilterAction.RESET_CHILDREN, entryIndex);
      handled = true;
    }

    if (handled) {
      event.consume(true);
    }
  }

  private buildGroupStyle(extra: Object): PerfUI.FlameChart.GroupStyle {
    const defaultGroupStyle = {
      padding: 4,
      height: 17,
      collapsible: true,
      color: ThemeSupport.ThemeSupport.instance().getComputedValue('--sys-color-on-surface'),
      backgroundColor: ThemeSupport.ThemeSupport.instance().getComputedValue('--sys-color-cdt-base-container'),
      nestingLevel: 0,
      shareHeaderLine: true,
    };
    return Object.assign(defaultGroupStyle, extra);
  }

  setModel(parsedTrace: Trace.Handlers.Types.ParsedTrace, isCpuProfile = false): void {
    this.reset();
    this.parsedTrace = parsedTrace;
    this.isCpuProfile = isCpuProfile;
    const {traceBounds} = parsedTrace.Meta;
    const minTime = Trace.Helpers.Timing.microSecondsToMilliseconds(traceBounds.min);
    const maxTime = Trace.Helpers.Timing.microSecondsToMilliseconds(traceBounds.max);
    this.#minimumBoundary = minTime;
    this.timeSpan = minTime === maxTime ? 1000 : maxTime - this.#minimumBoundary;
  }

  /**
   * Instances and caches a CompatibilityTracksAppender using the
   * internal flame chart data and the trace parsed data coming from the
   * trace engine.
   * The model data must have been set to the data provider instance before
   * attempting to instance the CompatibilityTracksAppender.
   */
  compatibilityTracksAppenderInstance(forceNew = false): CompatibilityTracksAppender {
    if (!this.compatibilityTracksAppender || forceNew) {
      if (!this.parsedTrace) {
        throw new Error(
            'Attempted to instantiate a CompatibilityTracksAppender without having set the trace parse data first.');
      }
      this.timelineDataInternal = this.#instantiateTimelineData();
      this.compatibilityTracksAppender = new CompatibilityTracksAppender(
          this.timelineDataInternal, this.parsedTrace, this.entryData, this.entryTypeByLevel);
    }
    return this.compatibilityTracksAppender;
  }

  /**
   * Returns the instance of the timeline flame chart data, without
   * adding data to it. In case the timeline data hasn't been instanced
   * creates a new instance and returns it.
   */
  #instantiateTimelineData(): PerfUI.FlameChart.FlameChartTimelineData {
    if (!this.timelineDataInternal) {
      this.timelineDataInternal = PerfUI.FlameChart.FlameChartTimelineData.createEmpty();
    }
    return this.timelineDataInternal;
  }

  /**
   * Builds the flame chart data using the track appenders
   */
  buildFromTrackAppendersForTest(options?: {filterThreadsByName?: string, expandedTracks?: Set<TrackAppenderName>}):
      void {
    if (!this.compatibilityTracksAppender) {
      return;
    }
    const appenders = this.compatibilityTracksAppender.allVisibleTrackAppenders();
    for (const appender of appenders) {
      const skipThreadAppenderByName =
          appender instanceof ThreadAppender && !appender.trackName().includes(options?.filterThreadsByName || '');
      if (skipThreadAppenderByName) {
        continue;
      }
      const expanded = Boolean(options?.expandedTracks?.has(appender.appenderName));
      this.currentLevel = appender.appendTrackAtLevel(this.currentLevel, expanded);
    }
  }

  groupTreeEvents(group: PerfUI.FlameChart.Group): Trace.Types.Events.Event[]|null {
    return this.compatibilityTracksAppender?.groupEventsForTreeView(group) ?? null;
  }

  mainFrameNavigationStartEvents(): readonly Trace.Types.Events.NavigationStart[] {
    if (!this.parsedTrace) {
      return [];
    }
    return this.parsedTrace.Meta.mainFrameNavigations;
  }

  entryTitle(entryIndex: number): string|null {
    const entryType = this.#entryTypeForIndex(entryIndex);
    if (entryType === EntryType.SCREENSHOT) {
      return '';
    }
    if (entryType === EntryType.TRACK_APPENDER) {
      const timelineData = (this.timelineDataInternal as PerfUI.FlameChart.FlameChartTimelineData);
      const eventLevel = timelineData.entryLevels[entryIndex];
      const event = (this.entryData[entryIndex] as Trace.Types.Events.Event);
      return this.compatibilityTracksAppender?.titleForEvent(event, eventLevel) || null;
    }
    let title: Common.UIString.LocalizedString|string = this.entryIndexToTitle[entryIndex];
    if (!title) {
      title = `Unexpected entryIndex ${entryIndex}`;
      console.error(title);
    }
    return title;
  }

  textColor(index: number): string {
    const event = this.entryData[index];
    return Utils.IgnoreList.isIgnoreListedEntry(event) ? '#888' : FlameChartStyle.textColor;
  }

  entryFont(_index: number): string|null {
    return this.#font;
  }

  // Clear the cache and rebuild the timeline data
  // This should be called when the trace file is the same but we want to rebuild the timeline date.
  // Some possible example: when we hide/unhide an event, or the ignore list is changed etc.
  clearTimelineDataCache(): void {
    this.currentLevel = 0;
    this.entryData = [];
    this.entryTypeByLevel = [];
    this.entryIndexToTitle = [];
    this.#eventIndexByEvent = new Map();

    if (this.timelineDataInternal) {
      this.compatibilityTracksAppender?.setFlameChartDataAndEntryData(
          this.timelineDataInternal, this.entryData, this.entryTypeByLevel);
      this.compatibilityTracksAppender?.threadAppenders().forEach(
          threadAppender => threadAppender.setHeaderAppended(false));
    }
  }

  // Reset all data other than the UI elements.
  // This should be called when
  // - initialized the data provider
  // - a new trace file is coming (when `setModel()` is called)
  // etc.
  reset(): void {
    this.currentLevel = 0;
    this.entryData = [];
    this.entryTypeByLevel = [];
    this.entryIndexToTitle = [];
    this.#eventIndexByEvent = new Map();
    this.#minimumBoundary = 0;
    this.timeSpan = 0;

    this.compatibilityTracksAppender?.reset();
    this.compatibilityTracksAppender = null;
    this.timelineDataInternal = null;
    this.parsedTrace = null;
  }

  maxStackDepth(): number {
    return this.currentLevel;
  }

  /**
   * Builds the flame chart data using the tracks appender (which use
   * the new trace engine). The result built data is cached and returned.
   */
  timelineData(rebuild: boolean = false): PerfUI.FlameChart.FlameChartTimelineData {
    if (!rebuild && this.timelineDataInternal && this.timelineDataInternal.entryLevels.length !== 0) {
      // If the flame chart data is built already and we don't want to rebuild, we can return the cached data.
      // |entryLevels.length| is used to check if the cached data is not empty (correctly built),
      return this.timelineDataInternal;
    }

    this.timelineDataInternal = PerfUI.FlameChart.FlameChartTimelineData.createEmpty();

    if (rebuild) {
      // This function will interact with the |compatibilityTracksAppender|, which needs the reference of
      // |timelineDataInternal|, so make sure this is called after the correct |timelineDataInternal|.
      this.clearTimelineDataCache();
    }

    this.currentLevel = 0;

    if (this.parsedTrace) {
      this.compatibilityTracksAppender = this.compatibilityTracksAppenderInstance();
      if (this.parsedTrace.Meta.traceIsGeneric) {
        this.#processGenericTrace();
      } else {
        this.#processInspectorTrace();
      }
    }
    return this.timelineDataInternal;
  }

  /**
   * Register the groups (aka tracks) with the VisualElements framework so
   * later on we can log when an entry inside this group is selected.
   */
  #processGenericTrace(): void {
    if (!this.compatibilityTracksAppender) {
      return;
    }

    const appendersByProcess = this.compatibilityTracksAppender.allThreadAppendersByProcess();

    for (const [pid, threadAppenders] of appendersByProcess) {
      const processGroupStyle = this.buildGroupStyle({shareHeaderLine: false});
      const processName = this.parsedTrace?.Meta.processNames.get(pid)?.args.name || 'Process';
      this.appendHeader(`${processName} (${pid})`, processGroupStyle, true, false);
      for (const appender of threadAppenders) {
        appender.setHeaderNestingLevel(1);
        this.currentLevel = appender.appendTrackAtLevel(this.currentLevel);
      }
    }
  }

  #processInspectorTrace(): void {
    if (!this.isCpuProfile) {
      // CPU Profiles do not have frames and screenshots.
      this.#appendFramesAndScreenshotsTrack();
    }

    const weight = (track: {type?: string, forMainFrame?: boolean, appenderName?: TrackAppenderName}): number => {
      if (track.appenderName !== undefined) {
        switch (track.appenderName) {
          case 'Animations':
            return 0;
          case 'Timings':
            return 1;
          case 'Interactions':
            return 2;
          case 'LayoutShifts':
            return 3;
          case 'GPU':
            return 0;
          case 'Extension':
            return 4;
          case 'Thread':
            return 4;
          case 'UberFrames':
            return 1;
          case 'FramesWaterfall':
            return 0;
          case 'NewFrames':
            return 0;
          case 'ServerTimings':
            return 6;
          case 'Thread_AuctionWorklet':
            return 10;
          default:
            return -1;
        }
      }
      if (track.type === 'Compositor') {
        return 7;
      }

      switch (track.type) {
        case TimelineModel.TimelineModel.TrackType.MainThread:
          return track.forMainFrame ? 5 : 6;
        case TimelineModel.TimelineModel.TrackType.Worker:
          return 7;
        case TimelineModel.TimelineModel.TrackType.Raster:
          return 9;
        case TimelineModel.TimelineModel.TrackType.Browser:
          return 11;
        case TimelineModel.TimelineModel.TrackType.ThreadPool:
          return 7;
        case TimelineModel.TimelineModel.TrackType.Other:
          return 11;
        default:
          return -1;
      }
    };

    const allTrackAppenders =
        this.compatibilityTracksAppender ? this.compatibilityTracksAppender.allVisibleTrackAppenders() : [];

    allTrackAppenders.sort((a, b) => weight(a) - weight(b));

    for (const appender of allTrackAppenders) {
      if (!this.parsedTrace) {
        continue;
      }

      this.currentLevel = appender.appendTrackAtLevel(this.currentLevel);

      // If there is not a selected group, we want to default to selecting the
      // main thread track. Therefore in this check we look to see if the
      // current appender is a ThreadAppender and represnets the Main Thread.
      // If it is, we mark the group as selected.
      if (this.timelineDataInternal && !this.timelineDataInternal.selectedGroup) {
        if (appender instanceof ThreadAppender &&
            (appender.threadType === Trace.Handlers.Threads.ThreadType.MAIN_THREAD ||
             appender.threadType === Trace.Handlers.Threads.ThreadType.CPU_PROFILE)) {
          const group = this.compatibilityTracksAppender?.groupForAppender(appender);
          if (group) {
            this.timelineDataInternal.selectedGroup = group;
          }
        }
      }
    }
    if (this.timelineDataInternal && this.timelineDataInternal.selectedGroup) {
      this.timelineDataInternal.selectedGroup.expanded = true;
    }
  }

  minimumBoundary(): number {
    return this.#minimumBoundary;
  }

  totalTime(): number {
    return this.timeSpan;
  }

  search(visibleWindow: Trace.Types.Timing.TraceWindowMicroSeconds, filter?: Trace.Extras.TraceFilter.TraceFilter):
      PerfUI.FlameChart.DataProviderSearchResult[] {
    const results: PerfUI.FlameChart.DataProviderSearchResult[] = [];
    this.timelineData();
    for (let i = 0; i < this.entryData.length; ++i) {
      const entry = this.entryData[i];
      if (!entry) {
        continue;
      }

      if (Trace.Types.Events.isLegacyTimelineFrame(entry)) {
        continue;
      }

      if (Trace.Types.Events.isScreenshot(entry)) {
        // Screenshots are represented as trace events, but you can't search for them, so skip.
        continue;
      }
      if (!Trace.Helpers.Timing.eventIsInBounds(entry, visibleWindow)) {
        continue;
      }
      if (!filter || filter.accept(entry, this.parsedTrace || undefined)) {
        const startTimeMilli = Trace.Helpers.Timing.microSecondsToMilliseconds(entry.ts);
        results.push({index: i, startTimeMilli, provider: 'main'});
      }
    }
    return results;
  }

  getEntryTypeForLevel(level: number): EntryType {
    return this.entryTypeByLevel[level];
  }

  /**
   * The frames and screenshots track is special cased because it is rendered
   * differently to the rest of the tracks and not as a series of events. This
   * is why it is not done via the appender system; we track frames &
   * screenshots as a different EntryType to the TrackAppender entries,
   * because then when it comes to drawing we can decorate them differently.
   **/
  #appendFramesAndScreenshotsTrack(): void {
    if (!this.parsedTrace) {
      return;
    }
    const filmStrip = Trace.Extras.FilmStrip.fromParsedTrace(this.parsedTrace);
    const hasScreenshots = filmStrip.frames.length > 0;

    this.framesGroupStyle.collapsible = hasScreenshots;
    const expanded = Root.Runtime.Runtime.queryParam('flamechart-force-expand') === 'frames';

    this.appendHeader(i18nString(UIStrings.frames), this.framesGroupStyle, false /* selectable */, expanded);

    this.entryTypeByLevel[this.currentLevel] = EntryType.FRAME;
    for (const frame of this.parsedTrace.Frames.frames) {
      this.#appendFrame(frame);
    }
    ++this.currentLevel;

    if (!hasScreenshots) {
      return;
    }
    this.#appendScreenshots(filmStrip);
  }

  #appendScreenshots(filmStrip: Trace.Extras.FilmStrip.Data): void {
    if (!this.timelineDataInternal || !this.parsedTrace) {
      return;
    }
    this.appendHeader('', this.screenshotsGroupStyle, false /* selectable */);
    this.entryTypeByLevel[this.currentLevel] = EntryType.SCREENSHOT;
    let prevTimestamp: Trace.Types.Timing.MilliSeconds|undefined = undefined;

    for (const filmStripFrame of filmStrip.frames) {
      const screenshotTimeInMilliSeconds =
          Trace.Helpers.Timing.microSecondsToMilliseconds(filmStripFrame.screenshotEvent.ts);
      this.entryData.push(filmStripFrame.screenshotEvent);
      (this.timelineDataInternal.entryLevels as number[]).push(this.currentLevel);
      (this.timelineDataInternal.entryStartTimes as number[]).push(screenshotTimeInMilliSeconds);
      if (prevTimestamp) {
        (this.timelineDataInternal.entryTotalTimes as number[]).push(screenshotTimeInMilliSeconds - prevTimestamp);
      }
      prevTimestamp = screenshotTimeInMilliSeconds;
    }
    if (filmStrip.frames.length && prevTimestamp !== undefined) {
      const maxRecordTimeMillis = Trace.Helpers.Timing.traceWindowMilliSeconds(this.parsedTrace.Meta.traceBounds).max;

      // Set the total time of the final screenshot so it takes up the remainder of the trace.
      (this.timelineDataInternal.entryTotalTimes as number[]).push(maxRecordTimeMillis - prevTimestamp);
    }
    ++this.currentLevel;
  }

  #entryTypeForIndex(entryIndex: number): EntryType {
    const level = this.timelineData().entryLevels[entryIndex];
    return this.entryTypeByLevel[level];
  }

  preparePopoverElement(entryIndex: number): Element|null {
    let time = '';
    let title;
    let warningElements: Element[] = [];
    let timeElementClassName = 'popoverinfo-time';
    const additionalContent: HTMLElement[] = [];

    const entryType = this.#entryTypeForIndex(entryIndex);
    if (entryType === EntryType.TRACK_APPENDER) {
      if (!this.compatibilityTracksAppender) {
        return null;
      }
      const event = (this.entryData[entryIndex] as Trace.Types.Events.Event);
      const timelineData = (this.timelineDataInternal as PerfUI.FlameChart.FlameChartTimelineData);
      const eventLevel = timelineData.entryLevels[entryIndex];
<<<<<<< HEAD
      const highlightedEntryInfo = this.compatibilityTracksAppender.highlightedEntryInfo(event, eventLevel);
      title = highlightedEntryInfo.title;
      time = highlightedEntryInfo.formattedTime;

      // Add stringified frame to the tooltip.
      title += '\n' + JSON.stringify(event, null, 2).slice(0, 2000);

      warningElements = highlightedEntryInfo.warningElements || warningElements;
      if (TraceEngine.Types.TraceEvents.isSyntheticInteractionEvent(event)) {
        const breakdown = new Components.InteractionBreakdown.InteractionBreakdown();
        breakdown.entry = event;
        additionalContent.push(breakdown);
=======
      const popoverInfo = this.compatibilityTracksAppender.popoverInfo(event, eventLevel);
      title = popoverInfo.title;
      time = popoverInfo.formattedTime;
      warningElements = popoverInfo.warningElements || warningElements;
      if (popoverInfo.additionalElements?.length) {
        additionalContent.push(...popoverInfo.additionalElements);
>>>>>>> 6b80ee8c
      }

      this.dispatchEventToListeners(Events.FLAME_CHART_ITEM_HOVERED, event);

    } else if (entryType === EntryType.FRAME) {
      const frame = (this.entryData[entryIndex] as Trace.Types.Events.LegacyTimelineFrame);
      time =
          i18n.TimeUtilities.preciseMillisToString(Trace.Helpers.Timing.microSecondsToMilliseconds(frame.duration), 1);

      if (frame.idle) {
        title = i18nString(UIStrings.idleFrame);
      } else if (frame.dropped) {
        title = frame.isPartial ? i18nString(UIStrings.partiallyPresentedFrame) : i18nString(UIStrings.droppedFrame);
        timeElementClassName = 'popoverinfo-warning';
      } else {
        title = i18nString(UIStrings.frame);
      }

      // Add stringified frame to the tooltip.
      title += '\n' + JSON.stringify(frame, null, 2).slice(0, 2000);

    } else if (entryType === EntryType.Screenshot) {
      title = '';  // dumb but avoiding the early return
    } else {
      this.dispatchEventToListeners(Events.FLAME_CHART_ITEM_HOVERED, null);
      return null;
    }

    const popoverElement = document.createElement('div');
    const root =
        UI.UIUtils.createShadowRootWithCoreStyles(popoverElement, {cssFile: [timelineFlamechartPopoverStyles]});
    const popoverContents = root.createChild('div', 'timeline-flamechart-popover');
    popoverContents.createChild('span', timeElementClassName).textContent = time;
    popoverContents.createChild('span', 'popoverinfo-title').textContent = title;
    for (const warningElement of warningElements) {
      warningElement.classList.add('popoverinfo-warning');
      popoverContents.appendChild(warningElement);
    }

    // fullsize screenshot in popover
    if (entryType === EntryType.Screenshot) {
      const screenshot = (this.entryData[entryIndex] as TraceEngine.Types.TraceEvents.TraceEventSnapshot);
      if (!this.screenshotImageCache.has(screenshot)) {
        this.screenshotImageCache.set(screenshot, null);
        const data = screenshot.args.snapshot;
        void UI.UIUtils.loadImageFromData(data).then(image => {
          this.screenshotImageCache.set(screenshot, image);
          this.dispatchEventToListeners(Events.DataChanged);
        });
        return element;
      }

      const image = this.screenshotImageCache.get(screenshot);
      if (image) {
        image.style.display = 'block';  // minor thing.
        contents.append(image);
      }
    }

    for (const elem of additionalContent) {
      popoverContents.appendChild(elem);
    }
    return popoverElement;
  }

  preparePopoverForCollapsedArrow(entryIndex: number): Element|null {
    const element = document.createElement('div');
    const root = UI.UIUtils.createShadowRootWithCoreStyles(element, {cssFile: [timelineFlamechartPopoverStyles]});

    const entry = this.entryData[entryIndex] as Trace.Types.Events.Event;
    const hiddenEntriesAmount =
        ModificationsManager.activeManager()?.getEntriesFilter().findHiddenDescendantsAmount(entry);

    if (!hiddenEntriesAmount) {
      return null;
    }
    const contents = root.createChild('div', 'timeline-flamechart-popover');
    contents.createChild('span', 'popoverinfo-title').textContent = hiddenEntriesAmount + ' hidden';

    return element;
  }

  getDrawOverride(entryIndex: number): DrawOverride|undefined {
    const entryType = this.#entryTypeForIndex(entryIndex);
    if (entryType !== EntryType.TRACK_APPENDER) {
      return;
    }

    const timelineData = (this.timelineDataInternal as PerfUI.FlameChart.FlameChartTimelineData);
    const eventLevel = timelineData.entryLevels[entryIndex];
    const event = (this.entryData[entryIndex] as Trace.Types.Events.Event);
    return this.compatibilityTracksAppender?.getDrawOverride(event, eventLevel);
  }

  #entryColorForFrame(entryIndex: number): string {
    const frame = (this.entryData[entryIndex] as Trace.Types.Events.LegacyTimelineFrame);
    if (frame.idle) {
      return 'white';
    }
    if (frame.dropped) {
      if (frame.isPartial) {
        // For partially presented frame boxes, paint a yellow background with
        // a sparse white dashed-line pattern overlay.
        return '#f0e442';
      }
      // For dropped frame boxes, paint a red background with a dense white
      // solid-line pattern overlay.
      return '#f08080';
    }
    return '#d7f0d1';
  }

  entryColor(entryIndex: number): string {
    const entryType = this.#entryTypeForIndex(entryIndex);
    if (entryType === EntryType.FRAME) {
      return this.#entryColorForFrame(entryIndex);
    }
    if (entryType === EntryType.TRACK_APPENDER) {
      const timelineData = (this.timelineDataInternal as PerfUI.FlameChart.FlameChartTimelineData);
      const eventLevel = timelineData.entryLevels[entryIndex];
      const event = (this.entryData[entryIndex] as Trace.Types.Events.Event);
      return this.compatibilityTracksAppender?.colorForEvent(event, eventLevel) || '';
    }
    return '';
  }

  private preparePatternCanvas(): void {
    // Set the candy stripe pattern to 17px so it repeats well.
    const size = 17;
    this.droppedFramePatternCanvas.width = size;
    this.droppedFramePatternCanvas.height = size;

    this.partialFramePatternCanvas.width = size;
    this.partialFramePatternCanvas.height = size;

    const ctx = this.droppedFramePatternCanvas.getContext('2d');
    if (ctx) {
      // Make a dense solid-line pattern.
      ctx.translate(size * 0.5, size * 0.5);
      ctx.rotate(Math.PI * 0.25);
      ctx.translate(-size * 0.5, -size * 0.5);

      ctx.fillStyle = 'rgb(255, 255, 255)';
      for (let x = -size; x < size * 2; x += 3) {
        ctx.fillRect(x, -size, 1, size * 3);
      }
    }

    const ctx2 = this.partialFramePatternCanvas.getContext('2d');
    if (ctx2) {
      // Make a sparse dashed-line pattern.
      ctx2.strokeStyle = 'rgb(255, 255, 255)';
      ctx2.lineWidth = 2;
      ctx2.beginPath();
      ctx2.moveTo(17, 0);
      ctx2.lineTo(10, 7);
      ctx2.moveTo(8, 9);
      ctx2.lineTo(2, 15);
      ctx2.stroke();
    }
  }

  private drawFrame(
      entryIndex: number, context: CanvasRenderingContext2D, barX: number, barY: number, barWidth: number,
      barHeight: number, transformColor: (color: string) => string): void {
    const hPadding = 1;
    const frame = this.entryData[entryIndex] as Trace.Types.Events.LegacyTimelineFrame;
    barX += hPadding;
    barWidth -= 2 * hPadding;
    context.fillStyle = transformColor(this.entryColor(entryIndex));

    if (frame.dropped) {
      if (frame.isPartial) {
        // For partially presented frame boxes, paint a yellow background with
        // a sparse white dashed-line pattern overlay.
        context.fillRect(barX, barY, barWidth, barHeight);

        const overlay = context.createPattern(this.partialFramePatternCanvas, 'repeat');
        context.fillStyle = overlay || context.fillStyle;
      } else {
        // For dropped frame boxes, paint a red background with a dense white
        // solid-line pattern overlay.
        context.fillRect(barX, barY, barWidth, barHeight);

        const overlay = context.createPattern(this.droppedFramePatternCanvas, 'repeat');
        context.fillStyle = overlay || context.fillStyle;
      }
    }
    context.fillRect(barX, barY, barWidth, barHeight);

    const frameDurationText =
        i18n.TimeUtilities.preciseMillisToString(Trace.Helpers.Timing.microSecondsToMilliseconds(frame.duration), 1);
    const textWidth = context.measureText(frameDurationText).width;
    if (textWidth <= barWidth) {
      context.fillStyle = this.textColor(entryIndex);
      context.fillText(frameDurationText, barX + (barWidth - textWidth) / 2, barY + barHeight - 4);
    }
  }

  private async drawScreenshot(
      entryIndex: number, context: CanvasRenderingContext2D, barX: number, barY: number, barWidth: number,
      barHeight: number): Promise<void> {
    const screenshot = (this.entryData[entryIndex] as Trace.Types.Events.SyntheticScreenshot);
    const image = Utils.ImageCache.getOrQueue(screenshot);
    if (!image) {
      return;
    }
    const imageX = barX + 1;
    const imageY = barY + 1;
    const imageHeight = barHeight - 2;
    const scale = imageHeight / image.naturalHeight;
    const imageWidth = Math.floor(image.naturalWidth * scale);
    context.save();
    context.beginPath();
    context.rect(barX, barY, barWidth, barHeight);
    context.clip();
    context.drawImage(image, imageX, imageY, imageWidth, imageHeight);
    context.strokeStyle = '#ccc';
    context.strokeRect(imageX - 0.5, imageY - 0.5, Math.min(barWidth - 1, imageWidth + 1), imageHeight);
    context.restore();
  }

  decorateEntry(
      entryIndex: number, context: CanvasRenderingContext2D, text: string|null, barX: number, barY: number,
      barWidth: number, barHeight: number, unclippedBarX: number, timeToPixelRatio: number,
      transformColor: (color: string) => string): boolean {
    const entryType = this.#entryTypeForIndex(entryIndex);

    if (entryType === EntryType.FRAME) {
      this.drawFrame(entryIndex, context, barX, barY, barWidth, barHeight, transformColor);
      return true;
    }

    if (entryType === EntryType.SCREENSHOT) {
      void this.drawScreenshot(entryIndex, context, barX, barY, barWidth, barHeight);
      return true;
    }

    if (entryType === EntryType.TRACK_APPENDER) {
      const entry = this.entryData[entryIndex] as Trace.Types.Events.Event;
      if (Trace.Types.Events.isSyntheticInteraction(entry)) {
        this.#drawInteractionEventWithWhiskers(
            context, entryIndex, text, entry, barX, barY, unclippedBarX, barWidth, barHeight, timeToPixelRatio);
        return true;
      }
    }

    return false;
  }

  /**
   * Draws the left and right whiskers around an interaction in the timeline.
   * @param context - the canvas that will be drawn onto
   * @param entryIndex
   * @param entryTitle - the title of the entry
   * @param entry - the entry itself
   * @param barX - the starting X pixel position of the bar representing this event. This is clipped: if the bar is off the left side of the screen, this value will be 0
   * @param barY - the starting Y pixel position of the bar representing this event.
   * @param unclippedBarXStartPixel - the starting X pixel position of the bar representing this event, not clipped. This means if the bar is off the left of the screen this will be a negative number.
   * @param barWidth - the width of the full bar in pixels
   * @param barHeight - the height of the full bar in pixels
   * @param timeToPixelRatio - the ratio required to convert a millisecond time to a pixel value.
   **/
  #drawInteractionEventWithWhiskers(
      context: CanvasRenderingContext2D, entryIndex: number, entryTitle: string|null,
      entry: Trace.Types.Events.SyntheticInteractionPair, barX: number, barY: number, unclippedBarXStartPixel: number,
      barWidth: number, barHeight: number, timeToPixelRatio: number): void {
    /**
     * An interaction is drawn with whiskers as so:
     * |----------[=======]-------------|
     * => The left whisker is the event's start time (event.ts)
     * => The box start is the event's processingStart time
     * => The box end is the event's processingEnd time
     * => The right whisker is the event's end time (event.ts + event.dur)
     *
     * When we draw the event in the InteractionsAppender, we draw a huge box
     * that spans the entire of the above. So here we need to draw over the
     * rectangle that is outside of {processingStart, processingEnd} and
     * replace it with the whiskers.
     * TODO(crbug.com/1495248): rework how we draw whiskers to avoid this inefficiency
     */

    const beginTime = Trace.Helpers.Timing.microSecondsToMilliseconds(entry.ts);
    const entireBarEndXPixel = barX + barWidth;

    function timeToPixel(time: Trace.Types.Timing.MicroSeconds): number {
      const timeMilli = Trace.Helpers.Timing.microSecondsToMilliseconds(time);
      return Math.floor(unclippedBarXStartPixel + (timeMilli - beginTime) * timeToPixelRatio);
    }

    context.save();

    // Clear portions of initial rect to prepare for the ticks.
    context.fillStyle = ThemeSupport.ThemeSupport.instance().getComputedValue('--sys-color-cdt-base-container');
    let desiredBoxStartX = timeToPixel(entry.processingStart);
    const desiredBoxEndX = timeToPixel(entry.processingEnd);

    // If the entry has no processing duration, ensure the box is 1px wide so at least it is visible.
    if (entry.processingEnd - entry.processingStart === 0) {
      desiredBoxStartX -= 1;
    }

    context.fillRect(barX, barY - 0.5, desiredBoxStartX - barX, barHeight);
    context.fillRect(desiredBoxEndX, barY - 0.5, entireBarEndXPixel - desiredBoxEndX, barHeight);

    // Draws left and right whiskers
    function drawTick(begin: number, end: number, y: number): void {
      const tickHeightPx = 6;
      context.moveTo(begin, y - tickHeightPx / 2);
      context.lineTo(begin, y + tickHeightPx / 2);
      context.moveTo(begin, y);
      context.lineTo(end, y);
    }

    // The left whisker starts at the enty timestamp, and continues until the start of the box (processingStart).
    const leftWhiskerX = timeToPixel(entry.ts);
    // The right whisker ends at (entry.ts + entry.dur). We draw the line from the end of the box (processingEnd).
    const rightWhiskerX = timeToPixel(Trace.Types.Timing.MicroSeconds(entry.ts + entry.dur));
    context.beginPath();
    context.lineWidth = 1;
    context.strokeStyle = '#ccc';
    const lineY = Math.floor(barY + barHeight / 2) + 0.5;
    const leftTick = leftWhiskerX + 0.5;
    const rightTick = rightWhiskerX - 0.5;
    drawTick(leftTick, desiredBoxStartX, lineY);
    drawTick(rightTick, desiredBoxEndX, lineY);
    context.stroke();

    if (entryTitle) {
      // BarX will be set to 0 if the start of the box if off the screen to the
      // left. If this happens, the desiredBoxStartX will be negative. In that
      // case, we fallback to the BarX. This ensures that even if the box
      // starts off-screen, we draw the text at the first visible on screen
      // pixels, so the user can still see the event's title.
      const textStartX = desiredBoxStartX > 0 ? desiredBoxStartX : barX;
      context.font = this.#font;
      const textWidth = UI.UIUtils.measureTextWidth(context, entryTitle);

      // These numbers are duplicated from FlameChart.ts.
      const textPadding = 5;
      const textBaseline = 5;

      // Only draw the text if it can fit in the amount of box that is visible.
      if (textWidth <= desiredBoxEndX - textStartX + textPadding) {
        context.fillStyle = this.textColor(entryIndex);
        context.fillText(entryTitle, textStartX + textPadding, barY + barHeight - textBaseline);
      }
    }
    context.restore();
  }

  forceDecoration(entryIndex: number): boolean {
    const entryType = this.#entryTypeForIndex(entryIndex);
    if (entryType === EntryType.FRAME) {
      return true;
    }
    if (entryType === EntryType.SCREENSHOT) {
      return true;
    }
    const event = (this.entryData[entryIndex] as Trace.Types.Events.Event);

    if (Trace.Types.Events.isSyntheticInteraction(event)) {
      // We draw interactions with whiskers, which are done via the
      // decorateEntry() method, hence we always want to force these to be
      // decorated.
      return true;
    }
    return Boolean(this.parsedTrace?.Warnings.perEvent.get(event));
  }

  private appendHeader(title: string, style: PerfUI.FlameChart.GroupStyle, selectable: boolean, expanded?: boolean):
      PerfUI.FlameChart.Group {
    const group =
        ({startLevel: this.currentLevel, name: title, style, selectable, expanded} as PerfUI.FlameChart.Group);
    (this.timelineDataInternal as PerfUI.FlameChart.FlameChartTimelineData).groups.push(group);
    return group;
  }

  #appendFrame(frame: Trace.Types.Events.LegacyTimelineFrame): void {
    const index = this.entryData.length;
    this.entryData.push(frame);
    const durationMilliseconds = Trace.Helpers.Timing.microSecondsToMilliseconds(frame.duration);
    this.entryIndexToTitle[index] = i18n.TimeUtilities.millisToString(durationMilliseconds, true);
    if (!this.timelineDataInternal) {
      return;
    }
    this.timelineDataInternal.entryLevels[index] = this.currentLevel;
    this.timelineDataInternal.entryTotalTimes[index] = durationMilliseconds;
    this.timelineDataInternal.entryStartTimes[index] = Trace.Helpers.Timing.microSecondsToMilliseconds(frame.startTime);
  }

  createSelection(entryIndex: number): TimelineSelection|null {
    const entry = this.entryData[entryIndex];
    const timelineSelection: TimelineSelection|null = entry ? selectionFromEvent(entry) : null;
    if (timelineSelection) {
      this.lastSelection = new Selection(timelineSelection, entryIndex);
    }
    return timelineSelection;
  }

  formatValue(value: number, precision?: number): string {
    return i18n.TimeUtilities.preciseMillisToString(value, precision);
  }

  groupForEvent(entryIndex: number): PerfUI.FlameChart.Group|null {
    if (!this.compatibilityTracksAppender) {
      return null;
    }
    const level = this.timelineDataInternal?.entryLevels[entryIndex] ?? null;
    if (level === null) {
      return null;
    }
    const groupForLevel = this.compatibilityTracksAppender.groupForLevel(level);
    if (!groupForLevel) {
      return null;
    }
    return groupForLevel;
  }

  canJumpToEntry(_entryIndex: number): boolean {
    return false;
  }

  entryIndexForSelection(selection: TimelineSelection|null): number {
    if (!selection || selectionIsRange(selection) || Trace.Types.Events.isNetworkTrackEntry(selection.event)) {
      return -1;
    }

    if (this.lastSelection && selectionsEqual(this.lastSelection.timelineSelection, selection)) {
      return this.lastSelection.entryIndex;
    }

    const index = this.entryData.indexOf(selection.event);
    // If the index is -1 and the selection is a TraceEvent, it might be
    // the case that this Entry is hidden by the Context Menu action.
    // Try revealing the entry and getting the index again.
    if (index > -1) {
      if (this.timelineDataInternal?.selectedGroup) {
        ModificationsManager.activeManager()?.getEntriesFilter().revealEntry(selection.event);
        this.timelineData(true);
      }
    }

    if (index !== -1) {
      this.lastSelection = new Selection(selection, index);
    }
    return index;
  }

  /**
   * Return the index for the given entry. Note that this method assumes that
   * timelineData() has been generated. If it hasn't, this method will return
   * null.
   */
  indexForEvent(targetEvent: Trace.Types.Events.Event): number|null {
    // Gets the index for the given event by walking through the array of entryData.
    // This may seem inefficient - but we have seen that by building up large
    // maps keyed by trace events that this has a significant impact on the
    // performance of the panel.
    // Therefore, we strike a middle ground: look up the event the first time,
    // but then cache the result.
    const fromCache = this.#eventIndexByEvent.get(targetEvent);
    if (typeof fromCache === 'number') {
      return fromCache;
    }
    const index = this.entryData.indexOf(targetEvent);
    const result = index > -1 ? index : null;
    this.#eventIndexByEvent.set(targetEvent, result);
    return result;
  }

  /**
   * Build the data for initiators and initiated entries.
   * @param entryIndex
   * @returns if we should re-render the flame chart (canvas)
   */
  buildFlowForInitiator(entryIndex: number): boolean {
    if (!this.parsedTrace) {
      return false;
    }
    if (!this.timelineDataInternal) {
      return false;
    }
    if (this.lastInitiatorEntry === entryIndex) {
      if (this.lastInitiatorsData) {
        this.timelineDataInternal.initiatorsData = this.lastInitiatorsData;
      }
      return false;
    }
    if (!this.compatibilityTracksAppender) {
      return false;
    }

    // Remove all previously assigned decorations indicating that the flow event entries are hidden
    const previousInitiatorsDataLength = this.timelineDataInternal.initiatorsData.length;
    // |entryIndex| equals -1 means there is no entry selected, just clear the
    // initiator cache if there is any previous arrow and return true to
    // re-render.
    if (entryIndex === -1) {
      this.lastInitiatorEntry = entryIndex;
      if (previousInitiatorsDataLength === 0) {
        // This means there is no arrow before, so we don't need to re-render.
        return false;
      }
      // Reset to clear any previous arrows from the last event.
      this.timelineDataInternal.resetFlowData();
      return true;
    }

    const entryType = this.#entryTypeForIndex(entryIndex);
    if (entryType !== EntryType.TRACK_APPENDER) {
      return false;
    }
    const event = this.entryData[entryIndex] as Trace.Types.Events.Event;
    // Reset to clear any previous arrows from the last event.
    this.timelineDataInternal.resetFlowData();
    this.lastInitiatorEntry = entryIndex;

    const hiddenEvents: Trace.Types.Events.Event[] =
        ModificationsManager.activeManager()?.getEntriesFilter().invisibleEntries() ?? [];
    const expandableEntries: Trace.Types.Events.Event[] =
        ModificationsManager.activeManager()?.getEntriesFilter().expandableEntries() ?? [];

    const initiatorsData = initiatorsDataToDraw(
        this.parsedTrace,
        event,
        hiddenEvents,
        expandableEntries,
    );
    // This means there is no change for arrows.
    if (previousInitiatorsDataLength === 0 && initiatorsData.length === 0) {
      return false;
    }
    for (const initiatorData of initiatorsData) {
      const eventIndex = this.indexForEvent(initiatorData.event);
      const initiatorIndex = this.indexForEvent(initiatorData.initiator);
      if (eventIndex === null || initiatorIndex === null) {
        continue;
      }
      this.timelineDataInternal.initiatorsData.push({
        initiatorIndex,
        eventIndex,
        isInitiatorHidden: initiatorData.isInitiatorHidden,
        isEntryHidden: initiatorData.isEntryHidden,
      });
    }
    this.lastInitiatorsData = this.timelineDataInternal.initiatorsData;
    return true;
  }

  eventByIndex(entryIndex: number): Trace.Types.Events.Event|null {
    if (entryIndex < 0) {
      return null;
    }
    const entryType = this.#entryTypeForIndex(entryIndex);
    if (entryType === EntryType.TRACK_APPENDER) {
      return this.entryData[entryIndex] as Trace.Types.Events.Event;
    }
    if (entryType === EntryType.FRAME) {
      return this.entryData[entryIndex] as Trace.Types.Events.LegacyTimelineFrame;
    }
    return null;
  }
}

export const InstantEventVisibleDurationMs = Trace.Types.Timing.MilliSeconds(0.001);

export const enum Events {
  DATA_CHANGED = 'DataChanged',
  FLAME_CHART_ITEM_HOVERED = 'FlameChartItemHovered',
}

export interface EventTypes {
  [Events.DATA_CHANGED]: void;
  [Events.FLAME_CHART_ITEM_HOVERED]: Trace.Types.Events.Event|null;
}

// an entry is a trace event, they are classified into "entry types"
// because some events are rendered differently. For example, screenshot
// events are rendered as images. Checks for entry types allow to have
// different styles, names, etc. for events that look differently.
// In the future we won't have this checks: instead we will forward
// the event to the corresponding "track appender" and it will determine
// how the event shall be rendered.
export const enum EntryType {
  FRAME = 'Frame',
  TRACK_APPENDER = 'TrackAppender',
  SCREENSHOT = 'Screenshot',
}<|MERGE_RESOLUTION|>--- conflicted
+++ resolved
@@ -841,27 +841,17 @@
       const event = (this.entryData[entryIndex] as Trace.Types.Events.Event);
       const timelineData = (this.timelineDataInternal as PerfUI.FlameChart.FlameChartTimelineData);
       const eventLevel = timelineData.entryLevels[entryIndex];
-<<<<<<< HEAD
-      const highlightedEntryInfo = this.compatibilityTracksAppender.highlightedEntryInfo(event, eventLevel);
-      title = highlightedEntryInfo.title;
-      time = highlightedEntryInfo.formattedTime;
+
+      const popoverInfo = this.compatibilityTracksAppender.popoverInfo(event, eventLevel);
+      title = popoverInfo.title;
 
       // Add stringified frame to the tooltip.
       title += '\n' + JSON.stringify(event, null, 2).slice(0, 2000);
 
-      warningElements = highlightedEntryInfo.warningElements || warningElements;
-      if (TraceEngine.Types.TraceEvents.isSyntheticInteractionEvent(event)) {
-        const breakdown = new Components.InteractionBreakdown.InteractionBreakdown();
-        breakdown.entry = event;
-        additionalContent.push(breakdown);
-=======
-      const popoverInfo = this.compatibilityTracksAppender.popoverInfo(event, eventLevel);
-      title = popoverInfo.title;
       time = popoverInfo.formattedTime;
       warningElements = popoverInfo.warningElements || warningElements;
       if (popoverInfo.additionalElements?.length) {
         additionalContent.push(...popoverInfo.additionalElements);
->>>>>>> 6b80ee8c
       }
 
       this.dispatchEventToListeners(Events.FLAME_CHART_ITEM_HOVERED, event);
