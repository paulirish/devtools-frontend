/*
 * Copyright (C) 2014 Google Inc. All rights reserved.
 *
 * Redistribution and use in source and binary forms, with or without
 * modification, are permitted provided that the following conditions are
 * met:
 *
 *     * Redistributions of source code must retain the above copyright
 * notice, this list of conditions and the following disclaimer.
 *     * Redistributions in binary form must reproduce the above
 * copyright notice, this list of conditions and the following disclaimer
 * in the documentation and/or other materials provided with the
 * distribution.
 *     * Neither the name of Google Inc. nor the names of its
 * contributors may be used to endorse or promote products derived from
 * this software without specific prior written permission.
 *
 * THIS SOFTWARE IS PROVIDED BY THE COPYRIGHT HOLDERS AND CONTRIBUTORS
 * "AS IS" AND ANY EXPRESS OR IMPLIED WARRANTIES, INCLUDING, BUT NOT
 * LIMITED TO, THE IMPLIED WARRANTIES OF MERCHANTABILITY AND FITNESS FOR
 * A PARTICULAR PURPOSE ARE DISCLAIMED. IN NO EVENT SHALL THE COPYRIGHT
 * OWNER OR CONTRIBUTORS BE LIABLE FOR ANY DIRECT, INDIRECT, INCIDENTAL,
 * SPECIAL, EXEMPLARY, OR CONSEQUENTIAL DAMAGES (INCLUDING, BUT NOT
 * LIMITED TO, PROCUREMENT OF SUBSTITUTE GOODS OR SERVICES; LOSS OF USE,
 * DATA, OR PROFITS; OR BUSINESS INTERRUPTION) HOWEVER CAUSED AND ON ANY
 * THEORY OF LIABILITY, WHETHER IN CONTRACT, STRICT LIABILITY, OR TORT
 * (INCLUDING NEGLIGENCE OR OTHERWISE) ARISING IN ANY WAY OUT OF THE USE
 * OF THIS SOFTWARE, EVEN IF ADVISED OF THE POSSIBILITY OF SUCH DAMAGE.
 */

import * as Common from '../../core/common/common.js';
import * as i18n from '../../core/i18n/i18n.js';
import * as Platform from '../../core/platform/platform.js';
import * as Root from '../../core/root/root.js';
import * as Bindings from '../../models/bindings/bindings.js';
import * as TimelineModel from '../../models/timeline_model/timeline_model.js';
import * as TraceEngine from '../../models/trace/trace.js';
import * as PerfUI from '../../ui/legacy/components/perf_ui/perf_ui.js';
import * as UI from '../../ui/legacy/legacy.js';
import * as ThemeSupport from '../../ui/legacy/theme_support/theme_support.js';

import {CompatibilityTracksAppender, type TrackAppenderName} from './CompatibilityTracksAppender.js';

import timelineFlamechartPopoverStyles from './timelineFlamechartPopover.css.js';

import {type PerformanceModel} from './PerformanceModel.js';

import {FlameChartStyle, Selection} from './TimelineFlameChartView.js';

import {TimelineSelection} from './TimelineSelection.js';

import {TimelineUIUtils, type TimelineCategory} from './TimelineUIUtils.js';

const UIStrings = {
  /**
   *@description Text in Timeline Flame Chart Data Provider of the Performance panel
   */
  onIgnoreList: 'On ignore list',
  /**
   * @description Text in Timeline Flame Chart Data Provider of the Performance panel *
   * @example{example.com} PH1
   */
  mainS: 'Main — {PH1}',
  /**
   * @description Text that refers to the main target
   */
  main: 'Main',
  /**
   * @description Text in Timeline Flame Chart Data Provider of the Performance panel * @example {https://example.com} PH1
   */
  frameS: 'Frame — {PH1}',
  /**
   *@description Text in Timeline Flame Chart Data Provider of the Performance panel
   */
  subframe: 'Subframe',
  /**
   *@description Text in Timeline Flame Chart Data Provider of the Performance panel
   */
  raster: 'Raster',
  /**
   *@description Text in Timeline Flame Chart Data Provider of the Performance panel
   *@example {2} PH1
   */
  rasterizerThreadS: 'Rasterizer Thread {PH1}',
  /**
   *@description Text in Timeline Flame Chart Data Provider of the Performance panel
   *@example {2} PH1
   */
  threadPoolWorkerS: 'Thread pool worker {PH1}',
  /**
   *@description Text in Timeline Flame Chart Data Provider of the Performance panel
   */
  thread: 'Thread',
  /**
   *@description Text for rendering frames
   */
  frames: 'Frames',
  /**
   * @description Text in the Performance panel to show how long was spent in a particular part of the code.
   * The first placeholder is the total time taken for this node and all children, the second is the self time
   * (time taken in this node, without children included).
   *@example {10ms} PH1
   *@example {10ms} PH2
   */
  sSelfS: '{PH1} (self {PH2})',
  /**
   *@description Text in Timeline Flame Chart Data Provider of the Performance panel
   */
  idleFrame: 'Idle Frame',
  /**
   *@description Text in Timeline Frame Chart Data Provider of the Performance panel
   */
  droppedFrame: 'Dropped Frame',
  /**
   *@description Text in Timeline Frame Chart Data Provider of the Performance panel
   */
  partiallyPresentedFrame: 'Partially Presented Frame',
  /**
   *@description Text for a rendering frame
   */
  frame: 'Frame',
};
const str_ = i18n.i18n.registerUIStrings('panels/timeline/TimelineFlameChartDataProvider.ts', UIStrings);
const i18nString = i18n.i18n.getLocalizedString.bind(undefined, str_);

// at the moment there are two types defined for trace events: traceeventdata and
// SDK.TracingModel.Event. This is only for compatibility between the legacy system
// and the new system proposed in go/rpp-flamechart-arch. In the future, once all
// tracks have been migrated to the new system, all entries will be of the
// TraceEventData type.
export type TimelineFlameChartEntry =
    (TraceEngine.Legacy.Event|TimelineModel.TimelineFrameModel.TimelineFrame|
     TraceEngine.Types.TraceEvents.TraceEventData);
export class TimelineFlameChartDataProvider extends Common.ObjectWrapper.ObjectWrapper<EventTypes> implements
    PerfUI.FlameChart.FlameChartDataProvider {
  private droppedFramePatternCanvas: HTMLCanvasElement;
  private partialFramePatternCanvas: HTMLCanvasElement;
  private timelineDataInternal: PerfUI.FlameChart.FlameChartTimelineData|null;
  private currentLevel: number;

  // The Performance and the Timeline models are expected to be
  // deprecated in favor of using traceEngineData (new RPP engine) only
  // as part of the work in crbug.com/1386091. For this reason they
  // have the "legacy" prefix on their name.
  private legacyPerformanceModel: PerformanceModel|null;
  private compatibilityTracksAppender: CompatibilityTracksAppender|null;
  private legacyTimelineModel: TimelineModel.TimelineModel.TimelineModelImpl|null;
  private traceEngineData: TraceEngine.Handlers.Migration.PartialTraceData|null;
  /**
   * Raster threads are tracked and enumerated with this property. This is also
   * used to group all raster threads together in the same track, instead of
   * rendering a track for thread.
   */
  #rasterCount: number = 0;
  /**
   * Thread pool threads are tracked and enumerated with this property. This is also
   * used to group all threadpool threads together in the same track, instead of
   * rendering a track for thread.
   */
  #threadPoolCount: number = 0;

  private minimumBoundaryInternal: number;
  private timeSpan: number;
  private readonly headerLevel1: PerfUI.FlameChart.GroupStyle;
  private readonly headerLevel2: PerfUI.FlameChart.GroupStyle;
  private readonly staticHeader: PerfUI.FlameChart.GroupStyle;
  private framesHeader: PerfUI.FlameChart.GroupStyle;
  private readonly screenshotsHeader: PerfUI.FlameChart.GroupStyle;
  private readonly flowEventIndexById: Map<string, number>;
  private entryData!: TimelineFlameChartEntry[];
  private entryTypeByLevel!: EntryType[];
  private screenshotImageCache!: Map<TraceEngine.Types.TraceEvents.TraceEventSnapshot, HTMLImageElement|null>;
  private entryIndexToTitle!: string[];
  private asyncColorByCategory!: Map<TimelineCategory, string>;
  private lastInitiatorEntry!: number;
  private entryParent!: TraceEngine.Legacy.Event[];
  private lastSelection?: Selection;
  private colorForEvent?: ((arg0: TraceEngine.Legacy.Event) => string);
  #eventToDisallowRoot = new WeakMap<TraceEngine.Legacy.Event, boolean>();
  #indexForEvent = new WeakMap<TraceEngine.Legacy.Event, number>();
  #font: string;

  constructor() {
    super();
    this.reset();
    this.#font = `${PerfUI.Font.DEFAULT_FONT_SIZE} ${PerfUI.Font.getFontFamilyForCanvas()}`;
    this.droppedFramePatternCanvas = document.createElement('canvas');
    this.partialFramePatternCanvas = document.createElement('canvas');
    this.preparePatternCanvas();
    this.timelineDataInternal = null;
    this.currentLevel = 0;
    this.legacyPerformanceModel = null;
    this.legacyTimelineModel = null;
    this.compatibilityTracksAppender = null;
    this.traceEngineData = null;
    this.minimumBoundaryInternal = 0;
    this.timeSpan = 0;

    this.headerLevel1 = this.buildGroupStyle({shareHeaderLine: false});
    this.headerLevel2 = this.buildGroupStyle({padding: 2, nestingLevel: 1, collapsible: false});
    this.staticHeader = this.buildGroupStyle({collapsible: false});
    this.framesHeader = this.buildGroupStyle({useFirstLineForOverview: true});
    this.screenshotsHeader =
        this.buildGroupStyle({useFirstLineForOverview: true, nestingLevel: 1, collapsible: false, itemsHeight: 150});

    ThemeSupport.ThemeSupport.instance().addEventListener(ThemeSupport.ThemeChangeEvent.eventName, () => {
      const headers = [
        this.headerLevel1,
        this.headerLevel2,
        this.staticHeader,
        this.framesHeader,
        this.screenshotsHeader,
      ];
      for (const header of headers) {
        header.color = ThemeSupport.ThemeSupport.instance().getComputedValue('--sys-color-on-surface');
        header.backgroundColor =
            ThemeSupport.ThemeSupport.instance().getComputedValue('--sys-color-cdt-base-container');
      }
    });

    this.flowEventIndexById = new Map();
  }

  private buildGroupStyle(extra: Object): PerfUI.FlameChart.GroupStyle {
    const defaultGroupStyle = {
      padding: 4,
      height: 17,
      collapsible: true,
      color: ThemeSupport.ThemeSupport.instance().getComputedValue('--sys-color-on-surface'),
      backgroundColor: ThemeSupport.ThemeSupport.instance().getComputedValue('--sys-color-cdt-base-container'),
      nestingLevel: 0,
      shareHeaderLine: true,
    };
    return Object.assign(defaultGroupStyle, extra);
  }

  setModel(
      performanceModel: PerformanceModel|null,
      newTraceEngineData: TraceEngine.Handlers.Migration.PartialTraceData|null): void {
    this.reset();
    this.legacyPerformanceModel = performanceModel;
    this.legacyTimelineModel = performanceModel && performanceModel.timelineModel();
    this.traceEngineData = newTraceEngineData;
    if (this.legacyTimelineModel) {
      this.minimumBoundaryInternal = this.legacyTimelineModel.minimumRecordTime();
      this.timeSpan = this.legacyTimelineModel.isEmpty() ?
          1000 :
          this.legacyTimelineModel.maximumRecordTime() - this.minimumBoundaryInternal;
    } else if (this.traceEngineData) {
      this.setTimingBoundsData(this.traceEngineData);
    }
  }

  /**
   * Sets the minimum time and total time span of a trace using the
   * new engine data.
   */
  setTimingBoundsData(newTraceEngineData: TraceEngine.Handlers.Migration.PartialTraceData): void {
    const {traceBounds} = newTraceEngineData.Meta;
    const minTime = TraceEngine.Helpers.Timing.microSecondsToMilliseconds(traceBounds.min);
    const maxTime = TraceEngine.Helpers.Timing.microSecondsToMilliseconds(traceBounds.max);
    this.minimumBoundaryInternal = minTime;
    this.timeSpan = minTime === maxTime ? 1000 : maxTime - this.minimumBoundaryInternal;
  }

  /**
   * Instances and caches a CompatibilityTracksAppender using the
   * internal flame chart data and the trace parsed data coming from the
   * trace engine.
   * The model data must have been set to the data provider instance before
   * attempting to instance the CompatibilityTracksAppender.
   */
  compatibilityTracksAppenderInstance(forceNew = false): CompatibilityTracksAppender {
    if (!this.compatibilityTracksAppender || forceNew) {
      if (!this.traceEngineData || !this.legacyTimelineModel) {
        throw new Error(
            'Attempted to instantiate a CompatibilityTracksAppender without having set the trace parse data first.');
      }
      this.timelineDataInternal = this.#instantiateTimelineData();
      this.compatibilityTracksAppender = new CompatibilityTracksAppender(
          this.timelineDataInternal, this.traceEngineData, this.entryData, this.entryTypeByLevel,
          this.legacyTimelineModel);
    }
    return this.compatibilityTracksAppender;
  }

  /**
   * Returns the instance of the timeline flame chart data, without
   * adding data to it. In case the timeline data hasn't been instanced
   * creates a new instance and returns it.
   */
  #instantiateTimelineData(): PerfUI.FlameChart.FlameChartTimelineData {
    if (!this.timelineDataInternal) {
      this.timelineDataInternal = PerfUI.FlameChart.FlameChartTimelineData.createEmpty();
    }
    return this.timelineDataInternal;
  }

  /**
   * Builds the flame chart data using the track appenders
   */
  buildFromTrackAppenders(expandedTracks?: Set<TrackAppenderName>): void {
    if (!this.compatibilityTracksAppender) {
      return;
    }
    const appenders = this.compatibilityTracksAppender.allVisibleTrackAppenders();
    for (const appender of appenders) {
      const expanded = expandedTracks?.has(appender.appenderName);
      this.currentLevel = appender.appendTrackAtLevel(this.currentLevel, expanded);
    }
  }

  groupTrack(group: PerfUI.FlameChart.Group): TimelineModel.TimelineModel.Track|null {
    return group.track || null;
  }

  groupTreeEvents(group: PerfUI.FlameChart.Group): TraceEngine.Legacy.CompatibleTraceEvent[]|null {
    const eventsFromAppenderSystem = this.compatibilityTracksAppender?.groupEventsForTreeView(group);
    return eventsFromAppenderSystem || group.track?.eventsForTreeView() || null;
  }

  mainFrameNavigationStartEvents(): readonly TraceEngine.Types.TraceEvents.TraceEventNavigationStart[] {
    if (!this.traceEngineData) {
      return [];
    }
    return this.traceEngineData.Meta.mainFrameNavigations;
  }

  entryTitle(entryIndex: number): string|null {
    const entryTypes = EntryType;
    const entryType = this.entryType(entryIndex);
    if (entryType === entryTypes.Event) {
      const event = (this.entryData[entryIndex] as TraceEngine.Legacy.Event);
      if (event.phase === TraceEngine.Types.TraceEvents.Phase.ASYNC_STEP_INTO ||
          event.phase === TraceEngine.Types.TraceEvents.Phase.ASYNC_STEP_PAST) {
        return event.name + ':' + event.args['step'];
      }
      if (this.#eventToDisallowRoot.get(event)) {
        return i18nString(UIStrings.onIgnoreList);
      }
      return TimelineUIUtils.eventTitle(event);
    }
    if (entryType === entryTypes.Screenshot) {
      return '';
    }
    if (entryType === entryTypes.TrackAppender) {
      const timelineData = (this.timelineDataInternal as PerfUI.FlameChart.FlameChartTimelineData);
      const eventLevel = timelineData.entryLevels[entryIndex];
      const event = (this.entryData[entryIndex] as TraceEngine.Types.TraceEvents.TraceEventData);
      return this.compatibilityTracksAppender?.titleForEvent(event, eventLevel) || null;
    }
    let title: Common.UIString.LocalizedString|string = this.entryIndexToTitle[entryIndex];
    if (!title) {
      title = `Unexpected entryIndex ${entryIndex}`;
      console.error(title);
    }
    return title;
  }

  textColor(index: number): string {
    const event = this.entryData[index];
    return event && this.#eventToDisallowRoot.get((event as TraceEngine.Legacy.Event)) ? '#888' :
                                                                                         FlameChartStyle.textColor;
  }

  entryFont(_index: number): string|null {
    return this.#font;
  }

  reset(): void {
    this.currentLevel = 0;
    this.timelineDataInternal = null;
    this.entryData = [];
    this.entryParent = [];
    this.entryTypeByLevel = [];
    this.entryIndexToTitle = [];
    this.asyncColorByCategory = new Map();
    this.screenshotImageCache = new Map();
    this.compatibilityTracksAppender = null;
    this.#eventToDisallowRoot = new WeakMap<TraceEngine.Legacy.Event, boolean>();
    this.#indexForEvent = new WeakMap<TraceEngine.Legacy.Event, number>();
    this.#rasterCount = 0;
    this.#threadPoolCount = 0;
  }

  maxStackDepth(): number {
    return this.currentLevel;
  }

  /**
   * Builds the flame chart data using the tracks appender (which use
   * the new trace engine) and the legacy code paths present in this
   * file. The result built data is cached and returned.
   */
  timelineData(): PerfUI.FlameChart.FlameChartTimelineData {
    if (this.timelineDataInternal && this.timelineDataInternal.entryLevels.length !== 0) {
      // The flame chart data is built already, so return the cached
      // data.
      return this.timelineDataInternal;
    }

    this.timelineDataInternal = PerfUI.FlameChart.FlameChartTimelineData.createEmpty();
    if (!this.legacyTimelineModel) {
      return this.timelineDataInternal;
    }

    this.flowEventIndexById.clear();
    this.currentLevel = 0;

    if (this.traceEngineData) {
      this.compatibilityTracksAppender = this.compatibilityTracksAppenderInstance();
    }
    if (this.legacyTimelineModel.isGenericTrace()) {
      this.processGenericTrace();
    } else {
      this.processInspectorTrace();
    }

    return this.timelineDataInternal;
  }

  private processGenericTrace(): void {
    const processGroupStyle = this.buildGroupStyle({shareHeaderLine: false});
    const threadGroupStyle = this.buildGroupStyle({padding: 2, nestingLevel: 1, shareHeaderLine: false});
    const eventEntryType = EntryType.Event;
    const tracksByProcess =
        new Platform.MapUtilities.Multimap<TraceEngine.Legacy.Process, TimelineModel.TimelineModel.Track>();
    if (!this.legacyTimelineModel) {
      return;
    }
    for (const track of this.legacyTimelineModel.tracks()) {
      if (track.thread !== null) {
        tracksByProcess.set(track.thread.process(), track);
      } else {
        // The Timings track can reach this point, so we should probably do something more useful.
        console.error('Failed to process track');
      }
    }
    for (const process of tracksByProcess.keysArray()) {
      if (tracksByProcess.size > 1) {
        const name = `${process.name()} ${process.id()}`;
        this.appendHeader(name, processGroupStyle, false /* selectable */);
      }
      for (const track of tracksByProcess.get(process)) {
        const group = this.appendSyncEvents(
            track, track.events, track.name, threadGroupStyle, eventEntryType, true /* selectable */);
        if (this.timelineDataInternal &&
            (!this.timelineDataInternal.selectedGroup ||
             track.name === TimelineModel.TimelineModel.TimelineModelImpl.BrowserMainThreadName)) {
          this.timelineDataInternal.selectedGroup = group;
        }
      }
    }
  }

  private processInspectorTrace(): void {
    this.appendFrames();

    const weight = (track: {type?: string, forMainFrame?: boolean, appenderName?: TrackAppenderName}): number => {
      if (track.appenderName !== undefined) {
        switch (track.appenderName) {
          case 'Animations':
            return 0;
          case 'Timings':
            return 1;
          case 'Interactions':
            return 2;
          case 'LayoutShifts':
            return 3;
          case 'GPU':
            return 0;
          case 'Thread':
            return 4;
          default:
            return -1;
        }
      }
      if (track.name === 'Compositor') return 1;

      switch (track.type) {
        case TimelineModel.TimelineModel.TrackType.MainThread:
          return track.forMainFrame ? 5 : 6;
        case TimelineModel.TimelineModel.TrackType.Worker:
          return 7;
        case TimelineModel.TimelineModel.TrackType.Raster:
          return 9;
        case TimelineModel.TimelineModel.TrackType.Browser:
          return 11;
        case TimelineModel.TimelineModel.TrackType.ThreadPool:
          return 1;
        case TimelineModel.TimelineModel.TrackType.Other:
          return 11;
        default:
          return 15;
      }
    };

    if (!this.legacyTimelineModel) {
      return;
    }
    const trackAppenders =
        this.compatibilityTracksAppender ? this.compatibilityTracksAppender.allVisibleTrackAppenders() : [];
    // Due to tracks having a predefined order, we cannot render legacy
    // and new tracks separately.
    const tracksAndAppenders = [...this.legacyTimelineModel.tracks(), ...trackAppenders].slice();
    tracksAndAppenders.sort((a, b) => weight(a) - weight(b));

    // TODO(crbug.com/1386091) Remove interim state to use only new track
    // appenders.
    for (const trackOrAppender of tracksAndAppenders) {
      if ('type' in trackOrAppender) {
        // Legacy track
        this.appendLegacyTrackData(trackOrAppender);
        continue;
      }
      // Track rendered with new engine data.
      if (!this.traceEngineData) {
        continue;
      }
      this.currentLevel = trackOrAppender.appendTrackAtLevel(this.currentLevel);
    }
    if (this.timelineDataInternal && this.timelineDataInternal.selectedGroup) {
      this.timelineDataInternal.selectedGroup.expanded = true;
    }

    this.flowEventIndexById.clear();
  }

  #addDecorationToEvent(eventIndex: number, decoration: PerfUI.FlameChart.FlameChartDecoration): void {
    if (!this.timelineDataInternal) {
      return;
    }
    const decorationsForEvent = this.timelineDataInternal.entryDecorations[eventIndex] || [];
    decorationsForEvent.push(decoration);
    this.timelineDataInternal.entryDecorations[eventIndex] = decorationsForEvent;
  }

  /**
   * Appends a track in the flame chart using the legacy system.
   * @param track the legacy track to be rendered.
   * @param expanded if the track is expanded.
   */
  appendLegacyTrackData(track: TimelineModel.TimelineModel.Track, expanded?: boolean): void {
    this.#instantiateTimelineData();
    const eventEntryType = EntryType.Event;
    switch (track.type) {
      case TimelineModel.TimelineModel.TrackType.MainThread: {
        if (track.forMainFrame) {
          const group = this.appendSyncEvents(
              track, track.events,
              track.url ? i18nString(UIStrings.mainS, {PH1: track.url}) : i18nString(UIStrings.main), this.headerLevel1,
              eventEntryType, true /* selectable */, expanded);
          if (group && this.timelineDataInternal) {
            this.timelineDataInternal.selectedGroup = group;
          }
        } else {
          this.appendSyncEvents(
              track, track.events,
              track.url ? i18nString(UIStrings.frameS, {PH1: track.url}) : i18nString(UIStrings.subframe),
              this.headerLevel1, eventEntryType, true /* selectable */, expanded);
        }
        break;
      }

      case TimelineModel.TimelineModel.TrackType.Worker: {
        this.appendSyncEvents(
            track, track.events, track.name, this.headerLevel1, eventEntryType, true /* selectable */, expanded);
        break;
      }

      case TimelineModel.TimelineModel.TrackType.Raster: {
        if (!this.#rasterCount) {
          this.appendHeader(i18nString(UIStrings.raster), this.headerLevel1, false /* selectable */, expanded);
        }
        ++this.#rasterCount;
        this.appendSyncEvents(
            track, track.events, i18nString(UIStrings.rasterizerThreadS, {PH1: this.#rasterCount}), this.headerLevel2,
            eventEntryType, true /* selectable */, expanded);
        break;
      }

      case TimelineModel.TimelineModel.TrackType.ThreadPool: {
        if (!this.#threadPoolCount) {
          this.appendHeader('Thread Pool', this.headerLevel1, false /* selectable */, expanded);
        }
        ++this.#threadPoolCount;
        this.appendSyncEvents(
            // TODO fix thread name
            track, track.events, i18nString(UIStrings.threadPoolWorkerS, {PH1: this.#threadPoolCount}), this.headerLevel2,
            eventEntryType, true /* selectable */, expanded);
        break;
      }

      case TimelineModel.TimelineModel.TrackType.Other: {
        this.appendSyncEvents(
            track, track.events, track.name || i18nString(UIStrings.thread), this.headerLevel1, eventEntryType,
            true /* selectable */, expanded);
        this.appendAsyncEventsGroup(
            track, track.name, track.asyncEvents, this.headerLevel1, eventEntryType, true /* selectable */, expanded);
        break;
      }
    }
  }
  minimumBoundary(): number {
    return this.minimumBoundaryInternal;
  }

  totalTime(): number {
    return this.timeSpan;
  }

  /**
   * Narrows an entry of type TimelineFlameChartEntry to the 2 types of
   * simple trace events (legacy and new engine definitions).
   */
  isEntryRegularEvent(entry: TimelineFlameChartEntry): entry is(TraceEngine.Types.TraceEvents.TraceEventData|
                                                                TraceEngine.Legacy.Event) {
    return 'name' in entry;
  }

  search(startTime: number, endTime: number, filter: TimelineModel.TimelineModelFilter.TimelineModelFilter): number[] {
    const result = [];
    this.timelineData();
    for (let i = 0; i < this.entryData.length; ++i) {
      const entry = this.entryData[i];
      if (!this.isEntryRegularEvent(entry)) {
        continue;
      }
      let event: TraceEngine.Legacy.Event|null;
      // The search features are implemented for SDK Event types only. Until we haven't fully
      // transitioned to use the types of the new engine, we need to use legacy representation
      // for events coming from the new engine.
      if (entry instanceof TraceEngine.Legacy.Event) {
        event = entry;
      } else {
        if (!this.compatibilityTracksAppender) {
          // This should not happen.
          console.error('compatibilityTracksAppender was unexpectedly not set.');
          continue;
        }
        event = this.compatibilityTracksAppender.getLegacyEvent(entry);
      }

      if (!event) {
        continue;
      }

      if (event.startTime > endTime) {
        continue;
      }
      if ((event.endTime || event.startTime) < startTime) {
        continue;
      }
      if (filter.accept(event)) {
        result.push(i);
      }
    }
    result.sort((a, b) => {
      let firstEvent: TimelineFlameChartEntry|null = this.entryData[a];
      let secondEvent: TimelineFlameChartEntry|null = this.entryData[b];
      if (!this.isEntryRegularEvent(firstEvent) || !this.isEntryRegularEvent(secondEvent)) {
        return 0;
      }
      firstEvent = firstEvent instanceof TraceEngine.Legacy.Event ?
          firstEvent :
          (this.compatibilityTracksAppender?.getLegacyEvent(firstEvent) || null);
      secondEvent = secondEvent instanceof TraceEngine.Legacy.Event ?
          secondEvent :
          (this.compatibilityTracksAppender?.getLegacyEvent(secondEvent) || null);
      if (!firstEvent || !secondEvent) {
        return 0;
      }
      return TraceEngine.Legacy.Event.compareStartTime(firstEvent, secondEvent);
    });
    return result;
  }

  private appendSyncEvents(
      track: TimelineModel.TimelineModel.Track|null, events: TraceEngine.Legacy.Event[], title: string|null,
      style: PerfUI.FlameChart.GroupStyle|null, entryType: EntryType, selectable: boolean,
      expanded?: boolean): PerfUI.FlameChart.Group|null {
    if (!events.length) {
      return null;
    }
    if (!this.legacyPerformanceModel || !this.legacyTimelineModel) {
      return null;
    }
    const openEvents = [];
    const ignoreListingEnabled = Root.Runtime.experiments.isEnabled('ignoreListJSFramesOnTimeline');
    let maxStackDepth = 0;
    let group: PerfUI.FlameChart.Group|null = null;
    if (track && track.type === TimelineModel.TimelineModel.TrackType.MainThread) {
      group = this.appendHeader((title as string), (style as PerfUI.FlameChart.GroupStyle), selectable, expanded);
      group.track = track;
    }
    for (let i = 0; i < events.length; ++i) {
      const event = events[i];
      const {duration: eventDuration} = TraceEngine.Legacy.timesForEventInMilliseconds(event);
      // TODO(crbug.com/1386091) this check should happen at the model level.
      // Skip Layout Shifts and TTI events when dealing with the main thread.
      if (this.legacyPerformanceModel) {
        const isInteractiveTime = this.legacyPerformanceModel.timelineModel().isInteractiveTimeEvent(event);
        const isLayoutShift = this.legacyPerformanceModel.timelineModel().isLayoutShiftEvent(event);
        const skippableEvent = isInteractiveTime || isLayoutShift;

        if (track && track.type === TimelineModel.TimelineModel.TrackType.MainThread && skippableEvent) {
          continue;
        }
      }

      if (!TraceEngine.Types.TraceEvents.isFlowPhase(event.phase)) {
        if (!event.endTime && event.phase !== TraceEngine.Types.TraceEvents.Phase.INSTANT) {
          continue;
        }
        if (TraceEngine.Types.TraceEvents.isAsyncPhase(event.phase)) {
          continue;
        }
        if (!this.legacyPerformanceModel.isVisible(event)) {
          continue;
        }
      }
      // Handle events belonging to a stack. E.g. A call stack in the main thread flame chart.
      while (openEvents.length &&
             // TODO(crbug.com/1172300) Ignored during the jsdoc to ts migration
             // @ts-expect-error
             ((openEvents[openEvents.length - 1] as TraceEngine.Legacy.Event).endTime) <= event.startTime) {
        openEvents.pop();
      }
      this.#eventToDisallowRoot.set(event, false);
      if (ignoreListingEnabled && this.isIgnoreListedEvent(event)) {
        const parent = openEvents[openEvents.length - 1];
        if (parent && this.#eventToDisallowRoot.get(parent)) {
          continue;
        }
        this.#eventToDisallowRoot.set(event, true);
      }
      if (!group && title) {
        group = this.appendHeader(title, (style as PerfUI.FlameChart.GroupStyle), selectable, expanded);
        if (selectable) {
          group.track = track;
        }
      }

      const level = this.currentLevel + openEvents.length;
      const index = this.appendEvent(event, level);
      if (openEvents.length) {
        this.entryParent[index] = (openEvents[openEvents.length - 1] as TraceEngine.Legacy.Event);
      }

      const trackIsMainThreadMainFrame =
          Boolean(track?.forMainFrame && track?.type === TimelineModel.TimelineModel.TrackType.MainThread);
      // If we are dealing with the Main Thread, find any long tasks and add
      // the candy striping to them. Doing it here avoids having to do another
      // pass through the events at a later point.
      if (trackIsMainThreadMainFrame && event.name === TimelineModel.TimelineModel.RecordType.Task &&
          TraceEngine.Helpers.Timing.millisecondsToMicroseconds(eventDuration) >
              TraceEngine.Handlers.ModelHandlers.Warnings.LONG_MAIN_THREAD_TASK_THRESHOLD) {
        this.#addDecorationToEvent(index, {
          type: 'CANDY',
          startAtTime: TraceEngine.Handlers.ModelHandlers.Warnings.LONG_MAIN_THREAD_TASK_THRESHOLD,
        });
      }

      if (entryType === EntryType.Event) {
        if (TimelineModel.TimelineModel.EventOnTimelineData.forEvent(event).warning) {
          this.#addDecorationToEvent(index, {type: 'WARNING_TRIANGLE'});
        }
      }

      maxStackDepth = Math.max(maxStackDepth, openEvents.length + 1);
      if (event.endTime) {
        openEvents.push(event);
      }
    }
    this.entryTypeByLevel.length = this.currentLevel + maxStackDepth;
    this.entryTypeByLevel.fill(entryType, this.currentLevel);
    this.currentLevel += maxStackDepth;
    return group;
  }

  isIgnoreListedEvent(event: TraceEngine.Legacy.Event): boolean {
    if (!TimelineModel.TimelineModel.TimelineModelImpl.isJsFrameEvent(event)) {
      return false;
    }
    const url = event.args['data']['url'] as Platform.DevToolsPath.UrlString;
    return url && this.isIgnoreListedURL(url);
  }

  private isIgnoreListedURL(url: Platform.DevToolsPath.UrlString): boolean {
    return Bindings.IgnoreListManager.IgnoreListManager.instance().isUserIgnoreListedURL(url);
  }

  private appendAsyncEventsGroup(
      track: TimelineModel.TimelineModel.Track|null, title: string|null, events: TraceEngine.Legacy.AsyncEvent[],
      style: PerfUI.FlameChart.GroupStyle|null, entryType: EntryType, selectable: boolean,
      expanded?: boolean): PerfUI.FlameChart.Group|null {
    if (!events.length) {
      return null;
    }
    const lastUsedTimeByLevel: number[] = [];
    let group: PerfUI.FlameChart.Group|null = null;
    for (let i = 0; i < events.length; ++i) {
      const asyncEvent = events[i];
      if (!this.legacyPerformanceModel || !this.legacyPerformanceModel.isVisible(asyncEvent)) {
        continue;
      }
      if (!group && title) {
        group = this.appendHeader(title, (style as PerfUI.FlameChart.GroupStyle), selectable, expanded);
        if (selectable) {
          group.track = track;
        }
      }
      const startTime = asyncEvent.startTime;
      let level;
      for (level = 0; level < lastUsedTimeByLevel.length && lastUsedTimeByLevel[level] > startTime; ++level) {
      }
      this.appendAsyncEvent(asyncEvent, this.currentLevel + level);
      lastUsedTimeByLevel[level] = (asyncEvent.endTime as number);
    }
    this.entryTypeByLevel.length = this.currentLevel + lastUsedTimeByLevel.length;
    this.entryTypeByLevel.fill(entryType, this.currentLevel);
    this.currentLevel += lastUsedTimeByLevel.length;
    return group;
  }

  getEntryTypeForLevel(level: number): EntryType {
    return this.entryTypeByLevel[level];
  }

  private appendFrames(): void {
    if (!this.legacyPerformanceModel || !this.timelineDataInternal || !this.legacyTimelineModel ||
        !this.traceEngineData) {
      return;
    }

    // TODO: Long term we want to move both the Frames track and the screenshots
    // track into the TrackAppender system. However right now the frames track
    // expects data in a different form to how the new engine parses frame
    // information. Therefore we have migrated the screenshots to use the new
    // data model in place without creating a new TrackAppender. When we can
    // migrate the frames track to the new appender system, we can migrate the
    // screnshots then as well.
    const filmStrip = TraceEngine.Extras.FilmStrip.fromTraceData(this.traceEngineData);
    const hasScreenshots = filmStrip.frames.length > 0;

    this.framesHeader.collapsible = hasScreenshots;
    const expanded = Root.Runtime.Runtime.queryParam('flamechart-force-expand') === 'frames';

    this.appendHeader(i18nString(UIStrings.frames), this.framesHeader, false /* selectable */, expanded);

    this.entryTypeByLevel[this.currentLevel] = EntryType.Frame;
    for (const frame of this.legacyPerformanceModel.frames()) {
      this.appendFrame(frame);
    }
    ++this.currentLevel;

    if (!hasScreenshots) {
      return;
    }
    this.#appendScreenshots(filmStrip);
  }

  #appendScreenshots(filmStrip: TraceEngine.Extras.FilmStrip.Data): void {
    if (!this.timelineDataInternal || !this.legacyTimelineModel) {
      return;
    }
    this.appendHeader('', this.screenshotsHeader, false /* selectable */);
    this.entryTypeByLevel[this.currentLevel] = EntryType.Screenshot;
    let prevTimestamp: TraceEngine.Types.Timing.MilliSeconds|undefined = undefined;

    for (const filmStripFrame of filmStrip.frames) {
      const screenshotTimeInMilliSeconds =
          TraceEngine.Helpers.Timing.microSecondsToMilliseconds(filmStripFrame.screenshotEvent.ts);
      this.entryData.push(filmStripFrame.screenshotEvent);
      (this.timelineDataInternal.entryLevels as number[]).push(this.currentLevel);
      (this.timelineDataInternal.entryStartTimes as number[]).push(screenshotTimeInMilliSeconds);
      if (prevTimestamp) {
        (this.timelineDataInternal.entryTotalTimes as number[]).push(screenshotTimeInMilliSeconds - prevTimestamp);
      }
      prevTimestamp = screenshotTimeInMilliSeconds;
    }
    if (filmStrip.frames.length && prevTimestamp !== undefined) {
      // Set the total time of the final screenshot so it takes up the remainder of the trace.
      (this.timelineDataInternal.entryTotalTimes as number[])
          .push(this.legacyTimelineModel.maximumRecordTime() - prevTimestamp);
    }
    ++this.currentLevel;
  }

  private entryType(entryIndex: number): EntryType {
    return this.entryTypeByLevel[(this.timelineDataInternal as PerfUI.FlameChart.FlameChartTimelineData)
                                     .entryLevels[entryIndex]];
  }

  prepareHighlightedEntryInfo(entryIndex: number): Element|null {
    let time = '';
    let title;
    let warningElements: Element[] = [];
    let nameSpanTimelineInfoTime = 'timeline-info-time';

    const entryType = this.entryType(entryIndex);
    if (entryType === EntryType.TrackAppender) {
      if (!this.compatibilityTracksAppender) {
        return null;
      }
      const event = (this.entryData[entryIndex] as TraceEngine.Types.TraceEvents.TraceEventData);
      const timelineData = (this.timelineDataInternal as PerfUI.FlameChart.FlameChartTimelineData);
      const eventLevel = timelineData.entryLevels[entryIndex];
      const highlightedEntryInfo = this.compatibilityTracksAppender.highlightedEntryInfo(event, eventLevel);
      title = highlightedEntryInfo.title;
      time = highlightedEntryInfo.formattedTime;
<<<<<<< HEAD

      // Add stringified frame to the tooltip.
      title += '\n' + JSON.stringify(event, null, 2).slice(0, 2000);

=======
      warningElements = highlightedEntryInfo.warningElements || warningElements;
>>>>>>> 97b1f310
    } else if (entryType === EntryType.Event) {
      const event = (this.entryData[entryIndex] as TraceEngine.Legacy.Event);
      const totalTime = event.duration;
      const selfTime = event.selfTime;
      const eps = 1e-6;
      if (typeof totalTime === 'number') {
        time = Math.abs(totalTime - selfTime) > eps && selfTime > eps ?
            i18nString(UIStrings.sSelfS, {
              PH1: i18n.TimeUtilities.millisToString(totalTime, true),
              PH2: i18n.TimeUtilities.millisToString(selfTime, true),
            }) :
            i18n.TimeUtilities.millisToString(totalTime, true);
      }
      title = this.entryTitle(entryIndex);
      const warningElement = TimelineUIUtils.legacyBuildEventWarningElement(event);
      if (warningElement) {
        warningElements.push(warningElement);
      }

      if (this.legacyTimelineModel && this.legacyTimelineModel.isParseHTMLEvent(event)) {
        const startLine = event.args['beginData']['startLine'];
        const endLine = event.args['endData'] && event.args['endData']['endLine'];
        const url = Bindings.ResourceUtils.displayNameForURL(event.args['beginData']['url']);
        const range = (endLine !== -1 || endLine === startLine) ? `${startLine}...${endLine}` : startLine;
        title += ` - ${url} [${range}]`;
      }

      // Remove circular references so we can stringify it.
      const eventClone = {...event};
      delete eventClone?.children;
      delete eventClone?.parent;
      delete eventClone?.thread;
      delete eventClone.args?.data?.children;
      delete eventClone.args?.data?.parent;
      eventClone.args?.data?.stackTrace?.forEach(f => {
        delete f.children;
        delete f.parent;
        delete f.target;
      });
      delete eventClone.steps;
      // Add stringified event to the tooltip.
      title += '\n' + JSON.stringify(eventClone, null, 2).slice(0, 2000);

    } else if (entryType === EntryType.Frame) {
      const frame = (this.entryData[entryIndex] as TimelineModel.TimelineFrameModel.TimelineFrame);
      time = i18n.TimeUtilities.preciseMillisToString(frame.duration, 1);

      if (frame.idle) {
        title = i18nString(UIStrings.idleFrame);
      } else if (frame.dropped) {
        if (frame.isPartial) {
          title = i18nString(UIStrings.partiallyPresentedFrame);
        } else {
          title = i18nString(UIStrings.droppedFrame);
        }
        nameSpanTimelineInfoTime = 'timeline-info-warning';
      } else {
        title = i18nString(UIStrings.frame);
      }

      // Add stringified frame to the tooltip.
      title += '\n' + JSON.stringify(frame, null, 2).slice(0, 2000);

    } else if (entryType === EntryType.Screenshot) {
      title = ''; // dumb but avoiding the early return
    } else {
      return null;
    }

    const element = document.createElement('div');
    const root = UI.Utils.createShadowRootWithCoreStyles(element, {
      cssFile: [timelineFlamechartPopoverStyles],
      delegatesFocus: undefined,
    });
    const contents = root.createChild('div', 'timeline-flamechart-popover');
    contents.createChild('span', nameSpanTimelineInfoTime).textContent = time;
    contents.createChild('span', 'timeline-info-title').textContent = title;
    if (warningElements) {
      for (const warningElement of warningElements) {
        warningElement.classList.add('timeline-info-warning');
        contents.appendChild(warningElement);
      }
    }

    // fullsize screenshot in popover
    if (entryType === EntryType.Screenshot) {
     const screenshot = (this.entryData[entryIndex] as TraceEngine.Types.TraceEvents.TraceEventSnapshot);
      if (!this.screenshotImageCache.has(screenshot)) {
        this.screenshotImageCache.set(screenshot, null);
        const data = screenshot.args.snapshot;
        void UI.UIUtils.loadImageFromData(data).then(image => {
          this.screenshotImageCache.set(screenshot, image);
          this.dispatchEventToListeners(Events.DataChanged);
        });
        return element;
      }

      const image = this.screenshotImageCache.get(screenshot);
      if (image) {
        image.style.display = 'block'; // minor thing.
        contents.append(image);
      }
    }
    return element;
  }

  entryColor(entryIndex: number): string {
    function patchColorAndCache<KEY>(cache: Map<KEY, string>, key: KEY, lookupColor: (arg0: KEY) => string): string {
      let color = cache.get(key);
      if (color) {
        return parseColor(color);
      }
      const parsedColor = lookupColor(key);
      if (!parsedColor) {
        throw new Error('Could not parse color from entry');
      }
      color = parsedColor;
      cache.set(key, color);
      return parseColor(color);
    }

    function parseColor(color: string): string {
      // The color is either a css variable var(--app-color-scripting) or a hls color
      // So if the first character of the color is v, it is a CSS variable.
      const isColorCSSVariable = color[0] === 'v';
      if (isColorCSSVariable) {
        // The color is of this format var(--app-color-scripting) for instance
        // However the getComputedValue method only accepts --app-color-scripting.
        // To extract it, we split by "(", get the second value and pop the last ")" from it.
        color = color.split('(')[1].slice(0, -1);
        return ThemeSupport.ThemeSupport.instance().getComputedValue(color);
      }
      return color;
    }

    if (!this.legacyPerformanceModel || !this.legacyTimelineModel) {
      return '';
    }

    const entryTypes = EntryType;
    const entryType = this.entryType(entryIndex);
    if (entryType === entryTypes.Event) {
      const event = (this.entryData[entryIndex] as TraceEngine.Legacy.Event);
      if (this.legacyTimelineModel.isGenericTrace()) {
        return parseColor(this.genericTraceEventColor(event));
      }
      if (this.legacyPerformanceModel.timelineModel().isMarkerEvent(event)) {
        return parseColor(TimelineUIUtils.markerStyleForEvent(event).color);
      }
      if (!TraceEngine.Types.TraceEvents.isAsyncPhase(event.phase) && this.colorForEvent) {
        return parseColor(this.colorForEvent(event));
      }
      const category = TimelineUIUtils.eventStyle(event).category;
      return patchColorAndCache(this.asyncColorByCategory, category, () => category.color);
    }
    if (entryType === entryTypes.Frame) {
      return 'white';
    }
    if (entryType === entryTypes.TrackAppender) {
      const timelineData = (this.timelineDataInternal as PerfUI.FlameChart.FlameChartTimelineData);
      const eventLevel = timelineData.entryLevels[entryIndex];
      const event = (this.entryData[entryIndex] as TraceEngine.Types.TraceEvents.TraceEventData);
      return parseColor(this.compatibilityTracksAppender?.colorForEvent(event, eventLevel) || '');
    }
    return '';
  }

  private genericTraceEventColor(event: TraceEngine.Legacy.Event): string {
    const key = event.categoriesString || event.name;
    return key ? `hsl(${Platform.StringUtilities.hashCode(key) % 300 + 30}, 40%, 70%)` : '#ccc';
  }

  private preparePatternCanvas(): void {
    // Set the candy stripe pattern to 17px so it repeats well.
    const size = 17;
    this.droppedFramePatternCanvas.width = size;
    this.droppedFramePatternCanvas.height = size;

    this.partialFramePatternCanvas.width = size;
    this.partialFramePatternCanvas.height = size;

    const ctx = this.droppedFramePatternCanvas.getContext('2d');
    if (ctx) {
      // Make a dense solid-line pattern.
      ctx.translate(size * 0.5, size * 0.5);
      ctx.rotate(Math.PI * 0.25);
      ctx.translate(-size * 0.5, -size * 0.5);

      ctx.fillStyle = 'rgb(255, 255, 255)';
      for (let x = -size; x < size * 2; x += 3) {
        ctx.fillRect(x, -size, 1, size * 3);
      }
    }

    const ctx2 = this.partialFramePatternCanvas.getContext('2d');
    if (ctx2) {
      // Make a sparse dashed-line pattern.
      ctx2.strokeStyle = 'rgb(255, 255, 255)';
      ctx2.lineWidth = 2;
      ctx2.beginPath();
      ctx2.moveTo(17, 0);
      ctx2.lineTo(10, 7);
      ctx2.moveTo(8, 9);
      ctx2.lineTo(2, 15);
      ctx2.stroke();
    }
  }

  private drawFrame(
      entryIndex: number, context: CanvasRenderingContext2D, text: string|null, barX: number, barY: number,
      barWidth: number, barHeight: number): void {
    const hPadding = 1;
    const frame = (this.entryData[entryIndex] as TimelineModel.TimelineFrameModel.TimelineFrame);
    barX += hPadding;
    barWidth -= 2 * hPadding;
    if (frame.idle) {
      context.fillStyle = 'white';
    } else if (frame.dropped) {
      if (frame.isPartial) {
        // For partially presented frame boxes, paint a yellow background with
        // a sparse white dashed-line pattern overlay.
        context.fillStyle = '#f0e442';
        context.fillRect(barX, barY, barWidth, barHeight);

        const overlay = context.createPattern(this.partialFramePatternCanvas, 'repeat');
        context.fillStyle = overlay || context.fillStyle;
      } else {
        // For dropped frame boxes, paint a red background with a dense white
        // solid-line pattern overlay.
        context.fillStyle = '#f08080';
        context.fillRect(barX, barY, barWidth, barHeight);

        const overlay = context.createPattern(this.droppedFramePatternCanvas, 'repeat');
        context.fillStyle = overlay || context.fillStyle;
      }
    } else {
      context.fillStyle = '#d7f0d1';
    }
    context.fillRect(barX, barY, barWidth, barHeight);

    const frameDurationText = i18n.TimeUtilities.preciseMillisToString(frame.duration, 1);
    const textWidth = context.measureText(frameDurationText).width;
    if (textWidth <= barWidth) {
      context.fillStyle = this.textColor(entryIndex);
      context.fillText(frameDurationText, barX + (barWidth - textWidth) / 2, barY + barHeight - 4);
    }
  }

  private async drawScreenshot(
      entryIndex: number, context: CanvasRenderingContext2D, barX: number, barY: number, barWidth: number,
      barHeight: number): Promise<void> {
    const screenshot = (this.entryData[entryIndex] as TraceEngine.Types.TraceEvents.TraceEventSnapshot);
    if (!this.screenshotImageCache.has(screenshot)) {
      this.screenshotImageCache.set(screenshot, null);
      const data = screenshot.args.snapshot;
      const image = await UI.UIUtils.loadImageFromData(data);
      this.screenshotImageCache.set(screenshot, image);
      this.dispatchEventToListeners(Events.DataChanged);
      return;
    }

    const image = this.screenshotImageCache.get(screenshot);
    if (!image) {
      return;
    }
    const imageX = barX + 1;
    const imageY = barY + 1;
    const imageHeight = barHeight - 2;
    const scale = imageHeight / image.naturalHeight;
    const imageWidth = Math.floor(image.naturalWidth * scale);
    context.save();
    context.beginPath();
    context.rect(barX, barY, barWidth, barHeight);
    context.clip();
    context.drawImage(image, imageX, imageY, imageWidth, imageHeight);
    context.strokeStyle = '#ccc';
    context.strokeRect(imageX - 0.5, imageY - 0.5, Math.min(barWidth - 1, imageWidth + 1), imageHeight);
    context.restore();
  }

  decorateEntry(
      entryIndex: number, context: CanvasRenderingContext2D, text: string|null, barX: number, barY: number,
      barWidth: number, barHeight: number, _unclippedBarX: number, _timeToPixels: number): boolean {
    const entryType = this.entryType(entryIndex);

    if (entryType === EntryType.Frame) {
      this.drawFrame(entryIndex, context, text, barX, barY, barWidth, barHeight);
      return true;
    }

    if (entryType === EntryType.Screenshot) {
      void this.drawScreenshot(entryIndex, context, barX, barY, barWidth, barHeight);
      return true;
    }

<<<<<<< HEAD
    if (entryType === EntryType.Event) {
      const data = this.entryData[entryIndex];
      const event = (data as TraceEngine.Legacy.Event);
      if (TimelineModel.TimelineModel.EventOnTimelineData.forEvent(event).warning) {
        this.#addDecorationToEvent(entryIndex, {type: 'WARNING_TRIANGLE'});
      }
    }

=======
>>>>>>> 97b1f310
    return false;
  }

  forceDecoration(entryIndex: number): boolean {
    const entryTypes = EntryType;
    const entryType = this.entryType(entryIndex);
    if (entryType === entryTypes.Frame) {
      return true;
    }
    if (entryType === entryTypes.Screenshot) {
      return true;
    }

    if (entryType === entryTypes.Event) {
      const event = (this.entryData[entryIndex] as TraceEngine.Legacy.Event);
      return Boolean(TimelineModel.TimelineModel.EventOnTimelineData.forEvent(event).warning);
    }
    const event = (this.entryData[entryIndex] as TraceEngine.Types.TraceEvents.TraceEventData);
    return Boolean(this.traceEngineData?.Warnings.perEvent.get(event));
  }

  private appendHeader(title: string, style: PerfUI.FlameChart.GroupStyle, selectable: boolean, expanded?: boolean):
      PerfUI.FlameChart.Group {
    const group =
        ({startLevel: this.currentLevel, name: title, style: style, selectable: selectable, expanded} as
         PerfUI.FlameChart.Group);
    (this.timelineDataInternal as PerfUI.FlameChart.FlameChartTimelineData).groups.push(group);
    return group;
  }

  private appendEvent(event: TraceEngine.Legacy.Event, level: number): number {
    const index = this.entryData.length;
    this.entryData.push(event);
    const timelineData = (this.timelineDataInternal as PerfUI.FlameChart.FlameChartTimelineData);
    timelineData.entryLevels[index] = level;
    timelineData.entryTotalTimes[index] = event.duration || InstantEventVisibleDurationMs;
    timelineData.entryStartTimes[index] = event.startTime;
    this.#indexForEvent.set(event, index);
    return index;
  }

  private appendAsyncEvent(asyncEvent: TraceEngine.Legacy.AsyncEvent, level: number): void {
    const steps = asyncEvent.steps;
    // If we have past steps, put the end event for each range rather than start one.
    const eventOffset =
        steps.length > 1 && steps[1].phase === TraceEngine.Types.TraceEvents.Phase.ASYNC_STEP_PAST ? 1 : 0;
    for (let i = 0; i < steps.length - 1; ++i) {
      const index = this.entryData.length;
      this.entryData.push(steps[i + eventOffset]);
      const startTime = steps[i].startTime;
      const timelineData = (this.timelineDataInternal as PerfUI.FlameChart.FlameChartTimelineData);
      timelineData.entryLevels[index] = level;
      timelineData.entryTotalTimes[index] = steps[i + 1].startTime - startTime;
      timelineData.entryStartTimes[index] = startTime;
    }
  }

  private appendFrame(frame: TimelineModel.TimelineFrameModel.TimelineFrame): void {
    const index = this.entryData.length;
    this.entryData.push(frame);
    this.entryIndexToTitle[index] = i18n.TimeUtilities.millisToString(frame.duration, true);
    if (!this.timelineDataInternal) {
      return;
    }
    this.timelineDataInternal.entryLevels[index] = this.currentLevel;
    this.timelineDataInternal.entryTotalTimes[index] = frame.duration;
    this.timelineDataInternal.entryStartTimes[index] = frame.startTime;
  }

  createSelection(entryIndex: number): TimelineSelection|null {
    const entryType = this.entryType(entryIndex);
    let timelineSelection: TimelineSelection|null = null;
    const entry = this.entryData[entryIndex];
    if (entry && this.isEntryRegularEvent(entry)) {

      // adding this here for debug logging
      let initiator = TimelineModel.TimelineModel.EventOnTimelineData.forEvent(entry).initiator();
      let i = 1;
      while (initiator) {
        console.log(new Array(i).fill('-').join(''), initiator);
        i++;
        initiator = TimelineModel.TimelineModel.EventOnTimelineData.forEvent(initiator).initiator();
      }


      timelineSelection = TimelineSelection.fromTraceEvent(entry);
    } else if (entryType === EntryType.Frame) {
      timelineSelection =
          TimelineSelection.fromFrame((this.entryData[entryIndex] as TimelineModel.TimelineFrameModel.TimelineFrame));
    }
    if (timelineSelection) {
      this.lastSelection = new Selection(timelineSelection, entryIndex);
    }
    return timelineSelection;
  }

  formatValue(value: number, precision?: number): string {
    return i18n.TimeUtilities.preciseMillisToString(value, precision);
  }

  canJumpToEntry(_entryIndex: number): boolean {
    return false;
  }

  entryIndexForSelection(selection: TimelineSelection|null): number {
    if (!selection || TimelineSelection.isRangeSelection(selection.object) ||
        TimelineSelection.isSyntheticNetworkRequestDetailsEventSelection(selection.object)) {
      return -1;
    }

    if (this.lastSelection && this.lastSelection.timelineSelection.object === selection.object) {
      return this.lastSelection.entryIndex;
    }
    const index = this.entryData.indexOf(selection.object);
    if (index !== -1) {
      this.lastSelection = new Selection(selection, index);
    }
    return index;
  }

  buildFlowForInitiator(entryIndex: number): boolean {
    if (this.lastInitiatorEntry === entryIndex) {
      return false;
    }
    this.lastInitiatorEntry = entryIndex;
    let event = this.eventByIndex(entryIndex);
    if (TraceEngine.Legacy.eventIsFromNewEngine(event)) {
      // TODO(crbug.com/1434596): Add support for this use case in the
      // new engine.
      return false;
    }
    const td = this.timelineDataInternal;
    if (!td) {
      return false;
    }
    td.flowStartTimes = [];
    td.flowStartLevels = [];
    td.flowEndTimes = [];
    td.flowEndLevels = [];
    while (event) {
      // Find the closest ancestor with an initiator.
      let initiator;
      for (; event; event = this.eventParent(event)) {
        initiator = TimelineModel.TimelineModel.EventOnTimelineData.forEvent(event).initiator();
        if (initiator) {
          break;
        }
      }
      if (!initiator || !event) {
        break;
      }
      const eventIndex = (this.#indexForEvent.get(event) as number);
      const initiatorIndex = (this.#indexForEvent.get(initiator) as number);
      td.flowStartTimes.push(initiator.endTime || initiator.startTime);
      td.flowStartLevels.push(td.entryLevels[initiatorIndex]);
      td.flowEndTimes.push(event.startTime);
      td.flowEndLevels.push(td.entryLevels[eventIndex]);
      event = initiator;
    }
    return true;
  }

  private eventParent(event: TraceEngine.Legacy.Event): TraceEngine.Legacy.Event|null {
    const eventIndex = this.#indexForEvent.get(event);
    if (eventIndex === undefined) {
      return null;
    }
    return this.entryParent[eventIndex] || null;
  }

  eventByIndex(entryIndex: number): TraceEngine.Legacy.CompatibleTraceEvent|null {
    if (entryIndex < 0) {
      return null;
    }
    const entryType = this.entryType(entryIndex);
    if (entryType === EntryType.TrackAppender) {
      return this.entryData[entryIndex] as TraceEngine.Types.TraceEvents.TraceEventData;
    }
    if (entryType === EntryType.Event) {
      return this.entryData[entryIndex] as TraceEngine.Legacy.Event;
    }
    return null;
  }

  setEventColorMapping(colorForEvent: (arg0: TraceEngine.Legacy.Event) => string): void {
    this.colorForEvent = colorForEvent;
  }

  // Included only for layout tests.
  // TODO(crbug.com/1386091): Fix/port layout tests and remove.
  get performanceModel(): PerformanceModel|null {
    return this.legacyPerformanceModel;
  }
}

export const InstantEventVisibleDurationMs = 0.001;

// TODO(crbug.com/1167717): Make this a const enum again
// eslint-disable-next-line rulesdir/const_enum
export enum Events {
  DataChanged = 'DataChanged',
}

export type EventTypes = {
  [Events.DataChanged]: void,
};

// an entry is a trace event, they are classified into "entry types"
// because some events are rendered differently. For example, screenshot
// events are rendered as images. Checks for entry types allow to have
// different styles, names, etc. for events that look differently.
// In the future we won't have this checks: instead we will forward
// the event to the corresponding "track appender" and it will determine
// how the event shall be rendered.
// TODO(crbug.com/1167717): Make this a const enum again
// eslint-disable-next-line rulesdir/const_enum
export enum EntryType {
  Frame = 'Frame',
  Event = 'Event',
  TrackAppender = 'TrackAppender',
  Screenshot = 'Screenshot',
}<|MERGE_RESOLUTION|>--- conflicted
+++ resolved
@@ -909,14 +909,11 @@
       const highlightedEntryInfo = this.compatibilityTracksAppender.highlightedEntryInfo(event, eventLevel);
       title = highlightedEntryInfo.title;
       time = highlightedEntryInfo.formattedTime;
-<<<<<<< HEAD
 
       // Add stringified frame to the tooltip.
       title += '\n' + JSON.stringify(event, null, 2).slice(0, 2000);
 
-=======
       warningElements = highlightedEntryInfo.warningElements || warningElements;
->>>>>>> 97b1f310
     } else if (entryType === EntryType.Event) {
       const event = (this.entryData[entryIndex] as TraceEngine.Legacy.Event);
       const totalTime = event.duration;
@@ -1212,17 +1209,6 @@
       return true;
     }
 
-<<<<<<< HEAD
-    if (entryType === EntryType.Event) {
-      const data = this.entryData[entryIndex];
-      const event = (data as TraceEngine.Legacy.Event);
-      if (TimelineModel.TimelineModel.EventOnTimelineData.forEvent(event).warning) {
-        this.#addDecorationToEvent(entryIndex, {type: 'WARNING_TRIANGLE'});
-      }
-    }
-
-=======
->>>>>>> 97b1f310
     return false;
   }
 
