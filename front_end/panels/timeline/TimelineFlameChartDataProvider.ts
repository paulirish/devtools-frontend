/*
 * Copyright (C) 2014 Google Inc. All rights reserved.
 *
 * Redistribution and use in source and binary forms, with or without
 * modification, are permitted provided that the following conditions are
 * met:
 *
 *     * Redistributions of source code must retain the above copyright
 * notice, this list of conditions and the following disclaimer.
 *     * Redistributions in binary form must reproduce the above
 * copyright notice, this list of conditions and the following disclaimer
 * in the documentation and/or other materials provided with the
 * distribution.
 *     * Neither the name of Google Inc. nor the names of its
 * contributors may be used to endorse or promote products derived from
 * this software without specific prior written permission.
 *
 * THIS SOFTWARE IS PROVIDED BY THE COPYRIGHT HOLDERS AND CONTRIBUTORS
 * "AS IS" AND ANY EXPRESS OR IMPLIED WARRANTIES, INCLUDING, BUT NOT
 * LIMITED TO, THE IMPLIED WARRANTIES OF MERCHANTABILITY AND FITNESS FOR
 * A PARTICULAR PURPOSE ARE DISCLAIMED. IN NO EVENT SHALL THE COPYRIGHT
 * OWNER OR CONTRIBUTORS BE LIABLE FOR ANY DIRECT, INDIRECT, INCIDENTAL,
 * SPECIAL, EXEMPLARY, OR CONSEQUENTIAL DAMAGES (INCLUDING, BUT NOT
 * LIMITED TO, PROCUREMENT OF SUBSTITUTE GOODS OR SERVICES; LOSS OF USE,
 * DATA, OR PROFITS; OR BUSINESS INTERRUPTION) HOWEVER CAUSED AND ON ANY
 * THEORY OF LIABILITY, WHETHER IN CONTRACT, STRICT LIABILITY, OR TORT
 * (INCLUDING NEGLIGENCE OR OTHERWISE) ARISING IN ANY WAY OUT OF THE USE
 * OF THIS SOFTWARE, EVEN IF ADVISED OF THE POSSIBILITY OF SUCH DAMAGE.
 */

import * as Common from '../../core/common/common.js';
import * as i18n from '../../core/i18n/i18n.js';
import * as Platform from '../../core/platform/platform.js';
import * as Root from '../../core/root/root.js';
import * as Bindings from '../../models/bindings/bindings.js';
import * as TimelineModel from '../../models/timeline_model/timeline_model.js';
import * as TraceEngine from '../../models/trace/trace.js';
import * as PerfUI from '../../ui/legacy/components/perf_ui/perf_ui.js';
import * as UI from '../../ui/legacy/legacy.js';
import * as ThemeSupport from '../../ui/legacy/theme_support/theme_support.js';

import {CompatibilityTracksAppender, type TrackAppenderName} from './CompatibilityTracksAppender.js';

import timelineFlamechartPopoverStyles from './timelineFlamechartPopover.css.js';

import {type PerformanceModel} from './PerformanceModel.js';

import {FlameChartStyle, Selection} from './TimelineFlameChartView.js';

import {TimelineSelection} from './TimelineSelection.js';

import {TimelineUIUtils, type TimelineCategory} from './TimelineUIUtils.js';

const UIStrings = {
  /**
   *@description Text in Timeline Flame Chart Data Provider of the Performance panel
   */
  onIgnoreList: 'On ignore list',
  /**
   *@description Text that refers to the animation of the web page
   */
  animation: 'Animation',
  /**
   * @description Text in Timeline Flame Chart Data Provider of the Performance panel *
   * @example{example.com} PH1
   */
  mainS: 'Main — {PH1}',
  /**
   * @description Text that refers to the main target
   */
  main: 'Main',
  /**
   * @description Text in Timeline Flame Chart Data Provider of the Performance panel * @example {https://example.com} PH1
   */
  frameS: 'Frame — {PH1}',
  /**
   *@description Text in Timeline Flame Chart Data Provider of the Performance panel
   */
  subframe: 'Subframe',
  /**
   *@description Text in Timeline Flame Chart Data Provider of the Performance panel
   */
  raster: 'Raster',
  /**
   *@description Text in Timeline Flame Chart Data Provider of the Performance panel
   *@example {2} PH1
   */
  rasterizerThreadS: 'Rasterizer Thread {PH1}',
  /**
   *@description Text in Timeline Flame Chart Data Provider of the Performance panel
   */
  thread: 'Thread',
  /**
   *@description Text for rendering frames
   */
  frames: 'Frames',
  /**
   * @description Text in the Performance panel to show how long was spent in a particular part of the code.
   * The first placeholder is the total time taken for this node and all children, the second is the self time
   * (time taken in this node, without children included).
   *@example {10ms} PH1
   *@example {10ms} PH2
   */
  sSelfS: '{PH1} (self {PH2})',
  /**
   *@description Text in Timeline Flame Chart Data Provider of the Performance panel
   */
  idleFrame: 'Idle Frame',
  /**
   *@description Text in Timeline Frame Chart Data Provider of the Performance panel
   */
  droppedFrame: 'Dropped Frame',
  /**
   *@description Text in Timeline Frame Chart Data Provider of the Performance panel
   */
  partiallyPresentedFrame: 'Partially Presented Frame',
  /**
   *@description Text for a rendering frame
   */
  frame: 'Frame',
};
const str_ = i18n.i18n.registerUIStrings('panels/timeline/TimelineFlameChartDataProvider.ts', UIStrings);
const i18nString = i18n.i18n.getLocalizedString.bind(undefined, str_);

const LONG_MAIN_THREAD_TASK_THRESHOLD = TraceEngine.Types.Timing.MilliSeconds(50);

// at the moment there are two types defined for trace events: traceeventdata and
// SDK.TracingModel.Event. This is only for compatibility between the legacy system
// and the new system proposed in go/rpp-flamechart-arch. In the future, once all
// tracks have been migrated to the new system, all entries will be of the
// TraceEventData type.
export type TimelineFlameChartEntry =
    (TraceEngine.Legacy.Event|TimelineModel.TimelineFrameModel.TimelineFrame|
     TraceEngine.Types.TraceEvents.TraceEventData);
export class TimelineFlameChartDataProvider extends Common.ObjectWrapper.ObjectWrapper<EventTypes> implements
    PerfUI.FlameChart.FlameChartDataProvider {
  private droppedFramePatternCanvas: HTMLCanvasElement;
  private partialFramePatternCanvas: HTMLCanvasElement;
  private timelineDataInternal: PerfUI.FlameChart.FlameChartTimelineData|null;
  private currentLevel: number;

  // The Performance and the Timeline models are expected to be
  // deprecated in favor of using traceEngineData (new RPP engine) only
  // as part of the work in crbug.com/1386091. For this reason they
  // have the "legacy" prefix on their name.
  private legacyPerformanceModel: PerformanceModel|null;
  private compatibilityTracksAppender: CompatibilityTracksAppender|null;
  private legacyTimelineModel: TimelineModel.TimelineModel.TimelineModelImpl|null;
  private traceEngineData: TraceEngine.Handlers.Migration.PartialTraceData|null;
  /**
   * Raster threads are tracked and enumerated with this property. This is also
   * used to group all raster threads together in the same track, instead of
   * rendering a track for thread.
   */
  #rasterCount: number = 0;

  private minimumBoundaryInternal: number;
  private timeSpan: number;
  private readonly headerLevel1: PerfUI.FlameChart.GroupStyle;
  private readonly headerLevel2: PerfUI.FlameChart.GroupStyle;
  private readonly staticHeader: PerfUI.FlameChart.GroupStyle;
  private framesHeader: PerfUI.FlameChart.GroupStyle;
  private readonly screenshotsHeader: PerfUI.FlameChart.GroupStyle;
  private readonly animationsHeader: PerfUI.FlameChart.GroupStyle;
  private readonly flowEventIndexById: Map<string, number>;
  private entryData!: TimelineFlameChartEntry[];
  private entryTypeByLevel!: EntryType[];
  private screenshotImageCache!: Map<TraceEngine.Types.TraceEvents.TraceEventSnapshot, HTMLImageElement|null>;
  private entryIndexToTitle!: string[];
  private asyncColorByCategory!: Map<TimelineCategory, string>;
  private lastInitiatorEntry!: number;
  private entryParent!: TraceEngine.Legacy.Event[];
  private lastSelection?: Selection;
  private colorForEvent?: ((arg0: TraceEngine.Legacy.Event) => string);
  #eventToDisallowRoot = new WeakMap<TraceEngine.Legacy.Event, boolean>();
  #indexForEvent = new WeakMap<TraceEngine.Legacy.Event, number>();
  #font: string;

  constructor() {
    super();
    this.reset();
    this.#font = `${PerfUI.Font.DEFAULT_FONT_SIZE} ${PerfUI.Font.getFontFamilyForCanvas()}`;
    this.droppedFramePatternCanvas = document.createElement('canvas');
    this.partialFramePatternCanvas = document.createElement('canvas');
    this.preparePatternCanvas();
    this.timelineDataInternal = null;
    this.currentLevel = 0;
    this.legacyPerformanceModel = null;
    this.legacyTimelineModel = null;
    this.compatibilityTracksAppender = null;
    this.traceEngineData = null;
    this.minimumBoundaryInternal = 0;
    this.timeSpan = 0;

    this.headerLevel1 = this.buildGroupStyle({shareHeaderLine: false});
    this.headerLevel2 = this.buildGroupStyle({padding: 2, nestingLevel: 1, collapsible: false});
    this.staticHeader = this.buildGroupStyle({collapsible: false});
    this.framesHeader = this.buildGroupStyle({useFirstLineForOverview: true});
    this.screenshotsHeader =
        this.buildGroupStyle({useFirstLineForOverview: true, nestingLevel: 1, collapsible: false, itemsHeight: 150});
    this.animationsHeader = this.buildGroupStyle({useFirstLineForOverview: false});

    ThemeSupport.ThemeSupport.instance().addEventListener(ThemeSupport.ThemeChangeEvent.eventName, () => {
      const headers = [
        this.headerLevel1,
        this.headerLevel2,
        this.staticHeader,
        this.framesHeader,
        this.screenshotsHeader,
        this.animationsHeader,
      ];
      for (const header of headers) {
        header.color = ThemeSupport.ThemeSupport.instance().getComputedValue('--color-text-primary');
        header.backgroundColor = ThemeSupport.ThemeSupport.instance().getComputedValue('--color-background');
      }
    });

    this.flowEventIndexById = new Map();
  }

  private buildGroupStyle(extra: Object): PerfUI.FlameChart.GroupStyle {
    const defaultGroupStyle = {
      padding: 4,
      height: 17,
      collapsible: true,
      color: ThemeSupport.ThemeSupport.instance().getComputedValue('--color-text-primary'),
      backgroundColor: ThemeSupport.ThemeSupport.instance().getComputedValue('--color-background'),
      nestingLevel: 0,
      shareHeaderLine: true,
    };
    return Object.assign(defaultGroupStyle, extra);
  }

  setModel(
      performanceModel: PerformanceModel|null,
      newTraceEngineData: TraceEngine.Handlers.Migration.PartialTraceData|null): void {
    this.reset();
    this.legacyPerformanceModel = performanceModel;
    this.legacyTimelineModel = performanceModel && performanceModel.timelineModel();
    this.traceEngineData = newTraceEngineData;
    if (this.legacyTimelineModel) {
      this.minimumBoundaryInternal = this.legacyTimelineModel.minimumRecordTime();
      this.timeSpan = this.legacyTimelineModel.isEmpty() ?
          1000 :
          this.legacyTimelineModel.maximumRecordTime() - this.minimumBoundaryInternal;
    } else if (this.traceEngineData) {
      this.setTimingBoundsData(this.traceEngineData);
    }
  }

  /**
   * Sets the minimum time and total time span of a trace using the
   * new engine data.
   */
  setTimingBoundsData(newTraceEngineData: TraceEngine.Handlers.Migration.PartialTraceData): void {
    const {traceBounds} = newTraceEngineData.Meta;
    const minTime = TraceEngine.Helpers.Timing.microSecondsToMilliseconds(traceBounds.min);
    const maxTime = TraceEngine.Helpers.Timing.microSecondsToMilliseconds(traceBounds.max);
    this.minimumBoundaryInternal = minTime;
    this.timeSpan = minTime === maxTime ? 1000 : maxTime - this.minimumBoundaryInternal;
  }

  /**
   * Instances and caches a CompatibilityTracksAppender using the
   * internal flame chart data and the trace parsed data coming from the
   * trace engine.
   * The model data must have been set to the data provider instance before
   * attempting to instance the CompatibilityTracksAppender.
   */
  compatibilityTracksAppenderInstance(forceNew = false): CompatibilityTracksAppender {
    if (!this.compatibilityTracksAppender || forceNew) {
      if (!this.traceEngineData || !this.legacyTimelineModel) {
        throw new Error(
            'Attempted to instantiate a CompatibilityTracksAppender without having set the trace parse data first.');
      }
      this.timelineDataInternal = this.#instantiateTimelineData();
      this.compatibilityTracksAppender = new CompatibilityTracksAppender(
          this.timelineDataInternal, this.traceEngineData, this.entryData, this.entryTypeByLevel,
          this.legacyTimelineModel);
    }
    return this.compatibilityTracksAppender;
  }

  /**
   * Returns the instance of the timeline flame chart data, without
   * adding data to it. In case the timeline data hasn't been instanced
   * creates a new instance and returns it.
   */
  #instantiateTimelineData(): PerfUI.FlameChart.FlameChartTimelineData {
    if (!this.timelineDataInternal) {
      this.timelineDataInternal = PerfUI.FlameChart.FlameChartTimelineData.createEmpty();
    }
    return this.timelineDataInternal;
  }

  /**
   * Builds the flame chart data using the track appenders
   */
  buildFromTrackAppenders(expandedTracks?: Set<TrackAppenderName>): void {
    if (!this.compatibilityTracksAppender) {
      return;
    }
    const appenders = this.compatibilityTracksAppender.allVisibleTrackAppenders();
    for (const appender of appenders) {
      const expanded = expandedTracks?.has(appender.appenderName);
      this.currentLevel = appender.appendTrackAtLevel(this.currentLevel, expanded);
    }
  }

  groupTrack(group: PerfUI.FlameChart.Group): TimelineModel.TimelineModel.Track|null {
    return group.track || null;
  }

  groupTreeEvents(group: PerfUI.FlameChart.Group): TraceEngine.Legacy.CompatibleTraceEvent[]|null {
    const eventsFromAppenderSystem = this.compatibilityTracksAppender?.groupEventsForTreeView(group);
    return eventsFromAppenderSystem || group.track?.eventsForTreeView() || null;
  }

  navStartTimes(): Map<string, TraceEngine.Legacy.PayloadEvent> {
    if (!this.legacyTimelineModel) {
      return new Map();
    }

    return this.legacyTimelineModel.navStartTimes();
  }

  entryTitle(entryIndex: number): string|null {
    const entryTypes = EntryType;
    const entryType = this.entryType(entryIndex);
    if (entryType === entryTypes.Event) {
      const event = (this.entryData[entryIndex] as TraceEngine.Legacy.Event);
      if (event.phase === TraceEngine.Types.TraceEvents.Phase.ASYNC_STEP_INTO ||
          event.phase === TraceEngine.Types.TraceEvents.Phase.ASYNC_STEP_PAST) {
        return event.name + ':' + event.args['step'];
      }
      if (this.#eventToDisallowRoot.get(event)) {
        return i18nString(UIStrings.onIgnoreList);
      }
      return TimelineUIUtils.eventTitle(event);
    }
    if (entryType === entryTypes.Screenshot) {
      return '';
    }
    if (entryType === entryTypes.TrackAppender) {
      const timelineData = (this.timelineDataInternal as PerfUI.FlameChart.FlameChartTimelineData);
      const eventLevel = timelineData.entryLevels[entryIndex];
      const event = (this.entryData[entryIndex] as TraceEngine.Types.TraceEvents.TraceEventData);
      return this.compatibilityTracksAppender?.titleForEvent(event, eventLevel) || null;
    }
    let title: Common.UIString.LocalizedString|string = this.entryIndexToTitle[entryIndex];
    if (!title) {
      title = `Unexpected entryIndex ${entryIndex}`;
      console.error(title);
    }
    return title;
  }

  textColor(index: number): string {
    const event = this.entryData[index];
    return event && this.#eventToDisallowRoot.get((event as TraceEngine.Legacy.Event)) ? '#888' :
                                                                                         FlameChartStyle.textColor;
  }

  entryFont(_index: number): string|null {
    return this.#font;
  }

  reset(): void {
    this.currentLevel = 0;
    this.timelineDataInternal = null;
    this.entryData = [];
    this.entryParent = [];
    this.entryTypeByLevel = [];
    this.entryIndexToTitle = [];
    this.asyncColorByCategory = new Map();
    this.screenshotImageCache = new Map();
    this.compatibilityTracksAppender = null;
    this.#eventToDisallowRoot = new WeakMap<TraceEngine.Legacy.Event, boolean>();
    this.#indexForEvent = new WeakMap<TraceEngine.Legacy.Event, number>();
  }

  maxStackDepth(): number {
    return this.currentLevel;
  }

  /**
   * Builds the flame chart data using the tracks appender (which use
   * the new trace engine) and the legacy code paths present in this
   * file. The result built data is cached and returned.
   */
  timelineData(): PerfUI.FlameChart.FlameChartTimelineData {
    if (this.timelineDataInternal && this.timelineDataInternal.entryLevels.length !== 0) {
      // The flame chart data is built already, so return the cached
      // data.
      return this.timelineDataInternal;
    }

    this.timelineDataInternal = PerfUI.FlameChart.FlameChartTimelineData.createEmpty();
    if (!this.legacyTimelineModel) {
      return this.timelineDataInternal;
    }

    this.flowEventIndexById.clear();
    this.currentLevel = 0;

    if (this.traceEngineData) {
      this.compatibilityTracksAppender = this.compatibilityTracksAppenderInstance();
    }
    if (this.legacyTimelineModel.isGenericTrace()) {
      this.processGenericTrace();
    } else {
      this.processInspectorTrace();
    }

    return this.timelineDataInternal;
  }

  private processGenericTrace(): void {
    const processGroupStyle = this.buildGroupStyle({shareHeaderLine: false});
    const threadGroupStyle = this.buildGroupStyle({padding: 2, nestingLevel: 1, shareHeaderLine: false});
    const eventEntryType = EntryType.Event;
    const tracksByProcess =
        new Platform.MapUtilities.Multimap<TraceEngine.Legacy.Process, TimelineModel.TimelineModel.Track>();
    if (!this.legacyTimelineModel) {
      return;
    }
    for (const track of this.legacyTimelineModel.tracks()) {
      if (track.thread !== null) {
        tracksByProcess.set(track.thread.process(), track);
      } else {
        // The Timings track can reach this point, so we should probably do something more useful.
        console.error('Failed to process track');
      }
    }
    for (const process of tracksByProcess.keysArray()) {
      if (tracksByProcess.size > 1) {
        const name = `${process.name()} ${process.id()}`;
        this.appendHeader(name, processGroupStyle, false /* selectable */);
      }
      for (const track of tracksByProcess.get(process)) {
        const group = this.appendSyncEvents(
            track, track.events, track.name, threadGroupStyle, eventEntryType, true /* selectable */);
        if (this.timelineDataInternal &&
            (!this.timelineDataInternal.selectedGroup ||
             track.name === TimelineModel.TimelineModel.TimelineModelImpl.BrowserMainThreadName)) {
          this.timelineDataInternal.selectedGroup = group;
        }
      }
    }
  }

  private processInspectorTrace(): void {
    this.appendFrames();

    const weight = (track: {type?: string, forMainFrame?: boolean, appenderName?: TrackAppenderName}): number => {
      if (track.appenderName !== undefined) {
        switch (track.appenderName) {
          case 'Timings':
            return 1;
          case 'Interactions':
            return 2;
          case 'LayoutShifts':
            return 3;
          case 'GPU':
            return 8;
          default:
            return -1;
        }
      }

      switch (track.type) {
        case TimelineModel.TimelineModel.TrackType.Animation:
          return 0;
        case TimelineModel.TimelineModel.TrackType.MainThread:
          return track.forMainFrame ? 4 : 5;
        case TimelineModel.TimelineModel.TrackType.Worker:
          return 6;
        case TimelineModel.TimelineModel.TrackType.Raster:
          return 7;
        case TimelineModel.TimelineModel.TrackType.Other:
          return 9;
        case TimelineModel.TimelineModel.TrackType.Browser:
          return 11;
        default:
          return 15;
      }
    };

    if (!this.legacyTimelineModel) {
      return;
    }
    const trackAppenders =
        this.compatibilityTracksAppender ? this.compatibilityTracksAppender.allVisibleTrackAppenders() : [];
    // Due to tracks having a predefined order, we cannot render legacy
    // and new tracks separately.
    const tracksAndAppenders = [...this.legacyTimelineModel.tracks(), ...trackAppenders].slice();
    tracksAndAppenders.sort((a, b) => weight(a) - weight(b));

    // TODO(crbug.com/1386091) Remove interim state to use only new track
    // appenders.
    for (const trackOrAppender of tracksAndAppenders) {
      if ('type' in trackOrAppender) {
        // Legacy track
        this.appendLegacyTrackData(trackOrAppender);
        continue;
      }
      // Track rendered with new engine data.
      if (!this.traceEngineData) {
        continue;
      }
      this.currentLevel = trackOrAppender.appendTrackAtLevel(this.currentLevel);
    }
    if (this.timelineDataInternal && this.timelineDataInternal.selectedGroup) {
      this.timelineDataInternal.selectedGroup.expanded = true;
    }

    this.flowEventIndexById.clear();
  }

  #addDecorationToEvent(eventIndex: number, decoration: PerfUI.FlameChart.FlameChartDecoration): void {
    if (!this.timelineDataInternal) {
      return;
    }
    const decorationsForEvent = this.timelineDataInternal.entryDecorations[eventIndex] || [];
    decorationsForEvent.push(decoration);
    this.timelineDataInternal.entryDecorations[eventIndex] = decorationsForEvent;
  }

  /**
   * Appends a track in the flame chart using the legacy system.
   * @param track the legacy track to be rendered.
   * @param expanded if the track is expanded.
   */
  appendLegacyTrackData(track: TimelineModel.TimelineModel.Track, expanded?: boolean): void {
    this.#instantiateTimelineData();
    const eventEntryType = EntryType.Event;
    switch (track.type) {
      case TimelineModel.TimelineModel.TrackType.Animation: {
        this.appendAsyncEventsGroup(
            track, i18nString(UIStrings.animation), track.asyncEvents, this.animationsHeader, eventEntryType,
            false /* selectable */, expanded);
        break;
      }

      case TimelineModel.TimelineModel.TrackType.MainThread: {
        if (track.forMainFrame) {
          const group = this.appendSyncEvents(
              track, track.events,
              track.url ? i18nString(UIStrings.mainS, {PH1: track.url}) : i18nString(UIStrings.main), this.headerLevel1,
              eventEntryType, true /* selectable */, expanded);
          if (group && this.timelineDataInternal) {
            this.timelineDataInternal.selectedGroup = group;
          }
        } else {
          this.appendSyncEvents(
              track, track.events,
              track.url ? i18nString(UIStrings.frameS, {PH1: track.url}) : i18nString(UIStrings.subframe),
              this.headerLevel1, eventEntryType, true /* selectable */, expanded);
        }
        break;
      }

      case TimelineModel.TimelineModel.TrackType.Worker: {
        this.appendSyncEvents(
            track, track.events, track.name, this.headerLevel1, eventEntryType, true /* selectable */, expanded);
        break;
      }

      case TimelineModel.TimelineModel.TrackType.Raster: {
        if (!this.#rasterCount) {
          this.appendHeader(i18nString(UIStrings.raster), this.headerLevel1, false /* selectable */, expanded);
        }
        ++this.#rasterCount;
        this.appendSyncEvents(
            track, track.events, i18nString(UIStrings.rasterizerThreadS, {PH1: this.#rasterCount}), this.headerLevel2,
            eventEntryType, true /* selectable */, expanded);
        break;
      }

      case TimelineModel.TimelineModel.TrackType.Other: {
        this.appendSyncEvents(
            track, track.events, track.name || i18nString(UIStrings.thread), this.headerLevel1, eventEntryType,
            true /* selectable */, expanded);
        this.appendAsyncEventsGroup(
            track, track.name, track.asyncEvents, this.headerLevel1, eventEntryType, true /* selectable */, expanded);
        break;
      }
    }
  }
  minimumBoundary(): number {
    return this.minimumBoundaryInternal;
  }

  totalTime(): number {
    return this.timeSpan;
  }

  /**
   * Narrows an entry of type TimelineFlameChartEntry to the 2 types of
   * simple trace events (legacy and new engine definitions).
   */
  isEntryRegularEvent(entry: TimelineFlameChartEntry): entry is(TraceEngine.Types.TraceEvents.TraceEventData|
                                                                TraceEngine.Legacy.Event) {
    return 'name' in entry;
  }

  search(startTime: number, endTime: number, filter: TimelineModel.TimelineModelFilter.TimelineModelFilter): number[] {
    const result = [];
    this.timelineData();
    for (let i = 0; i < this.entryData.length; ++i) {
      const entry = this.entryData[i];
      if (!this.isEntryRegularEvent(entry)) {
        continue;
      }
      let event: TraceEngine.Legacy.Event|null;
      // The search features are implemented for SDK Event types only. Until we haven't fully
      // transitioned to use the types of the new engine, we need to use legacy representation
      // for events coming from the new engine.
      if (entry instanceof TraceEngine.Legacy.Event) {
        event = entry;
      } else {
        if (!this.compatibilityTracksAppender) {
          // This should not happen.
          console.error('compatibilityTracksAppender was unexpectedly not set.');
          continue;
        }
        event = this.compatibilityTracksAppender.getLegacyEvent(entry);
      }

      if (!event) {
        continue;
      }

      if (event.startTime > endTime) {
        continue;
      }
      if ((event.endTime || event.startTime) < startTime) {
        continue;
      }
      if (filter.accept(event)) {
        result.push(i);
      }
    }
    result.sort((a, b) => {
      let firstEvent: TimelineFlameChartEntry|null = this.entryData[a];
      let secondEvent: TimelineFlameChartEntry|null = this.entryData[b];
      if (!this.isEntryRegularEvent(firstEvent) || !this.isEntryRegularEvent(secondEvent)) {
        return 0;
      }
      firstEvent = firstEvent instanceof TraceEngine.Legacy.Event ?
          firstEvent :
          (this.compatibilityTracksAppender?.getLegacyEvent(firstEvent) || null);
      secondEvent = secondEvent instanceof TraceEngine.Legacy.Event ?
          secondEvent :
          (this.compatibilityTracksAppender?.getLegacyEvent(secondEvent) || null);
      if (!firstEvent || !secondEvent) {
        return 0;
      }
      return TraceEngine.Legacy.Event.compareStartTime(firstEvent, secondEvent);
    });
    return result;
  }

  private appendSyncEvents(
      track: TimelineModel.TimelineModel.Track|null, events: TraceEngine.Legacy.Event[], title: string|null,
      style: PerfUI.FlameChart.GroupStyle|null, entryType: EntryType, selectable: boolean,
      expanded?: boolean): PerfUI.FlameChart.Group|null {
    if (!events.length) {
      return null;
    }
    if (!this.legacyPerformanceModel || !this.legacyTimelineModel) {
      return null;
    }
    const openEvents = [];
    const ignoreListingEnabled = Root.Runtime.experiments.isEnabled('ignoreListJSFramesOnTimeline');
    let maxStackDepth = 0;
    let group: PerfUI.FlameChart.Group|null = null;
    if (track && track.type === TimelineModel.TimelineModel.TrackType.MainThread) {
      group = this.appendHeader((title as string), (style as PerfUI.FlameChart.GroupStyle), selectable, expanded);
      group.track = track;
    }
    for (let i = 0; i < events.length; ++i) {
      const event = events[i];
      const {duration: eventDuration} = TraceEngine.Legacy.timesForEventInMilliseconds(event);
      // TODO(crbug.com/1386091) this check should happen at the model level.
      // Skip Layout Shifts and TTI events when dealing with the main thread.
      if (this.legacyPerformanceModel) {
        const isInteractiveTime = this.legacyPerformanceModel.timelineModel().isInteractiveTimeEvent(event);
        const isLayoutShift = this.legacyPerformanceModel.timelineModel().isLayoutShiftEvent(event);
        const skippableEvent = isInteractiveTime || isLayoutShift;

        if (track && track.type === TimelineModel.TimelineModel.TrackType.MainThread && skippableEvent) {
          continue;
        }
      }

      if (!TraceEngine.Types.TraceEvents.isFlowPhase(event.phase)) {
        if (!event.endTime && event.phase !== TraceEngine.Types.TraceEvents.Phase.INSTANT) {
          continue;
        }
        if (TraceEngine.Types.TraceEvents.isAsyncPhase(event.phase)) {
          continue;
        }
        if (!this.legacyPerformanceModel.isVisible(event)) {
          continue;
        }
      }
      // Handle events belonging to a stack. E.g. A call stack in the main thread flame chart.
      while (openEvents.length &&
             // TODO(crbug.com/1172300) Ignored during the jsdoc to ts migration
             // @ts-expect-error
             ((openEvents[openEvents.length - 1] as TraceEngine.Legacy.Event).endTime) <= event.startTime) {
        openEvents.pop();
      }
      this.#eventToDisallowRoot.set(event, false);
      if (ignoreListingEnabled && this.isIgnoreListedEvent(event)) {
        const parent = openEvents[openEvents.length - 1];
        if (parent && this.#eventToDisallowRoot.get(parent)) {
          continue;
        }
        this.#eventToDisallowRoot.set(event, true);
      }
      if (!group && title) {
        group = this.appendHeader(title, (style as PerfUI.FlameChart.GroupStyle), selectable, expanded);
        if (selectable) {
          group.track = track;
        }
      }

      const level = this.currentLevel + openEvents.length;
      const index = this.appendEvent(event, level);
      if (openEvents.length) {
        this.entryParent[index] = (openEvents[openEvents.length - 1] as TraceEngine.Legacy.Event);
      }

      const trackIsMainThreadMainFrame =
          Boolean(track?.forMainFrame && track?.type === TimelineModel.TimelineModel.TrackType.MainThread);
      // If we are dealing with the Main Thread, find any long tasks and add
      // the candy striping to them. Doing it here avoids having to do another
      // pass through the events at a later point.
      if (trackIsMainThreadMainFrame && event.name === TimelineModel.TimelineModel.RecordType.Task &&
          eventDuration > LONG_MAIN_THREAD_TASK_THRESHOLD) {
        this.#addDecorationToEvent(index, {
          type: 'CANDY',
          startAtTime: TraceEngine.Helpers.Timing.millisecondsToMicroseconds(LONG_MAIN_THREAD_TASK_THRESHOLD),
        });
      }

      maxStackDepth = Math.max(maxStackDepth, openEvents.length + 1);
      if (event.endTime) {
        openEvents.push(event);
      }
    }
    this.entryTypeByLevel.length = this.currentLevel + maxStackDepth;
    this.entryTypeByLevel.fill(entryType, this.currentLevel);
    this.currentLevel += maxStackDepth;
    return group;
  }

  isIgnoreListedEvent(event: TraceEngine.Legacy.Event): boolean {
    if (!TimelineModel.TimelineModel.TimelineModelImpl.isJsFrameEvent(event)) {
      return false;
    }
    const url = event.args['data']['url'] as Platform.DevToolsPath.UrlString;
    return url && this.isIgnoreListedURL(url);
  }

  private isIgnoreListedURL(url: Platform.DevToolsPath.UrlString): boolean {
    return Bindings.IgnoreListManager.IgnoreListManager.instance().isUserIgnoreListedURL(url);
  }

  private appendAsyncEventsGroup(
      track: TimelineModel.TimelineModel.Track|null, title: string|null, events: TraceEngine.Legacy.AsyncEvent[],
      style: PerfUI.FlameChart.GroupStyle|null, entryType: EntryType, selectable: boolean,
      expanded?: boolean): PerfUI.FlameChart.Group|null {
    if (!events.length) {
      return null;
    }
    const lastUsedTimeByLevel: number[] = [];
    let group: PerfUI.FlameChart.Group|null = null;
    for (let i = 0; i < events.length; ++i) {
      const asyncEvent = events[i];
      if (!this.legacyPerformanceModel || !this.legacyPerformanceModel.isVisible(asyncEvent)) {
        continue;
      }
      if (!group && title) {
        group = this.appendHeader(title, (style as PerfUI.FlameChart.GroupStyle), selectable, expanded);
        if (selectable) {
          group.track = track;
        }
      }
      const startTime = asyncEvent.startTime;
      let level;
      for (level = 0; level < lastUsedTimeByLevel.length && lastUsedTimeByLevel[level] > startTime; ++level) {
      }
      this.appendAsyncEvent(asyncEvent, this.currentLevel + level);
      lastUsedTimeByLevel[level] = (asyncEvent.endTime as number);
    }
    this.entryTypeByLevel.length = this.currentLevel + lastUsedTimeByLevel.length;
    this.entryTypeByLevel.fill(entryType, this.currentLevel);
    this.currentLevel += lastUsedTimeByLevel.length;
    return group;
  }

  getEntryTypeForLevel(level: number): EntryType {
    return this.entryTypeByLevel[level];
  }

  private appendFrames(): void {
    if (!this.legacyPerformanceModel || !this.timelineDataInternal || !this.legacyTimelineModel ||
        !this.traceEngineData) {
      return;
    }

    // TODO: Long term we want to move both the Frames track and the screenshots
    // track into the TrackAppender system. However right now the frames track
    // expects data in a different form to how the new engine parses frame
    // information. Therefore we have migrated the screenshots to use the new
    // data model in place without creating a new TrackAppender. When we can
    // migrate the frames track to the new appender system, we can migrate the
    // screnshots then as well.
    const filmStrip = TraceEngine.Extras.FilmStrip.fromTraceData(this.traceEngineData);
    const hasScreenshots = filmStrip.frames.length > 0;

    this.framesHeader.collapsible = hasScreenshots;
    const expanded = Root.Runtime.Runtime.queryParam('flamechart-force-expand') === 'frames';

    this.appendHeader(i18nString(UIStrings.frames), this.framesHeader, false /* selectable */, expanded);

    this.entryTypeByLevel[this.currentLevel] = EntryType.Frame;
    for (const frame of this.legacyPerformanceModel.frames()) {
      this.appendFrame(frame);
    }
    ++this.currentLevel;

    if (!hasScreenshots) {
      return;
    }
    this.#appendScreenshots(filmStrip);
  }

  #appendScreenshots(filmStrip: TraceEngine.Extras.FilmStrip.Data): void {
    if (!this.timelineDataInternal || !this.legacyTimelineModel) {
      return;
    }
    this.appendHeader('', this.screenshotsHeader, false /* selectable */);
    this.entryTypeByLevel[this.currentLevel] = EntryType.Screenshot;
    let prevTimestamp: TraceEngine.Types.Timing.MilliSeconds|undefined = undefined;

    for (const filmStripFrame of filmStrip.frames) {
      const screenshotTimeInMilliSeconds =
          TraceEngine.Helpers.Timing.microSecondsToMilliseconds(filmStripFrame.screenshotEvent.ts);
      this.entryData.push(filmStripFrame.screenshotEvent);
      (this.timelineDataInternal.entryLevels as number[]).push(this.currentLevel);
      (this.timelineDataInternal.entryStartTimes as number[]).push(screenshotTimeInMilliSeconds);
      if (prevTimestamp) {
        (this.timelineDataInternal.entryTotalTimes as number[]).push(screenshotTimeInMilliSeconds - prevTimestamp);
      }
      prevTimestamp = screenshotTimeInMilliSeconds;
    }
    if (filmStrip.frames.length && prevTimestamp !== undefined) {
      // Set the total time of the final screenshot so it takes up the remainder of the trace.
      (this.timelineDataInternal.entryTotalTimes as number[])
          .push(this.legacyTimelineModel.maximumRecordTime() - prevTimestamp);
    }
    ++this.currentLevel;
  }

  private entryType(entryIndex: number): EntryType {
    return this.entryTypeByLevel[(this.timelineDataInternal as PerfUI.FlameChart.FlameChartTimelineData)
                                     .entryLevels[entryIndex]];
  }

  prepareHighlightedEntryInfo(entryIndex: number): Element|null {
    let time = '';
    let title;
    let warning;
    let nameSpanTimelineInfoTime = 'timeline-info-time';

    const entryType = this.entryType(entryIndex);
    if (entryType === EntryType.TrackAppender) {
      if (!this.compatibilityTracksAppender) {
        return null;
      }
      const event = (this.entryData[entryIndex] as TraceEngine.Types.TraceEvents.TraceEventData);
      const timelineData = (this.timelineDataInternal as PerfUI.FlameChart.FlameChartTimelineData);
      const eventLevel = timelineData.entryLevels[entryIndex];
      const highlightedEntryInfo = this.compatibilityTracksAppender.highlightedEntryInfo(event, eventLevel);
      title = highlightedEntryInfo.title;
      time = highlightedEntryInfo.formattedTime;

      // Add stringified frame to the tooltip.
      title += '\n' + JSON.stringify(event, null, 2).slice(0, 2000);

    } else if (entryType === EntryType.Event) {
      const event = (this.entryData[entryIndex] as TraceEngine.Legacy.Event);
      const totalTime = event.duration;
      const selfTime = event.selfTime;
      const eps = 1e-6;
      if (typeof totalTime === 'number') {
        time = Math.abs(totalTime - selfTime) > eps && selfTime > eps ?
            i18nString(UIStrings.sSelfS, {
              PH1: i18n.TimeUtilities.millisToString(totalTime, true),
              PH2: i18n.TimeUtilities.millisToString(selfTime, true),
            }) :
            i18n.TimeUtilities.millisToString(totalTime, true);
      }
      title = this.entryTitle(entryIndex);
      warning = TimelineUIUtils.eventWarning(event);

      if (this.legacyTimelineModel && this.legacyTimelineModel.isParseHTMLEvent(event)) {
        const startLine = event.args['beginData']['startLine'];
        const endLine = event.args['endData'] && event.args['endData']['endLine'];
        const url = Bindings.ResourceUtils.displayNameForURL(event.args['beginData']['url']);
        const range = (endLine !== -1 || endLine === startLine) ? `${startLine}...${endLine}` : startLine;
        title += ` - ${url} [${range}]`;
      }

      // Remove circular references so we can stringify it.
      const eventClone = {...event};
      delete eventClone?.children;
      delete eventClone?.parent;
      delete eventClone?.thread;
      delete eventClone.args?.data?.children;
      delete eventClone.args?.data?.parent;
      eventClone.args?.data?.stackTrace?.forEach(f => {
        delete f.children;
        delete f.parent;
        delete f.target;
      });
      delete eventClone.steps;
      // Add stringified event to the tooltip.
      title += '\n' + JSON.stringify(eventClone, null, 2).slice(0, 2000);

    } else if (entryType === EntryType.Frame) {
      const frame = (this.entryData[entryIndex] as TimelineModel.TimelineFrameModel.TimelineFrame);
      time = i18n.TimeUtilities.preciseMillisToString(frame.duration, 1);

      if (frame.idle) {
        title = i18nString(UIStrings.idleFrame);
      } else if (frame.dropped) {
        if (frame.isPartial) {
          title = i18nString(UIStrings.partiallyPresentedFrame);
        } else {
          title = i18nString(UIStrings.droppedFrame);
        }
        nameSpanTimelineInfoTime = 'timeline-info-warning';
      } else {
        title = i18nString(UIStrings.frame);
      }

      // Add stringified frame to the tooltip.
      title += '\n' + JSON.stringify(frame, null, 2).slice(0, 2000);

    } else {
      return null;
    }

    const element = document.createElement('div');
    const root = UI.Utils.createShadowRootWithCoreStyles(element, {
      cssFile: [timelineFlamechartPopoverStyles],
      delegatesFocus: undefined,
    });
    const contents = root.createChild('div', 'timeline-flamechart-popover');
    contents.createChild('span', nameSpanTimelineInfoTime).textContent = time;
    contents.createChild('span', 'timeline-info-title').textContent = title;
    if (warning) {
      warning.classList.add('timeline-info-warning');
      contents.appendChild(warning);
    }
    return element;
  }

  entryColor(entryIndex: number): string {
    function patchColorAndCache<KEY>(cache: Map<KEY, string>, key: KEY, lookupColor: (arg0: KEY) => string): string {
      let color = cache.get(key);
      if (color) {
        return color;
      }
      const parsedColor = Common.Color.parse(lookupColor(key));
      if (!parsedColor) {
        throw new Error('Could not parse color from entry');
      }
      color = parsedColor.setAlpha(0.7).asString(Common.Color.Format.RGBA) || '';
      cache.set(key, color);
      return color;
    }

    if (!this.legacyPerformanceModel || !this.legacyTimelineModel) {
      return '';
    }

    const entryTypes = EntryType;
    const entryType = this.entryType(entryIndex);
    if (entryType === entryTypes.Event) {
      const event = (this.entryData[entryIndex] as TraceEngine.Legacy.Event);
      if (this.legacyTimelineModel.isGenericTrace()) {
        return this.genericTraceEventColor(event);
      }
      if (this.legacyPerformanceModel.timelineModel().isMarkerEvent(event)) {
        return TimelineUIUtils.markerStyleForEvent(event).color;
      }
      if (!TraceEngine.Types.TraceEvents.isAsyncPhase(event.phase) && this.colorForEvent) {
        return this.colorForEvent(event);
      }
      const category = TimelineUIUtils.eventStyle(event).category;
      return patchColorAndCache(this.asyncColorByCategory, category, () => category.color);
    }
    if (entryType === entryTypes.Frame) {
      return 'white';
    }
    if (entryType === entryTypes.TrackAppender) {
      const timelineData = (this.timelineDataInternal as PerfUI.FlameChart.FlameChartTimelineData);
      const eventLevel = timelineData.entryLevels[entryIndex];
      const event = (this.entryData[entryIndex] as TraceEngine.Types.TraceEvents.TraceEventData);
      return this.compatibilityTracksAppender?.colorForEvent(event, eventLevel) || '';
    }
    return '';
  }

  private genericTraceEventColor(event: TraceEngine.Legacy.Event): string {
    const key = event.categoriesString || event.name;
    return key ? `hsl(${Platform.StringUtilities.hashCode(key) % 300 + 30}, 40%, 70%)` : '#ccc';
  }

  private preparePatternCanvas(): void {
    // Set the candy stripe pattern to 17px so it repeats well.
    const size = 17;
    this.droppedFramePatternCanvas.width = size;
    this.droppedFramePatternCanvas.height = size;

    this.partialFramePatternCanvas.width = size;
    this.partialFramePatternCanvas.height = size;

    const ctx = this.droppedFramePatternCanvas.getContext('2d');
    if (ctx) {
      // Make a dense solid-line pattern.
      ctx.translate(size * 0.5, size * 0.5);
      ctx.rotate(Math.PI * 0.25);
      ctx.translate(-size * 0.5, -size * 0.5);

      ctx.fillStyle = 'rgb(255, 255, 255)';
      for (let x = -size; x < size * 2; x += 3) {
        ctx.fillRect(x, -size, 1, size * 3);
      }
    }

    const ctx2 = this.partialFramePatternCanvas.getContext('2d');
    if (ctx2) {
      // Make a sparse dashed-line pattern.
      ctx2.strokeStyle = 'rgb(255, 255, 255)';
      ctx2.lineWidth = 2;
      ctx2.beginPath();
      ctx2.moveTo(17, 0);
      ctx2.lineTo(10, 7);
      ctx2.moveTo(8, 9);
      ctx2.lineTo(2, 15);
      ctx2.stroke();
    }
  }

  private drawFrame(
      entryIndex: number, context: CanvasRenderingContext2D, text: string|null, barX: number, barY: number,
      barWidth: number, barHeight: number): void {
    const hPadding = 1;
    const frame = (this.entryData[entryIndex] as TimelineModel.TimelineFrameModel.TimelineFrame);
    barX += hPadding;
    barWidth -= 2 * hPadding;
    if (frame.idle) {
      context.fillStyle = 'white';
    } else if (frame.dropped) {
      if (frame.isPartial) {
        // For partially presented frame boxes, paint a yellow background with
        // a sparse white dashed-line pattern overlay.
        context.fillStyle = '#f0e442';
        context.fillRect(barX, barY, barWidth, barHeight);

        const overlay = context.createPattern(this.partialFramePatternCanvas, 'repeat');
        context.fillStyle = overlay || context.fillStyle;
      } else {
        // For dropped frame boxes, paint a red background with a dense white
        // solid-line pattern overlay.
        context.fillStyle = '#f08080';
        context.fillRect(barX, barY, barWidth, barHeight);

        const overlay = context.createPattern(this.droppedFramePatternCanvas, 'repeat');
        context.fillStyle = overlay || context.fillStyle;
      }
    } else {
      context.fillStyle = '#d7f0d1';
    }
    context.fillRect(barX, barY, barWidth, barHeight);

    const frameDurationText = i18n.TimeUtilities.preciseMillisToString(frame.duration, 1);
    const textWidth = context.measureText(frameDurationText).width;
    if (textWidth <= barWidth) {
      context.fillStyle = this.textColor(entryIndex);
      context.fillText(frameDurationText, barX + (barWidth - textWidth) / 2, barY + barHeight - 4);
    }
  }

  private async drawScreenshot(
      entryIndex: number, context: CanvasRenderingContext2D, barX: number, barY: number, barWidth: number,
      barHeight: number): Promise<void> {
    const screenshot = (this.entryData[entryIndex] as TraceEngine.Types.TraceEvents.TraceEventSnapshot);
    if (!this.screenshotImageCache.has(screenshot)) {
      this.screenshotImageCache.set(screenshot, null);
      const data = screenshot.args.snapshot;
      const image = await UI.UIUtils.loadImageFromData(data);
      this.screenshotImageCache.set(screenshot, image);
      this.dispatchEventToListeners(Events.DataChanged);
      return;
    }

    const image = this.screenshotImageCache.get(screenshot);
    if (!image) {
      return;
    }
    const imageX = barX + 1;
    const imageY = barY + 1;
    const imageHeight = barHeight - 2;
    const scale = imageHeight / image.naturalHeight;
    const imageWidth = Math.floor(image.naturalWidth * scale);
    context.save();
    context.beginPath();
    context.rect(barX, barY, barWidth, barHeight);
    context.clip();
    context.drawImage(image, imageX, imageY, imageWidth, imageHeight);
    context.strokeStyle = '#ccc';
    context.strokeRect(imageX - 0.5, imageY - 0.5, Math.min(barWidth - 1, imageWidth + 1), imageHeight);
    context.restore();
  }

  decorateEntry(
      entryIndex: number, context: CanvasRenderingContext2D, text: string|null, barX: number, barY: number,
      barWidth: number, barHeight: number, _unclippedBarX: number, _timeToPixels: number): boolean {
    const data = this.entryData[entryIndex];
    const entryType = this.entryType(entryIndex);

    if (entryType === EntryType.Frame) {
      this.drawFrame(entryIndex, context, text, barX, barY, barWidth, barHeight);
      return true;
    }

    if (entryType === EntryType.Screenshot) {
      void this.drawScreenshot(entryIndex, context, barX, barY, barWidth, barHeight);
      return true;
    }

    if (entryType === EntryType.Event) {
      const event = (data as TraceEngine.Legacy.Event);
      if (TimelineModel.TimelineModel.EventOnTimelineData.forEvent(event).warning) {
        this.#addDecorationToEvent(entryIndex, {type: 'WARNING_TRIANGLE'});
      }
    }

    return false;
  }

  forceDecoration(entryIndex: number): boolean {
    const entryTypes = EntryType;
    const entryType = this.entryType(entryIndex);
    if (entryType === entryTypes.Frame) {
      return true;
    }
    if (entryType === entryTypes.Screenshot) {
      return true;
    }

    if (entryType === entryTypes.Event) {
      const event = (this.entryData[entryIndex] as TraceEngine.Legacy.Event);
      return Boolean(TimelineModel.TimelineModel.EventOnTimelineData.forEvent(event).warning);
    }
    return false;
  }

  private appendHeader(title: string, style: PerfUI.FlameChart.GroupStyle, selectable: boolean, expanded?: boolean):
      PerfUI.FlameChart.Group {
    const group =
        ({startLevel: this.currentLevel, name: title, style: style, selectable: selectable, expanded} as
         PerfUI.FlameChart.Group);
    (this.timelineDataInternal as PerfUI.FlameChart.FlameChartTimelineData).groups.push(group);
    return group;
  }

  private appendEvent(event: TraceEngine.Legacy.Event, level: number): number {
    const index = this.entryData.length;
    this.entryData.push(event);
    const timelineData = (this.timelineDataInternal as PerfUI.FlameChart.FlameChartTimelineData);
    timelineData.entryLevels[index] = level;
    timelineData.entryTotalTimes[index] = event.duration || InstantEventVisibleDurationMs;
    timelineData.entryStartTimes[index] = event.startTime;
    this.#indexForEvent.set(event, index);
    return index;
  }

  private appendAsyncEvent(asyncEvent: TraceEngine.Legacy.AsyncEvent, level: number): void {
    const steps = asyncEvent.steps;
    // If we have past steps, put the end event for each range rather than start one.
    const eventOffset =
        steps.length > 1 && steps[1].phase === TraceEngine.Types.TraceEvents.Phase.ASYNC_STEP_PAST ? 1 : 0;
    for (let i = 0; i < steps.length - 1; ++i) {
      const index = this.entryData.length;
      this.entryData.push(steps[i + eventOffset]);
      const startTime = steps[i].startTime;
      const timelineData = (this.timelineDataInternal as PerfUI.FlameChart.FlameChartTimelineData);
      timelineData.entryLevels[index] = level;
      timelineData.entryTotalTimes[index] = steps[i + 1].startTime - startTime;
      timelineData.entryStartTimes[index] = startTime;
    }
  }

  private appendFrame(frame: TimelineModel.TimelineFrameModel.TimelineFrame): void {
    const index = this.entryData.length;
    this.entryData.push(frame);
    this.entryIndexToTitle[index] = i18n.TimeUtilities.millisToString(frame.duration, true);
    if (!this.timelineDataInternal) {
      return;
    }
    this.timelineDataInternal.entryLevels[index] = this.currentLevel;
    this.timelineDataInternal.entryTotalTimes[index] = frame.duration;
    this.timelineDataInternal.entryStartTimes[index] = frame.startTime;
  }

  createSelection(entryIndex: number): TimelineSelection|null {
    const entryType = this.entryType(entryIndex);
    let timelineSelection: TimelineSelection|null = null;
    const entry = this.entryData[entryIndex];
    if (entry && this.isEntryRegularEvent(entry)) {
<<<<<<< HEAD
      timelineSelection = TimelineSelection.fromTraceEvent(entry);
=======
      const event =
          entry instanceof SDK.TracingModel.Event ? entry : this.compatibilityTracksAppender?.getLegacyEvent(entry);
      if (!event) {
        return null;
      }
      let initiator = TimelineModel.TimelineModel.TimelineData.forEvent(event).initiator();
      let i = 1;
      while (initiator) {
        console.log(new Array(i).fill('-').join(''), initiator);
        i++;
        initiator = TimelineModel.TimelineModel.TimelineData.forEvent(event).initiator();
      }
      timelineSelection = TimelineSelection.fromTraceEvent(event);
>>>>>>> dfe97dcd
    } else if (entryType === EntryType.Frame) {
      timelineSelection =
          TimelineSelection.fromFrame((this.entryData[entryIndex] as TimelineModel.TimelineFrameModel.TimelineFrame));
    }
    if (timelineSelection) {
      this.lastSelection = new Selection(timelineSelection, entryIndex);
    }
    return timelineSelection;
  }

  formatValue(value: number, precision?: number): string {
    return i18n.TimeUtilities.preciseMillisToString(value, precision);
  }

  canJumpToEntry(_entryIndex: number): boolean {
    return false;
  }

  entryIndexForSelection(selection: TimelineSelection|null): number {
    if (!selection || TimelineSelection.isRangeSelection(selection.object) ||
        TimelineSelection.isSyntheticNetworkRequestDetailsEventSelection(selection.object)) {
      return -1;
    }

    if (this.lastSelection && this.lastSelection.timelineSelection.object === selection.object) {
      return this.lastSelection.entryIndex;
    }
    const index = this.entryData.indexOf(selection.object);
    if (index !== -1) {
      this.lastSelection = new Selection(selection, index);
    }
    return index;
  }

  buildFlowForInitiator(entryIndex: number): boolean {
    if (this.lastInitiatorEntry === entryIndex) {
      return false;
    }
    this.lastInitiatorEntry = entryIndex;
    let event = this.eventByIndex(entryIndex);
    if (TraceEngine.Legacy.eventIsFromNewEngine(event)) {
      // TODO(crbug.com/1434596): Add support for this use case in the
      // new engine.
      return false;
    }
    const td = this.timelineDataInternal;
    if (!td) {
      return false;
    }
    td.flowStartTimes = [];
    td.flowStartLevels = [];
    td.flowEndTimes = [];
    td.flowEndLevels = [];
    while (event) {
      // Find the closest ancestor with an initiator.
      let initiator;
      for (; event; event = this.eventParent(event)) {
        initiator = TimelineModel.TimelineModel.EventOnTimelineData.forEvent(event).initiator();
        if (initiator) {
          break;
        }
      }
      if (!initiator || !event) {
        break;
      }
      const eventIndex = (this.#indexForEvent.get(event) as number);
      const initiatorIndex = (this.#indexForEvent.get(initiator) as number);
      td.flowStartTimes.push(initiator.endTime || initiator.startTime);
      td.flowStartLevels.push(td.entryLevels[initiatorIndex]);
      td.flowEndTimes.push(event.startTime);
      td.flowEndLevels.push(td.entryLevels[eventIndex]);
      event = initiator;
    }
    return true;
  }

  private eventParent(event: TraceEngine.Legacy.Event): TraceEngine.Legacy.Event|null {
    const eventIndex = this.#indexForEvent.get(event);
    if (eventIndex === undefined) {
      return null;
    }
    return this.entryParent[eventIndex] || null;
  }

  eventByIndex(entryIndex: number): TraceEngine.Legacy.CompatibleTraceEvent|null {
    if (entryIndex < 0) {
      return null;
    }
    const entryType = this.entryType(entryIndex);
    if (entryType === EntryType.TrackAppender) {
      return this.entryData[entryIndex] as TraceEngine.Types.TraceEvents.TraceEventData;
    }
    if (entryType === EntryType.Event) {
      return this.entryData[entryIndex] as TraceEngine.Legacy.Event;
    }
    return null;
  }

  setEventColorMapping(colorForEvent: (arg0: TraceEngine.Legacy.Event) => string): void {
    this.colorForEvent = colorForEvent;
  }

  // Included only for layout tests.
  // TODO(crbug.com/1386091): Fix/port layout tests and remove.
  get performanceModel(): PerformanceModel|null {
    return this.legacyPerformanceModel;
  }
}

export const InstantEventVisibleDurationMs = 0.001;

// TODO(crbug.com/1167717): Make this a const enum again
// eslint-disable-next-line rulesdir/const_enum
export enum Events {
  DataChanged = 'DataChanged',
}

export type EventTypes = {
  [Events.DataChanged]: void,
};

// an entry is a trace event, they are classified into "entry types"
// because some events are rendered differently. For example, screenshot
// events are rendered as images. Checks for entry types allow to have
// different styles, names, etc. for events that look differently.
// In the future we won't have this checks: instead we will forward
// the event to the corresponding "track appender" and it will determine
// how the event shall be rendered.
// TODO(crbug.com/1167717): Make this a const enum again
// eslint-disable-next-line rulesdir/const_enum
export enum EntryType {
  Frame = 'Frame',
  Event = 'Event',
  TrackAppender = 'TrackAppender',
  Screenshot = 'Screenshot',
}<|MERGE_RESOLUTION|>--- conflicted
+++ resolved
@@ -1227,14 +1227,6 @@
     let timelineSelection: TimelineSelection|null = null;
     const entry = this.entryData[entryIndex];
     if (entry && this.isEntryRegularEvent(entry)) {
-<<<<<<< HEAD
-      timelineSelection = TimelineSelection.fromTraceEvent(entry);
-=======
-      const event =
-          entry instanceof SDK.TracingModel.Event ? entry : this.compatibilityTracksAppender?.getLegacyEvent(entry);
-      if (!event) {
-        return null;
-      }
       let initiator = TimelineModel.TimelineModel.TimelineData.forEvent(event).initiator();
       let i = 1;
       while (initiator) {
@@ -1242,8 +1234,7 @@
         i++;
         initiator = TimelineModel.TimelineModel.TimelineData.forEvent(event).initiator();
       }
-      timelineSelection = TimelineSelection.fromTraceEvent(event);
->>>>>>> dfe97dcd
+      timelineSelection = TimelineSelection.fromTraceEvent(entry);
     } else if (entryType === EntryType.Frame) {
       timelineSelection =
           TimelineSelection.fromFrame((this.entryData[entryIndex] as TimelineModel.TimelineFrameModel.TimelineFrame));
