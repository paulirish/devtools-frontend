--- conflicted
+++ resolved
@@ -100,7 +100,6 @@
   for (level = 0; level < lastUsedTimeByLevel.length && lastUsedTimeByLevel[level] > startTime; ++level) {
   }
   return level;
-<<<<<<< HEAD
 
   // let level = 0;
   // const startTime = event.ts;
@@ -114,7 +113,6 @@
   // }
   // lastUsedTimeByLevel[level] = endTime;
   // return level;
-=======
 }
 
 export function addDecorationToEvent(
@@ -123,5 +121,4 @@
   const decorationsForEvent = timelineData.entryDecorations[eventIndex] || [];
   decorationsForEvent.push(decoration);
   timelineData.entryDecorations[eventIndex] = decorationsForEvent;
->>>>>>> 97b1f310
 }