// Copyright 2015 The Chromium Authors. All rights reserved.
// Use of this source code is governed by a BSD-style license that can be
// found in the LICENSE file.

import '../../ui/legacy/legacy.js';

import * as Common from '../../core/common/common.js';
import * as i18n from '../../core/i18n/i18n.js';
import * as Platform from '../../core/platform/platform.js';
import * as Trace from '../../models/trace/trace.js';
import * as Buttons from '../../ui/components/buttons/buttons.js';
import * as DataGrid from '../../ui/legacy/components/data_grid/data_grid.js';
import * as Components from '../../ui/legacy/components/utils/utils.js';
import * as UI from '../../ui/legacy/legacy.js';
import * as VisualLogging from '../../ui/visual_logging/visual_logging.js';

import {ActiveFilters} from './ActiveFilters.js';
import * as Extensions from './extensions/extensions.js';
import {Tracker} from './FreshRecording.js';
import {targetForEvent} from './TargetForEvent.js';
import * as ThirdPartyTreeView from './ThirdPartyTreeView.js';
import {TimelineRegExp} from './TimelineFilters.js';
import {rangeForSelection, type TimelineSelection} from './TimelineSelection.js';
import {TimelineUIUtils} from './TimelineUIUtils.js';
import * as Utils from './utils/utils.js';

const UIStrings = {
  /**
   *@description Text for the performance of something
   */
  performance: 'Performance',
  /**
   *@description Time of a single activity, as opposed to the total time
   */
  selfTime: 'Self time',
  /**
   *@description Text for the total time of something
   */
  totalTime: 'Total time',
  /**
   *@description Text in Timeline Tree View of the Performance panel
   */
  activity: 'Activity',
  /**
   *@description Text of a DOM element in Timeline Tree View of the Performance panel
   */
  selectItemForDetails: 'Select item for details.',
  /**
   *@description Number followed by percent sign
   *@example {20} PH1
   */
  percentPlaceholder: '{PH1} %',
  /**
   *@description Text in Timeline Tree View of the Performance panel
   */
  chromeExtensionsOverhead: '[`Chrome` extensions overhead]',
  /**
   * @description Text in Timeline Tree View of the Performance panel. The text is presented
   * when developers investigate the performance of a page. 'V8 Runtime' labels the time
   * spent in (i.e. runtime) the V8 JavaScript engine.
   */
  vRuntime: '[`V8` Runtime]',
  /**
   *@description Text in Timeline Tree View of the Performance panel
   */
  unattributed: '[unattributed]',
  /**
   *@description Text that refers to one or a group of webpages
   */
  page: 'Page',
  /**
   *@description Text in Timeline Tree View of the Performance panel
   */
  noGrouping: 'No grouping',
  /**
   *@description Text in Timeline Tree View of the Performance panel
   */
  groupByActivity: 'Group by activity',
  /**
   *@description Text in Timeline Tree View of the Performance panel
   */
  groupByCategory: 'Group by category',
  /**
   *@description Text in Timeline Tree View of the Performance panel
   */
  groupByDomain: 'Group by domain',
  /**
   *@description Text in Timeline Tree View of the Performance panel
   */
  groupByFrame: 'Group by frame',
  /**
   *@description Text in Timeline Tree View of the Performance panel
   */
  groupBySubdomain: 'Group by subdomain',
  /**
   *@description Text in Timeline Tree View of the Performance panel
   */
  groupByUrl: 'Group by URL',
  /**
   *@description Text in Timeline Tree View of the Performance panel
   */
  groupByThirdParties: 'Group by Third Parties',
  /**
   *@description Aria-label for grouping combo box in Timeline Details View
   */
  groupBy: 'Group by',
  /**
   * @description Title of the sidebar pane in the Performance panel which shows the stack (call
   * stack) where the program spent the most time (out of all the call stacks) while executing.
   */
  heaviestStack: 'Heaviest stack',
  /**
   * @description Tooltip for the the Heaviest stack sidebar toggle in the Timeline Tree View of the
   * Performance panel. Command to open/show the sidebar.
   */
  showHeaviestStack: 'Show heaviest stack',
  /**
   * @description Tooltip for the the Heaviest stack sidebar toggle in the Timeline Tree View of the
   * Performance panel. Command to close/hide the sidebar.
   */
  hideHeaviestStack: 'Hide heaviest stack',
  /**
   * @description Screen reader announcement when the heaviest stack sidebar is shown in the Performance panel.
   */
  heaviestStackShown: 'Heaviest stack sidebar shown',
  /**
   * @description Screen reader announcement when the heaviest stack sidebar is hidden in the Performance panel.
   */
  heaviestStackHidden: 'Heaviest stack sidebar hidden',
  /**
   *@description Data grid name for Timeline Stack data grids
   */
  timelineStack: 'Timeline stack',
  /**
  /*@description Text to search by matching case of the input button
   */
  matchCase: 'Match case',
  /**
   *@description Text for searching with regular expression button
   */
  useRegularExpression: 'Use regular expression',
  /**
   * @description Text for Match whole word button
   */
  matchWholeWord: 'Match whole word',
  /**
   * @description Text for bottom up tree button
   */
  bottomUp: 'Bottom-up',
  /**
   * @description Text referring to view bottom up tree
   */
  viewBottomUp: 'View Bottom-up',
  /**
   * @description Text referring to a 1st party entity
   */
  firstParty: '1st party',
  /**
   * @description Text referring to an entity that is an extension
   */
  extension: 'Extension',
} as const;
const str_ = i18n.i18n.registerUIStrings('panels/timeline/TimelineTreeView.ts', UIStrings);
const i18nString = i18n.i18n.getLocalizedString.bind(undefined, str_);
export class TimelineTreeView extends
    Common.ObjectWrapper.eventMixin<TimelineTreeView.EventTypes, typeof UI.Widget.VBox>(UI.Widget.VBox)
        implements UI.SearchableView.Searchable {
  #selectedEvents: Trace.Types.Events.Event[]|null;
  private executionContextNamesByOrigin = new Map<Platform.DevToolsPath.UrlString, string>();
  private searchResults: Trace.Extras.TraceTree.Node[];
  linkifier!: Components.Linkifier.Linkifier;
  dataGrid!: DataGrid.SortableDataGrid.SortableDataGrid<GridNode>;
  private lastHoveredProfileNode!: Trace.Extras.TraceTree.Node|null;
  private textFilterInternal!: TimelineRegExp;
  private taskFilter!: Trace.Extras.TraceFilter.ExclusiveNameFilter;
  protected startTime!: Trace.Types.Timing.Milli;
  protected endTime!: Trace.Types.Timing.Milli;
  splitWidget!: UI.SplitWidget.SplitWidget;
  detailsView!: UI.Widget.Widget;
  private searchableView!: UI.SearchableView.SearchableView;
  // TODO(crbug.com/1172300) Ignored during the jsdoc to ts migration
  // eslint-disable-next-line @typescript-eslint/no-explicit-any
  private currentThreadSetting?: Common.Settings.Setting<any>;
  private lastSelectedNodeInternal?: Trace.Extras.TraceTree.Node|null;
  private root?: Trace.Extras.TraceTree.Node;
  private currentResult?: number;
  textFilterUI?: UI.Toolbar.ToolbarInput;
  private caseSensitiveButton: UI.Toolbar.ToolbarToggle|undefined;
  private regexButton: UI.Toolbar.ToolbarToggle|undefined;
  private matchWholeWord: UI.Toolbar.ToolbarToggle|undefined;
  #parsedTrace: Trace.Handlers.Types.ParsedTrace|null = null;
  #entityMapper: Utils.EntityMapper.EntityMapper|null = null;
  #lastHighlightedEvent: HTMLElement|null = null;
  eventToTreeNode = new WeakMap<Trace.Types.Events.Event, Trace.Extras.TraceTree.Node>();

  /**
   * Determines if the first child in the data grid will be selected
   * by default when refreshTree() gets called.
   */
  protected autoSelectFirstChildOnRefresh = true;

  constructor() {
    super();
    this.#selectedEvents = null;
    this.element.classList.add('timeline-tree-view');

    this.searchResults = [];
  }

  #eventNameForSorting(event: Trace.Types.Events.Event): string {
    const name = TimelineUIUtils.eventTitle(event) || event.name;
    if (!this.#parsedTrace) {
      return name;
    }
    return name + ':@' + Trace.Handlers.Helpers.getNonResolvedURL(event, this.#parsedTrace);
  }

  setSearchableView(searchableView: UI.SearchableView.SearchableView): void {
    this.searchableView = searchableView;
  }

  setModelWithEvents(
      selectedEvents: Trace.Types.Events.Event[]|null,
      parsedTrace: Trace.Handlers.Types.ParsedTrace|null = null,
      entityMappings: Utils.EntityMapper.EntityMapper|null = null,
      ): void {
    this.#parsedTrace = parsedTrace;
    this.#selectedEvents = selectedEvents;
    this.#entityMapper = entityMappings;
    this.refreshTree();
  }

  entityMapper(): Utils.EntityMapper.EntityMapper|null {
    return this.#entityMapper;
  }
  parsedTrace(): Trace.Handlers.Types.ParsedTrace|null {
    return this.#parsedTrace;
  }

  init(): void {
    this.linkifier = new Components.Linkifier.Linkifier();

    this.taskFilter = new Trace.Extras.TraceFilter.ExclusiveNameFilter([
      Trace.Types.Events.Name.RUN_TASK,
    ]);
    this.textFilterInternal = new TimelineRegExp();

    this.currentThreadSetting = Common.Settings.Settings.instance().createSetting('timeline-tree-current-thread', 0);
    this.currentThreadSetting.addChangeListener(this.refreshTree, this);

    const columns = ([] as DataGrid.DataGrid.ColumnDescriptor[]);
    this.populateColumns(columns);

    this.splitWidget = new UI.SplitWidget.SplitWidget(true, true, 'timeline-tree-view-details-split-widget');
    const mainView = new UI.Widget.VBox();
    const toolbar = mainView.element.createChild('devtools-toolbar');
    toolbar.setAttribute('jslog', `${VisualLogging.toolbar()}`);
    toolbar.wrappable = true;
    this.populateToolbar(toolbar);

    this.dataGrid = new DataGrid.SortableDataGrid.SortableDataGrid({
      displayName: i18nString(UIStrings.performance),
      columns,
      refreshCallback: undefined,
      deleteCallback: undefined,
    });
    this.dataGrid.addEventListener(DataGrid.DataGrid.Events.SORTING_CHANGED, this.sortingChanged, this);
    this.dataGrid.element.addEventListener('mousemove', this.onMouseMove.bind(this), true);
    this.dataGrid.element.addEventListener(
        'mouseleave', () => this.dispatchEventToListeners(TimelineTreeView.Events.TREE_ROW_HOVERED, null));
    this.dataGrid.addEventListener(DataGrid.DataGrid.Events.OPENED_NODE, this.onGridNodeOpened, this);
    this.dataGrid.setResizeMethod(DataGrid.DataGrid.ResizeMethod.LAST);
    this.dataGrid.setRowContextMenuCallback(this.onContextMenu.bind(this));
    this.dataGrid.asWidget().show(mainView.element);
    this.dataGrid.addEventListener(DataGrid.DataGrid.Events.SELECTED_NODE, this.updateDetailsForSelection, this);

    this.detailsView = new UI.Widget.VBox();
    this.detailsView.element.classList.add('timeline-details-view', 'timeline-details-view-body');
    this.splitWidget.setMainWidget(mainView);
    this.splitWidget.setSidebarWidget(this.detailsView);
    this.splitWidget.hideSidebar();
    this.splitWidget.show(this.element);
    this.splitWidget.addEventListener(UI.SplitWidget.Events.SHOW_MODE_CHANGED, this.onShowModeChanged, this);
  }

  lastSelectedNode(): Trace.Extras.TraceTree.Node|null|undefined {
    return this.lastSelectedNodeInternal;
  }

  updateContents(selection: TimelineSelection): void {
    this.updateExtensionResolver();

    const timings = rangeForSelection(selection);
    const timingMilli = Trace.Helpers.Timing.traceWindowMicroSecondsToMilliSeconds(timings);
    this.setRange(timingMilli.min, timingMilli.max);
  }

  setRange(startTime: Trace.Types.Timing.Milli, endTime: Trace.Types.Timing.Milli): void {
    this.startTime = startTime;
    this.endTime = endTime;
    this.refreshTree();
  }

  highlightEventInTree(event: Trace.Types.Events.Event|null): void {
    // Potentially clear last highlight
    const dataGridElem = event && this.dataGridElementForEvent(event);
    if (!event || (dataGridElem && dataGridElem !== this.#lastHighlightedEvent)) {
      this.#lastHighlightedEvent?.style.setProperty('background-color', '');
    }

    if (event) {
      const rowElem = dataGridElem;
      if (rowElem) {
        this.#lastHighlightedEvent = rowElem;
        this.#lastHighlightedEvent.style.backgroundColor = 'var(--sys-color-yellow-container)';
      }
    }
  }

  filters(): Trace.Extras.TraceFilter.TraceFilter[] {
    return [this.taskFilter, this.textFilterInternal, ...(ActiveFilters.instance().activeFilters())];
  }

  filtersWithoutTextFilter(): Trace.Extras.TraceFilter.TraceFilter[] {
    return [this.taskFilter, ...(ActiveFilters.instance().activeFilters())];
  }

  textFilter(): TimelineRegExp {
    return this.textFilterInternal;
  }

  exposePercentages(): boolean {
    return false;
  }

  populateToolbar(toolbar: UI.Toolbar.Toolbar): void {
    this.caseSensitiveButton =
        new UI.Toolbar.ToolbarToggle(i18nString(UIStrings.matchCase), 'match-case', undefined, 'match-case');
    this.caseSensitiveButton.addEventListener(UI.Toolbar.ToolbarButton.Events.CLICK, () => {
      this.#filterChanged();
    }, this);
    toolbar.appendToolbarItem(this.caseSensitiveButton);

    this.regexButton = new UI.Toolbar.ToolbarToggle(
        i18nString(UIStrings.useRegularExpression), 'regular-expression', undefined, 'regular-expression');
    this.regexButton.addEventListener(UI.Toolbar.ToolbarButton.Events.CLICK, () => {
      this.#filterChanged();
    }, this);
    toolbar.appendToolbarItem(this.regexButton);

    this.matchWholeWord = new UI.Toolbar.ToolbarToggle(
        i18nString(UIStrings.matchWholeWord), 'match-whole-word', undefined, 'match-whole-word');
    this.matchWholeWord.addEventListener(UI.Toolbar.ToolbarButton.Events.CLICK, () => {
      this.#filterChanged();
    }, this);
    toolbar.appendToolbarItem(this.matchWholeWord);

    const textFilterUI = new UI.Toolbar.ToolbarFilter();
    this.textFilterUI = textFilterUI;
    textFilterUI.addEventListener(UI.Toolbar.ToolbarInput.Event.TEXT_CHANGED, this.#filterChanged, this);
    toolbar.appendToolbarItem(textFilterUI);
  }

  selectedEvents(): Trace.Types.Events.Event[] {
    // TODO: can we make this type readonly?
    return this.#selectedEvents || [];
  }

  appendContextMenuItems(_contextMenu: UI.ContextMenu.ContextMenu, _node: Trace.Extras.TraceTree.Node): void {
  }

  selectProfileNode(treeNode: Trace.Extras.TraceTree.Node, suppressSelectedEvent: boolean): void {
    const pathToRoot = [];
    let node: (Trace.Extras.TraceTree.Node|null)|Trace.Extras.TraceTree.Node = treeNode;
    for (; node; node = node.parent) {
      pathToRoot.push(node);
    }
    for (let i = pathToRoot.length - 1; i > 0; --i) {
      const gridNode = this.dataGridNodeForTreeNode(pathToRoot[i]);
      if (gridNode?.dataGrid) {
        gridNode.expand();
      }
    }
    const gridNode = this.dataGridNodeForTreeNode(treeNode);
    if (gridNode?.dataGrid) {
      gridNode.reveal();
      gridNode.select(suppressSelectedEvent);
    }
  }

  refreshTree(): void {
    if (!this.element.parentElement) {
      // This function can be called in different views (Bottom-Up and
      // Call Tree) by the same single event whenever the group-by
      // dropdown changes value. Thus, we bail out whenever the view is
      // not visible, which we know if the related element is detached
      // from the document.
      return;
    }
    this.linkifier.reset();
    this.dataGrid.rootNode().removeChildren();
    if (!this.#parsedTrace) {
      this.updateDetailsForSelection();
      return;
    }
    this.root = this.buildTree();
    const children = this.root.children();
    let maxSelfTime = 0;
    let maxTotalTime = 0;
    const totalUsedTime = this.root.totalTime - this.root.selfTime;
    for (const child of children.values()) {
      maxSelfTime = Math.max(maxSelfTime, child.selfTime);
      maxTotalTime = Math.max(maxTotalTime, child.totalTime);
    }
    for (const child of children.values()) {
      // Exclude the idle time off the total calculation.
      const gridNode = new TreeGridNode(child, totalUsedTime, maxSelfTime, maxTotalTime, this);
      for (const e of child.events) {
        this.eventToTreeNode.set(e, child);
      }
      this.dataGrid.insertChild(gridNode);
    }
    this.sortingChanged();
    this.updateDetailsForSelection();
    if (this.searchableView) {
      this.searchableView.refreshSearch();
    }
    const rootNode = this.dataGrid.rootNode();
    if (this.autoSelectFirstChildOnRefresh && rootNode.children.length > 0) {
      rootNode.children[0].select(/* supressSelectedEvent */ true);
    }
  }

  buildTree(): Trace.Extras.TraceTree.Node {
    throw new Error('Not Implemented');
  }

  buildTopDownTree(doNotAggregate: boolean, eventGroupIdCallback: ((arg0: Trace.Types.Events.Event) => string)|null):
      Trace.Extras.TraceTree.Node {
    return new Trace.Extras.TraceTree.TopDownRootNode(this.selectedEvents(), {
      filters: this.filters(),
      startTime: this.startTime,
      endTime: this.endTime,
      doNotAggregate,
      eventGroupIdCallback,
    });
  }

  populateColumns(columns: DataGrid.DataGrid.ColumnDescriptor[]): void {
    columns.push(
        ({id: 'self', title: i18nString(UIStrings.selfTime), width: '120px', fixedWidth: true, sortable: true} as
         DataGrid.DataGrid.ColumnDescriptor));
    columns.push(
        ({id: 'total', title: i18nString(UIStrings.totalTime), width: '120px', fixedWidth: true, sortable: true} as
         DataGrid.DataGrid.ColumnDescriptor));
    columns.push(
        ({id: 'activity', title: i18nString(UIStrings.activity), disclosure: true, sortable: true} as
         DataGrid.DataGrid.ColumnDescriptor));
  }

  sortingChanged(): void {
    const columnId = this.dataGrid.sortColumnId();
    if (!columnId) {
      return;
    }
    const sortFunction = this.getSortingFunction(columnId);
    if (sortFunction) {
      this.dataGrid.sortNodes(sortFunction, !this.dataGrid.isSortOrderAscending());
    }
  }

  // Gets the sorting function for the tree view nodes.
  getSortingFunction(columnId: string):
      ((a: DataGrid.SortableDataGrid.SortableDataGridNode<GridNode>,
        b: DataGrid.SortableDataGrid.SortableDataGridNode<GridNode>) => number)|null {
    const compareNameSortFn =
        (a: DataGrid.SortableDataGrid.SortableDataGridNode<GridNode>,
         b: DataGrid.SortableDataGrid.SortableDataGridNode<GridNode>): number => {
          const nodeA = (a as TreeGridNode);
          const nodeB = (b as TreeGridNode);
          const eventA = nodeA.profileNode.event;
          const eventB = nodeB.profileNode.event;
          if (!eventA || !eventB) {
            return 0;
          }
          const nameA = this.#eventNameForSorting(eventA);
          const nameB = this.#eventNameForSorting(eventB);
          return nameA.localeCompare(nameB);
        };

    switch (columnId) {
      case 'start-time':
        return compareStartTime;
      case 'self':
        return compareSelfTime;
      case 'total':
        return compareTotalTime;
      case 'activity':
      case 'site':
        return compareNameSortFn;
      default:
        console.assert(false, 'Unknown sort field: ' + columnId);
        return null;
    }

    function compareSelfTime(
        a: DataGrid.SortableDataGrid.SortableDataGridNode<GridNode>,
        b: DataGrid.SortableDataGrid.SortableDataGridNode<GridNode>): number {
      const nodeA = a as TreeGridNode;
      const nodeB = b as TreeGridNode;
      return nodeA.profileNode.selfTime - nodeB.profileNode.selfTime;
    }

    function compareStartTime(
        a: DataGrid.SortableDataGrid.SortableDataGridNode<GridNode>,
        b: DataGrid.SortableDataGrid.SortableDataGridNode<GridNode>): number {
      const nodeA = (a as TreeGridNode);
      const nodeB = (b as TreeGridNode);
      const eventA = nodeA.profileNode.event;
      const eventB = nodeB.profileNode.event;
      // Should not happen, but guard against the nodes not having events.
      if (!eventA || !eventB) {
        return 0;
      }
      return eventA.ts - eventB.ts;
    }

    function compareTotalTime(
        a: DataGrid.SortableDataGrid.SortableDataGridNode<GridNode>,
        b: DataGrid.SortableDataGrid.SortableDataGridNode<GridNode>): number {
      const nodeA = a as TreeGridNode;
      const nodeB = b as TreeGridNode;
      return nodeA.profileNode.totalTime - nodeB.profileNode.totalTime;
    }
  }

  #filterChanged(): void {
    const searchQuery = this.textFilterUI?.value();
    const caseSensitive = this.caseSensitiveButton?.isToggled() ?? false;
    const isRegex = this.regexButton?.isToggled() ?? false;
    const matchWholeWord = this.matchWholeWord?.isToggled() ?? false;

    this.textFilterInternal.setRegExp(
        searchQuery ? Platform.StringUtilities.createSearchRegex(searchQuery, caseSensitive, isRegex, matchWholeWord) :
                      null);
    this.refreshTree();
  }

  private onShowModeChanged(): void {
    if (this.splitWidget.showMode() === UI.SplitWidget.ShowMode.ONLY_MAIN) {
      return;
    }
    this.lastSelectedNodeInternal = undefined;
    this.updateDetailsForSelection();
  }

  protected updateDetailsForSelection(): void {
    const selectedNode = this.dataGrid.selectedNode ? (this.dataGrid.selectedNode as TreeGridNode).profileNode : null;
    if (selectedNode === this.lastSelectedNodeInternal) {
      return;
    }
    this.lastSelectedNodeInternal = selectedNode;
    if (this.splitWidget.showMode() === UI.SplitWidget.ShowMode.ONLY_MAIN) {
      return;
    }
    this.detailsView.detachChildWidgets();
    this.detailsView.element.removeChildren();
    if (selectedNode && this.showDetailsForNode(selectedNode)) {
      return;
    }
    const banner = this.detailsView.element.createChild('div', 'full-widget-dimmed-banner');
    UI.UIUtils.createTextChild(banner, i18nString(UIStrings.selectItemForDetails));
  }

  showDetailsForNode(_node: Trace.Extras.TraceTree.Node): boolean {
    return false;
  }

  private onMouseMove(event: Event): void {
    const gridNode =
        event.target && (event.target instanceof Node) ? (this.dataGrid.dataGridNodeFromNode((event.target))) : null;
    const profileNode = (gridNode as TreeGridNode)?.profileNode;
    if (profileNode === this.lastHoveredProfileNode) {
      return;
    }
    this.lastHoveredProfileNode = profileNode;
    this.onHover(profileNode);
  }

  onHover(node: Trace.Extras.TraceTree.Node|null): void {
    this.dispatchEventToListeners(TimelineTreeView.Events.TREE_ROW_HOVERED, node);
  }

  override wasShown(): void {
    this.dataGrid.addEventListener(DataGrid.DataGrid.Events.SELECTED_NODE, this.#onDataGridSelectionChange, this);
  }

  override childWasDetached(_widget: UI.Widget.Widget): void {
    this.dataGrid.removeEventListener(DataGrid.DataGrid.Events.SELECTED_NODE, this.#onDataGridSelectionChange);
  }

  /**
   * This event fires when the user selects a row in the grid, either by
   * clicking or by using the arrow keys. We want to have the same effect as
   * when the user hover overs a row.
   */
  #onDataGridSelectionChange(event: Common.EventTarget.EventTargetEvent<DataGrid.DataGrid.DataGridNode<GridNode>>):
      void {
    this.onHover((event.data as GridNode).profileNode);
  }

  onGridNodeOpened(): void {
<<<<<<< HEAD
    const node = this.dataGrid.selectedNode as TreeGridNode;
    this.dispatchEventToListeners(TimelineTreeView.Events.TREE_ROW_HOVERED, node.profileNode);
=======
    const gridNode = this.dataGrid.selectedNode as TreeGridNode;
    this.dispatchEventToListeners(TimelineTreeView.Events.TREE_ROW_HOVERED, gridNode.profileNode);
    this.updateDetailsForSelection();
>>>>>>> 29b85e3a
  }

  private onContextMenu(
      contextMenu: UI.ContextMenu.ContextMenu, eventGridNode: DataGrid.DataGrid.DataGridNode<GridNode>): void {
    const gridNode = (eventGridNode as GridNode);
    if (gridNode.linkElement) {
      contextMenu.appendApplicableItems(gridNode.linkElement);
    }
    const profileNode = gridNode.profileNode;
    if (profileNode) {
      this.appendContextMenuItems(contextMenu, profileNode);
    }
  }

  dataGridElementForEvent(event: Trace.Types.Events.Event|null): HTMLElement|null {
    if (!event) {
      return null;
    }
    const treeNode = this.eventToTreeNode.get(event);
    return (treeNode && this.dataGridNodeForTreeNode(treeNode)?.element()) ?? null;
  }

  dataGridNodeForTreeNode(treeNode: Trace.Extras.TraceTree.Node): GridNode|null {
    return treeNodeToGridNode.get(treeNode) || null;
  }

  // UI.SearchableView.Searchable implementation

  onSearchCanceled(): void {
    this.searchResults = [];
    this.currentResult = 0;
  }

  performSearch(searchConfig: UI.SearchableView.SearchConfig, _shouldJump: boolean, _jumpBackwards?: boolean): void {
    this.searchResults = [];
    this.currentResult = 0;
    if (!this.root) {
      return;
    }
    const searchRegex = searchConfig.toSearchRegex();
    this.searchResults = this.root.searchTree(
        event => TimelineUIUtils.testContentMatching(event, searchRegex.regex, this.#parsedTrace || undefined));
    this.searchableView.updateSearchMatchesCount(this.searchResults.length);
  }

  jumpToNextSearchResult(): void {
    if (!this.searchResults.length || this.currentResult === undefined) {
      return;
    }
    this.selectProfileNode(this.searchResults[this.currentResult], false);
    this.currentResult = Platform.NumberUtilities.mod(this.currentResult + 1, this.searchResults.length);
  }

  jumpToPreviousSearchResult(): void {
    if (!this.searchResults.length || this.currentResult === undefined) {
      return;
    }
    this.selectProfileNode(this.searchResults[this.currentResult], false);
    this.currentResult = Platform.NumberUtilities.mod(this.currentResult - 1, this.searchResults.length);
  }

  supportsCaseSensitiveSearch(): boolean {
    return true;
  }

  supportsRegexSearch(): boolean {
    return true;
  }

  private updateExtensionResolver(): void {
    this.executionContextNamesByOrigin = new Map();
    for (const runtimeModel of SDK.TargetManager.TargetManager.instance().models(SDK.RuntimeModel.RuntimeModel)) {
      for (const context of runtimeModel.executionContexts()) {
        this.executionContextNamesByOrigin.set(context.origin, context.name);
      }
    }
  }

  beautifyDomainName(name: string): string {
    if (TimelineTreeView.isExtensionInternalURL(name as Platform.DevToolsPath.UrlString)) {
      name = i18nString(UIStrings.chromeExtensionsOverhead);
    } else if (TimelineTreeView.isV8NativeURL(name as Platform.DevToolsPath.UrlString)) {
      name = i18nString(UIStrings.vRuntime);
    } else if (name.startsWith('chrome-extension')) {
      name = this.executionContextNamesByOrigin.get(name as Platform.DevToolsPath.UrlString) || name;
    }
    return name;
  }

  static isExtensionInternalURL(url: Platform.DevToolsPath.UrlString): boolean {
    return url.startsWith(AggregatedTimelineTreeView.extensionInternalPrefix);
  }

  static isV8NativeURL(url: Platform.DevToolsPath.UrlString): boolean {
    return url.startsWith(AggregatedTimelineTreeView.v8NativePrefix);
  }

  static readonly extensionInternalPrefix = 'extensions::';
  static readonly v8NativePrefix = 'native ';
}

export namespace TimelineTreeView {
  export const enum Events {
    TREE_ROW_HOVERED = 'TreeRowHovered',
    THIRD_PARTY_ROW_HOVERED = 'ThirdPartyRowHovered',
    BOTTOM_UP_BUTTON_CLICKED = 'BottomUpButtonClicked',
  }

  export interface EventTypes {
    [Events.TREE_ROW_HOVERED]: Trace.Extras.TraceTree.Node|null;
    [Events.THIRD_PARTY_ROW_HOVERED]: Trace.Extras.TraceTree.Node|null;
    [Events.BOTTOM_UP_BUTTON_CLICKED]: Trace.Extras.TraceTree.Node|null;
  }
}

export class GridNode extends DataGrid.SortableDataGrid.SortableDataGridNode<GridNode> {
  protected populated: boolean;
  profileNode: Trace.Extras.TraceTree.Node;
  protected treeView: TimelineTreeView;
  protected grandTotalTime: number;
  protected maxSelfTime: number;
  protected maxTotalTime: number;
  linkElement: Element|null;

  constructor(
      profileNode: Trace.Extras.TraceTree.Node, grandTotalTime: number, maxSelfTime: number, maxTotalTime: number,
      treeView: TimelineTreeView) {
    super(null, false);
    this.populated = false;
    this.profileNode = profileNode;
    this.treeView = treeView;
    this.grandTotalTime = grandTotalTime;
    this.maxSelfTime = maxSelfTime;
    this.maxTotalTime = maxTotalTime;
    this.linkElement = null;
  }

  override createCell(columnId: string): HTMLElement {
    if (columnId === 'activity' || columnId === 'site') {
      return this.createNameCell(columnId);
    }
    return this.createValueCell(columnId) || super.createCell(columnId);
  }

  private createNameCell(columnId: string): HTMLElement {
    const cell = this.createTD(columnId);
    const container = cell.createChild('div', 'name-container');
    const iconContainer = container.createChild('div', 'activity-icon-container');
    const icon = iconContainer.createChild('div', 'activity-icon');
    const name = container.createChild('div', 'activity-name');
    const event = this.profileNode.event;
    if (this.profileNode.isGroupNode()) {
      const treeView = (this.treeView as AggregatedTimelineTreeView);
      const info = treeView.displayInfoForGroupNode(this.profileNode);
      name.textContent = info.name;
      icon.style.backgroundColor = info.color;
      if (info.icon) {
        iconContainer.insertBefore(info.icon, icon);
      }

      // Include badges with the name, if relevant.
      if (columnId === 'site' && this.treeView instanceof ThirdPartyTreeView.ThirdPartyTreeViewWidget) {
        const thirdPartyTree = this.treeView;
        let badgeText = '';

        if (thirdPartyTree.nodeIsFirstParty(this.profileNode)) {
          badgeText = i18nString(UIStrings.firstParty);
        } else if (thirdPartyTree.nodeIsExtension(this.profileNode)) {
          badgeText = i18nString(UIStrings.extension);
        }

        if (badgeText) {
          const badge = container.createChild('div', 'entity-badge');
          badge.textContent = badgeText;
          UI.ARIAUtils.setLabel(badge, badgeText);
        }
      }
    } else if (event) {
      name.textContent = TimelineUIUtils.eventTitle(event);
      const parsedTrace = this.treeView.parsedTrace();
      const target = parsedTrace ? targetForEvent(parsedTrace, event) : null;
      const linkifier = this.treeView.linkifier;
      const isFreshRecording = Boolean(parsedTrace && Tracker.instance().recordingIsFresh(parsedTrace));
      this.linkElement = TimelineUIUtils.linkifyTopCallFrame(event, target, linkifier, isFreshRecording);
      if (this.linkElement) {
        container.createChild('div', 'activity-link').appendChild(this.linkElement);
      }
      UI.ARIAUtils.setLabel(icon, TimelineUIUtils.eventStyle(event).category.title);
      icon.style.backgroundColor = TimelineUIUtils.eventColor(event);
      if (Trace.Types.Extensions.isSyntheticExtensionEntry(event)) {
        icon.style.backgroundColor = Extensions.ExtensionUI.extensionEntryColor(event);
      }
    }
    return cell;
  }

  private createValueCell(columnId: string): HTMLElement|null {
    if (columnId !== 'self' && columnId !== 'total' && columnId !== 'start-time' && columnId !== 'transfer-size') {
      return null;
    }

    let showPercents = false;
    let value: number;
    let maxTime: number|undefined;
    let event: Trace.Types.Events.Event|null;
    let isSize = false;
    let showBottomUpButton = false;
    const thirdPartyView = this.treeView as ThirdPartyTreeView.ThirdPartyTreeViewWidget;
    switch (columnId) {
      case 'start-time': {
        event = this.profileNode.event;
        const parsedTrace = this.treeView.parsedTrace();
        if (!parsedTrace) {
          throw new Error('Unable to load trace data for tree view');
        }
        const timings = event && Trace.Helpers.Timing.eventTimingsMilliSeconds(event);
        const startTime = timings?.startTime ?? 0;
        value = startTime - Trace.Helpers.Timing.microToMilli(parsedTrace.Meta.traceBounds.min);
      } break;
      case 'self':
        value = this.profileNode.selfTime;
        maxTime = this.maxSelfTime;
        showPercents = true;
        showBottomUpButton = thirdPartyView instanceof ThirdPartyTreeView.ThirdPartyTreeViewWidget;
        break;
      case 'total':
        value = this.profileNode.totalTime;
        maxTime = this.maxTotalTime;
        showPercents = true;
        break;
      case 'transfer-size':
        value = this.profileNode.transferSize;
        isSize = true;
        break;
      default:
        return null;
    }
    const cell = this.createTD(columnId);
    cell.className = 'numeric-column';
    let textDiv;
    if (!isSize) {
      cell.setAttribute('title', i18n.TimeUtilities.preciseMillisToString(value, 4));
      textDiv = cell.createChild('div');
      textDiv.createChild('span').textContent = i18n.TimeUtilities.preciseMillisToString(value, 1);
    } else {
      cell.setAttribute('title', i18n.ByteUtilities.bytesToString(value));
      textDiv = cell.createChild('div');
      textDiv.createChild('span').textContent = i18n.ByteUtilities.bytesToString(value);
    }

    if (showPercents && this.treeView.exposePercentages()) {
      textDiv.createChild('span', 'percent-column').textContent =
          i18nString(UIStrings.percentPlaceholder, {PH1: (value / this.grandTotalTime * 100).toFixed(1)});
    }
    if (maxTime) {
      textDiv.classList.add('background-bar-text');
      cell.createChild('div', 'background-bar-container').createChild('div', 'background-bar').style.width =
          (value * 100 / maxTime).toFixed(1) + '%';
    }
    // Generate button on hover for 3P self time cell.
    if (showBottomUpButton) {
      this.generateBottomUpButton(textDiv);
    }
    return cell;
  }

  // Generates bottom up tree hover button and appends it to the provided cell element.
  private generateBottomUpButton(textDiv: HTMLElement): void {
    const button = new Buttons.Button.Button();
    button.data = {
      variant: Buttons.Button.Variant.ICON,
      iconName: 'account-tree',
      size: Buttons.Button.Size.SMALL,
      toggledIconName: i18nString(UIStrings.bottomUp),
    };
    UI.ARIAUtils.setLabel(button, i18nString(UIStrings.viewBottomUp));
    button.addEventListener('click', () => this.#bottomUpButtonClicked());
    UI.Tooltip.Tooltip.install(button, i18nString(UIStrings.bottomUp));

    // Append the button to the last column
    textDiv.appendChild(button);
  }

  #bottomUpButtonClicked(): void {
    // We should also trigger an event to "unhover" the 3P tree row. Since this isn't
    // triggered when clicking the bottom up button.
    this.treeView.dispatchEventToListeners(TimelineTreeView.Events.THIRD_PARTY_ROW_HOVERED, null);
    this.treeView.dispatchEventToListeners(TimelineTreeView.Events.BOTTOM_UP_BUTTON_CLICKED, this.profileNode);
  }
}

export class TreeGridNode extends GridNode {
  constructor(
      profileNode: Trace.Extras.TraceTree.Node, grandTotalTime: number, maxSelfTime: number, maxTotalTime: number,
      treeView: TimelineTreeView) {
    super(profileNode, grandTotalTime, maxSelfTime, maxTotalTime, treeView);
    this.setHasChildren(this.profileNode.hasChildren());
    treeNodeToGridNode.set(profileNode, this);
  }

  override populate(): void {
    if (this.populated) {
      return;
    }
    this.populated = true;
    if (!this.profileNode.children) {
      return;
    }
    for (const node of this.profileNode.children().values()) {
      const gridNode = new TreeGridNode(node, this.grandTotalTime, this.maxSelfTime, this.maxTotalTime, this.treeView);
      for (const e of node.events) {
        this.treeView.eventToTreeNode.set(e, node);
      }
      this.insertChildOrdered(gridNode);
    }
  }
}

const treeNodeToGridNode = new WeakMap<Trace.Extras.TraceTree.Node, TreeGridNode>();

export class AggregatedTimelineTreeView extends TimelineTreeView {
  protected readonly groupBySetting: Common.Settings.Setting<AggregatedTimelineTreeView.GroupBy>;
  readonly stackView: TimelineStackView;

  constructor() {
    super();
    this.groupBySetting = Common.Settings.Settings.instance().createSetting(
        'timeline-tree-group-by', AggregatedTimelineTreeView.GroupBy.None);
    this.groupBySetting.addChangeListener(this.refreshTree.bind(this));
    this.init();
    this.stackView = new TimelineStackView(this);
    this.stackView.addEventListener(TimelineStackView.Events.SELECTION_CHANGED, this.onStackViewSelectionChanged, this);
  }

  setGroupBySetting(groupBy: AggregatedTimelineTreeView.GroupBy): void {
    this.groupBySetting.set(groupBy);
  }

  override updateContents(selection: TimelineSelection): void {
    super.updateContents(selection);
    const rootNode = this.dataGrid.rootNode();
    if (rootNode.children.length) {
      rootNode.children[0].select(/* suppressSelectedEvent */ true);
    }
    this.updateDetailsForSelection();
  }

  private beautifyDomainName(this: AggregatedTimelineTreeView, name: string, node: Trace.Extras.TraceTree.Node):
      string {
    if (AggregatedTimelineTreeView.isExtensionInternalURL(name as Platform.DevToolsPath.UrlString)) {
      name = i18nString(UIStrings.chromeExtensionsOverhead);
    } else if (AggregatedTimelineTreeView.isV8NativeURL(name as Platform.DevToolsPath.UrlString)) {
      name = i18nString(UIStrings.vRuntime);
    } else if (name.startsWith('chrome-extension')) {
      name = this.entityMapper()?.entityForEvent(node.event)?.name || name;
    }
    return name;
  }

  displayInfoForGroupNode(node: Trace.Extras.TraceTree.Node): {
    name: string,
    color: string,
    icon: (Element|undefined),
  } {
    const categories = Utils.EntryStyles.getCategoryStyles();
    const color = TimelineUIUtils.eventColor(node.event);
    const unattributed = i18nString(UIStrings.unattributed);

    const id = typeof node.id === 'symbol' ? undefined : node.id;

    switch (this.groupBySetting.get()) {
      case AggregatedTimelineTreeView.GroupBy.Category: {
        const idIsValid = id && Utils.EntryStyles.stringIsEventCategory(id);
        const category = idIsValid ? categories[id] || categories['other'] : {title: unattributed, color: unattributed};
        return {name: category.title, color: category.color, icon: undefined};
      }

      case AggregatedTimelineTreeView.GroupBy.Domain:
      case AggregatedTimelineTreeView.GroupBy.Subdomain:
      case AggregatedTimelineTreeView.GroupBy.ThirdParties: {
        // TODO(paulirish,aixba): Improve attribution to reduce amount of items in [unattributed].
        const domainName = id ? this.beautifyDomainName(id, node) : undefined;
<<<<<<< HEAD
        return {name: domainName || unattributed, color, icon: undefined};
      }

      case AggregatedTimelineTreeView.GroupBy.ThirdParties: {
        // To avoid showing [unattributed] in the 3P table. We'll magically treat all unattributed as 1P.
        // Is this fair? Not entirely, but mostly.  (How do you attribute the cost of a large recalc style??)
        const domainName = id ? this.beautifyDomainName(id) : this.entityMapper()?.firstPartyEntity()?.name;
=======
>>>>>>> 29b85e3a
        return {name: domainName || unattributed, color, icon: undefined};
      }

      case AggregatedTimelineTreeView.GroupBy.EventName: {
        if (!node.event) {
          throw new Error('Unable to find event for group by operation');
        }
        const name = TimelineUIUtils.eventTitle(node.event);
        return {
          name,
          color,
          icon: undefined,
        };
      }

      case AggregatedTimelineTreeView.GroupBy.URL:
        break;

      case AggregatedTimelineTreeView.GroupBy.Frame: {
        const frame = id ? this.parsedTrace()?.PageFrames.frames.get(id) : undefined;
        const frameName = frame ? TimelineUIUtils.displayNameForFrame(frame) : i18nString(UIStrings.page);
        return {name: frameName, color, icon: undefined};
      }

      default:
        console.assert(false, 'Unexpected grouping type');
    }
    return {name: id || unattributed, color, icon: undefined};
  }

  override populateToolbar(toolbar: UI.Toolbar.Toolbar): void {
    super.populateToolbar(toolbar);
    const groupBy = AggregatedTimelineTreeView.GroupBy;
    const options = [
      {label: i18nString(UIStrings.noGrouping), value: groupBy.None},
      {label: i18nString(UIStrings.groupByActivity), value: groupBy.EventName},
      {label: i18nString(UIStrings.groupByCategory), value: groupBy.Category},
      {label: i18nString(UIStrings.groupByDomain), value: groupBy.Domain},
      {label: i18nString(UIStrings.groupByFrame), value: groupBy.Frame},
      {label: i18nString(UIStrings.groupBySubdomain), value: groupBy.Subdomain},
      {label: i18nString(UIStrings.groupByUrl), value: groupBy.URL},
      {label: i18nString(UIStrings.groupByThirdParties), value: groupBy.ThirdParties},
    ];
    toolbar.appendToolbarItem(
        new UI.Toolbar.ToolbarSettingComboBox(options, this.groupBySetting, i18nString(UIStrings.groupBy)));
    toolbar.appendSpacer();
    toolbar.appendToolbarItem(this.splitWidget.createShowHideSidebarButton(
        i18nString(UIStrings.showHeaviestStack), i18nString(UIStrings.hideHeaviestStack),
        i18nString(UIStrings.heaviestStackShown), i18nString(UIStrings.heaviestStackHidden)));
  }

  private buildHeaviestStack(treeNode: Trace.Extras.TraceTree.Node): Trace.Extras.TraceTree.Node[] {
    console.assert(Boolean(treeNode.parent), 'Attempt to build stack for tree root');
    let result: Trace.Extras.TraceTree.Node[] = [];
    // Do not add root to the stack, as it's the tree itself.
    for (let node: Trace.Extras.TraceTree.Node = treeNode; node?.parent; node = node.parent) {
      result.push(node);
    }
    result = result.reverse();
    for (let node: Trace.Extras.TraceTree.Node = treeNode; node?.children()?.size;) {
      const children = Array.from(node.children().values());
      node = children.reduce((a, b) => a.totalTime > b.totalTime ? a : b);
      result.push(node);
    }
    return result;
  }

  override exposePercentages(): boolean {
    return true;
  }

  private onStackViewSelectionChanged(): void {
    const treeNode = this.stackView.selectedTreeNode();
    if (treeNode) {
      this.selectProfileNode(treeNode, true);
    }
  }

  override showDetailsForNode(node: Trace.Extras.TraceTree.Node): boolean {
    const stack = this.buildHeaviestStack(node);
    this.stackView.setStack(stack, node);
    this.stackView.show(this.detailsView.element);
    return true;
  }

  protected groupingFunction(groupBy: AggregatedTimelineTreeView.GroupBy):
      ((arg0: Trace.Types.Events.Event) => string)|null {
    const GroupBy = AggregatedTimelineTreeView.GroupBy;
    switch (groupBy) {
      case GroupBy.None:
        return null;
      case GroupBy.EventName:
        return (event: Trace.Types.Events.Event) => TimelineUIUtils.eventStyle(event).title;
      case GroupBy.Category:
        return (event: Trace.Types.Events.Event) => TimelineUIUtils.eventStyle(event).category.name;
      case GroupBy.Subdomain:
      case GroupBy.Domain:
      case GroupBy.ThirdParties:
        return this.domainByEvent.bind(this, groupBy);
      case GroupBy.URL:
        return (event: Trace.Types.Events.Event) => {
          const parsedTrace = this.parsedTrace();
          return parsedTrace ? Trace.Handlers.Helpers.getNonResolvedURL(event, parsedTrace) ?? '' : '';
        };
      case GroupBy.Frame:
        return (event: Trace.Types.Events.Event) => {
          const frameId = Trace.Helpers.Trace.frameIDForEvent(event);
          return frameId || this.parsedTrace()?.Meta.mainFrameId || '';
        };
      default:
        console.assert(false, `Unexpected aggregation setting: ${groupBy}`);
        return null;
    }
  }

  private domainByEvent(groupBy: AggregatedTimelineTreeView.GroupBy, event: Trace.Types.Events.Event): string {
    const parsedTrace = this.parsedTrace();
    if (!parsedTrace) {
      return '';
    }
    const url = Trace.Handlers.Helpers.getNonResolvedURL(event, parsedTrace);
    if (!url) {
      return '';
    }
    if (TimelineTreeView.isExtensionInternalURL(url)) {
      return TimelineTreeView.extensionInternalPrefix;
    }
    if (TimelineTreeView.isV8NativeURL(url)) {
      return TimelineTreeView.v8NativePrefix;
    }

    const parsedURL = Common.ParsedURL.ParsedURL.fromString(url);
    if (!parsedURL) {
      return '';
    }
    if (parsedURL.scheme === 'chrome-extension') {
      return parsedURL.scheme + '://' + parsedURL.host;
    }
    // This must follow after the extension checks.
    if (groupBy === AggregatedTimelineTreeView.GroupBy.ThirdParties) {
      const entity = this.entityMapper()?.entityForEvent(event);
      if (!entity) {
        return '';
      }

      return entity.name;
    }
    if (groupBy === AggregatedTimelineTreeView.GroupBy.Subdomain) {
      return parsedURL.host;
    }
    if (/^[.0-9]+$/.test(parsedURL.host)) {
      return parsedURL.host;
    }
    const domainMatch = /([^.]*\.)?[^.]*$/.exec(parsedURL.host);
    return domainMatch?.[0] || '';
  }
}
export namespace AggregatedTimelineTreeView {
  export enum GroupBy {
    /* eslint-disable @typescript-eslint/naming-convention -- Used by web_tests. */
    None = 'None',
    EventName = 'EventName',
    Category = 'Category',
    Domain = 'Domain',
    Subdomain = 'Subdomain',
    URL = 'URL',
    Frame = 'Frame',
    ThirdParties = 'ThirdParties',
    /* eslint-enable @typescript-eslint/naming-convention */
  }
}

export class CallTreeTimelineTreeView extends AggregatedTimelineTreeView {
  constructor() {
    super();
    this.element.setAttribute('jslog', `${VisualLogging.pane('call-tree').track({resize: true})}`);
    this.dataGrid.markColumnAsSortedBy('total', DataGrid.DataGrid.Order.Descending);
  }

  override buildTree(): Trace.Extras.TraceTree.Node {
    const grouping = this.groupBySetting.get();
    return this.buildTopDownTree(false, this.groupingFunction(grouping));
  }
}

export class BottomUpTimelineTreeView extends AggregatedTimelineTreeView {
  constructor() {
    super();
    this.element.setAttribute('jslog', `${VisualLogging.pane('bottom-up').track({resize: true})}`);
    this.dataGrid.markColumnAsSortedBy('self', DataGrid.DataGrid.Order.Descending);
  }

  override buildTree(): Trace.Extras.TraceTree.Node {
    return new Trace.Extras.TraceTree.BottomUpRootNode(this.selectedEvents(), {
      textFilter: this.textFilter(),
      filters: this.filtersWithoutTextFilter(),
      startTime: this.startTime,
      endTime: this.endTime,
      eventGroupIdCallback: this.groupingFunction(this.groupBySetting.get()),
    });
  }
}

export class TimelineStackView extends
    Common.ObjectWrapper.eventMixin<TimelineStackView.EventTypes, typeof UI.Widget.VBox>(UI.Widget.VBox) {
  private readonly treeView: TimelineTreeView;
  private readonly dataGrid: DataGrid.ViewportDataGrid.ViewportDataGrid<unknown>;

  constructor(treeView: TimelineTreeView) {
    super();
    const header = this.element.createChild('div', 'timeline-stack-view-header');
    header.textContent = i18nString(UIStrings.heaviestStack);
    this.treeView = treeView;
    const columns = ([
      {id: 'total', title: i18nString(UIStrings.totalTime), fixedWidth: true, width: '110px'},
      {id: 'activity', title: i18nString(UIStrings.activity)},
    ] as DataGrid.DataGrid.ColumnDescriptor[]);
    this.dataGrid = new DataGrid.ViewportDataGrid.ViewportDataGrid({
      displayName: i18nString(UIStrings.timelineStack),
      columns,
      deleteCallback: undefined,
      refreshCallback: undefined,
    });

    this.dataGrid.setResizeMethod(DataGrid.DataGrid.ResizeMethod.LAST);
    this.dataGrid.addEventListener(DataGrid.DataGrid.Events.SELECTED_NODE, this.onSelectionChanged, this);

    // Hover dim behavior within stackview sidebar
    this.dataGrid.element.addEventListener('mouseenter', this.onMouseMove.bind(this), true);
    this.dataGrid.element.addEventListener(
        'mouseleave', () => this.dispatchEventToListeners(TimelineStackView.Events.TREE_ROW_HOVERED, null));

    this.dataGrid.asWidget().show(this.element);
  }

  setStack(stack: Trace.Extras.TraceTree.Node[], selectedNode: Trace.Extras.TraceTree.Node): void {
    const rootNode = this.dataGrid.rootNode();
    rootNode.removeChildren();
    let nodeToReveal: GridNode|null = null;
    const totalTime = Math.max.apply(Math, stack.map(node => node.totalTime));
    for (const node of stack) {
      const gridNode = new GridNode(node, totalTime, totalTime, totalTime, this.treeView);
      rootNode.appendChild(gridNode);
      if (node === selectedNode) {
        nodeToReveal = gridNode;
      }
    }
    if (nodeToReveal) {
      nodeToReveal.revealAndSelect();
    }
  }

  onMouseMove(event: Event): void {
    const gridNode = event.target && (event.target instanceof Node) ?
        (this.dataGrid.dataGridNodeFromNode((event.target as Node))) :
        null;
    const profileNode = (gridNode as TreeGridNode)?.profileNode;
    this.dispatchEventToListeners(TimelineStackView.Events.TREE_ROW_HOVERED, profileNode);
  }

  selectedTreeNode(): Trace.Extras.TraceTree.Node|null {
    const selectedNode = this.dataGrid.selectedNode;
    return selectedNode && (selectedNode as GridNode).profileNode;
  }

  private onSelectionChanged(): void {
    this.dispatchEventToListeners(TimelineStackView.Events.SELECTION_CHANGED);
  }
}

export namespace TimelineStackView {
  export const enum Events {
    SELECTION_CHANGED = 'SelectionChanged',
    TREE_ROW_HOVERED = 'TreeRowHovered',
  }

  export interface EventTypes {
    [Events.TREE_ROW_HOVERED]: Trace.Extras.TraceTree.Node|null;
    [Events.SELECTION_CHANGED]: void;
  }
}<|MERGE_RESOLUTION|>--- conflicted
+++ resolved
@@ -610,14 +610,9 @@
   }
 
   onGridNodeOpened(): void {
-<<<<<<< HEAD
-    const node = this.dataGrid.selectedNode as TreeGridNode;
-    this.dispatchEventToListeners(TimelineTreeView.Events.TREE_ROW_HOVERED, node.profileNode);
-=======
     const gridNode = this.dataGrid.selectedNode as TreeGridNode;
     this.dispatchEventToListeners(TimelineTreeView.Events.TREE_ROW_HOVERED, gridNode.profileNode);
     this.updateDetailsForSelection();
->>>>>>> 29b85e3a
   }
 
   private onContextMenu(
@@ -1000,16 +995,6 @@
       case AggregatedTimelineTreeView.GroupBy.ThirdParties: {
         // TODO(paulirish,aixba): Improve attribution to reduce amount of items in [unattributed].
         const domainName = id ? this.beautifyDomainName(id, node) : undefined;
-<<<<<<< HEAD
-        return {name: domainName || unattributed, color, icon: undefined};
-      }
-
-      case AggregatedTimelineTreeView.GroupBy.ThirdParties: {
-        // To avoid showing [unattributed] in the 3P table. We'll magically treat all unattributed as 1P.
-        // Is this fair? Not entirely, but mostly.  (How do you attribute the cost of a large recalc style??)
-        const domainName = id ? this.beautifyDomainName(id) : this.entityMapper()?.firstPartyEntity()?.name;
-=======
->>>>>>> 29b85e3a
         return {name: domainName || unattributed, color, icon: undefined};
       }
 
