// Copyright 2015 The Chromium Authors. All rights reserved.
// Use of this source code is governed by a BSD-style license that can be
// found in the LICENSE file.

import * as Common from '../../core/common/common.js';
import * as Root from '../../core/root/root.js';
import * as i18n from '../../core/i18n/i18n.js';
import * as Platform from '../../core/platform/platform.js';
import * as SDK from '../../core/sdk/sdk.js';
import type * as Protocol from '../../generated/protocol.js';
import * as TimelineModel from '../../models/timeline_model/timeline_model.js';
import * as TraceEngine from '../../models/trace/trace.js';
import * as DataGrid from '../../ui/legacy/components/data_grid/data_grid.js';
import * as Components from '../../ui/legacy/components/utils/utils.js';
import * as UI from '../../ui/legacy/legacy.js';

import {ActiveFilters} from './ActiveFilters.js';
import {getCategoryStyles, stringIsEventCategory} from './EventUICategory.js';
import {type PerformanceModel} from './PerformanceModel.js';
import {TimelineRegExp} from './TimelineFilters.js';
import {type TimelineSelection} from './TimelineSelection.js';
import {TimelineUIUtils} from './TimelineUIUtils.js';

const UIStrings = {
  /**
   *@description Text for the performance of something
   */
  performance: 'Performance',
  /**
   *@description Text to filter result items
   */
  filter: 'Filter',
  /**
   *@description Time of a single activity, as opposed to the total time
   */
  selfTime: 'Self Time',
  /**
   *@description Text for the total time of something
   */
  totalTime: 'Total Time',
  /**
   *@description Text in Timeline Tree View of the Performance panel
   */
  activity: 'Activity',
  /**
   *@description Text of a DOM element in Timeline Tree View of the Performance panel
   */
  selectItemForDetails: 'Select item for details.',
  /**
   * @description This message is presented as a tooltip when developers investigate the performance
   * of a page. The tooltip alerts developers that some parts of code in execution were not optimized
   * (made to run faster) and that associated timing information must be considered with this in
   * mind. The placeholder text is the reason the code was not optimized.
   * @example {Optimized too many times} PH1
   */
  notOptimizedS: 'Not optimized: {PH1}',
  /**
   *@description Time in miliseconds
   *@example {30.1} PH1
   */
  fms: '{PH1} ms',
  /**
   *@description Number followed by percent sign
   *@example {20} PH1
   */
  percentPlaceholder: '{PH1} %',
  /**
   *@description Text in Timeline Tree View of the Performance panel
   */
  chromeExtensionsOverhead: '[`Chrome` extensions overhead]',
  /**
   * @description Text in Timeline Tree View of the Performance panel. The text is presented
   * when developers investigate the performance of a page. 'V8 Runtime' labels the time
   * spent in (i.e. runtime) the V8 JavaScript engine.
   */
  vRuntime: '[`V8` Runtime]',
  /**
   *@description Text in Timeline Tree View of the Performance panel
   */
  unattributed: '[unattributed]',
  /**
   *@description Text that refers to one or a group of webpages
   */
  page: 'Page',
  /**
   *@description Text in Timeline Tree View of the Performance panel
   */
  noGrouping: 'No Grouping',
  /**
   *@description Text in Timeline Tree View of the Performance panel
   */
  groupByActivity: 'Group by Activity',
  /**
   *@description Text in Timeline Tree View of the Performance panel
   */
  groupByCategory: 'Group by Category',
  /**
   *@description Text in Timeline Tree View of the Performance panel
   */
  groupByDomain: 'Group by Domain',
  /**
   *@description Text in Timeline Tree View of the Performance panel
   */
  groupByFrame: 'Group by Frame',
  /**
   *@description Text in Timeline Tree View of the Performance panel
   */
  groupBySubdomain: 'Group by Subdomain',
  /**
   *@description Text in Timeline Tree View of the Performance panel
   */
  groupByUrl: 'Group by URL',
  /**
   *@description Aria-label for grouping combo box in Timeline Details View
   */
  groupBy: 'Group by',
  /**
   *@description Aria-label for filter bar in Call Tree view
   */
  filterCallTree: 'Filter call tree',
  /**
   *@description Aria-label for the filter bar in Bottom-Up view
   */
  filterBottomup: 'Filter bottom-up',
  /**
   * @description Title of the sidebar pane in the Performance panel which shows the stack (call
   * stack) where the program spent the most time (out of all the call stacks) while executing.
   */
  heaviestStack: 'Heaviest stack',
  /**
   * @description Tooltip for the the Heaviest stack sidebar toggle in the Timeline Tree View of the
   * Performance panel. Command to open/show the sidebar.
   */
  showHeaviestStack: 'Show Heaviest stack',
  /**
   * @description Tooltip for the the Heaviest stack sidebar toggle in the Timeline Tree View of the
   * Performance panel. Command to close/hide the sidebar.
   */
  hideHeaviestStack: 'Hide Heaviest stack',
  /**
   * @description Screen reader announcement when the heaviest stack sidebar is shown in the Performance panel.
   */
  heaviestStackShown: 'Heaviest stack sidebar shown',
  /**
   * @description Screen reader announcement when the heaviest stack sidebar is hidden in the Performance panel.
   */
  heaviestStackHidden: 'Heaviest stack sidebar hidden',
  /**
   *@description Data grid name for Timeline Stack data grids
   */
  timelineStack: 'Timeline Stack',
  /**
  /*@description Text to search by matching case of the input button
   */
  matchCase: 'Match Case',
  /**
   *@description Text for searching with regular expression button
   */
  useRegularExpression: 'Use Regular Expression',
  /**
   * @description Text for Match whole word button
   */
  matchWholeWord: 'Match whole word',
};
const str_ = i18n.i18n.registerUIStrings('panels/timeline/TimelineTreeView.ts', UIStrings);
const i18nString = i18n.i18n.getLocalizedString.bind(undefined, str_);
export class TimelineTreeView extends UI.Widget.VBox implements UI.SearchableView.Searchable {
  modelInternal: PerformanceModel|null;
  #selectedEvents: TraceEngine.Legacy.CompatibleTraceEvent[]|null;
  private searchResults: TimelineModel.TimelineProfileTree.Node[];
  linkifier!: Components.Linkifier.Linkifier;
  dataGrid!: DataGrid.SortableDataGrid.SortableDataGrid<GridNode>;
  private lastHoveredProfileNode!: TimelineModel.TimelineProfileTree.Node|null;
  private textFilterInternal!: TimelineRegExp;
  private taskFilter!: TimelineModel.TimelineModelFilter.ExclusiveNameFilter;
  protected startTime!: number;
  protected endTime!: number;
  splitWidget!: UI.SplitWidget.SplitWidget;
  detailsView!: UI.Widget.Widget;
  private searchableView!: UI.SearchableView.SearchableView;
  // TODO(crbug.com/1172300) Ignored during the jsdoc to ts migration
  // eslint-disable-next-line @typescript-eslint/no-explicit-any
  private currentThreadSetting?: Common.Settings.Setting<any>;
  private lastSelectedNodeInternal?: TimelineModel.TimelineProfileTree.Node|null;
  private root?: TimelineModel.TimelineProfileTree.Node;
  private currentResult?: number;
  textFilterUI?: UI.Toolbar.ToolbarInput;
  private caseSensitiveButton: UI.Toolbar.ToolbarToggle|undefined;
  private regexButton: UI.Toolbar.ToolbarToggle|undefined;
  private matchWholeWord: UI.Toolbar.ToolbarToggle|undefined;

  #traceParseData: TraceEngine.Handlers.Types.TraceParseData|null = null;

  constructor() {
    super();
    this.modelInternal = null;
    this.#selectedEvents = null;
    this.element.classList.add('timeline-tree-view');

    this.searchResults = [];
  }

  static eventNameForSorting(event: TraceEngine.Legacy.Event): string {
    const name = TimelineUIUtils.eventTitle(event) || event.name;
    return name + ':@' + TimelineModel.TimelineProfileTree.eventURL(event);
  }

  setSearchableView(searchableView: UI.SearchableView.SearchableView): void {
    this.searchableView = searchableView;
  }

  setModelWithEvents(
      model: PerformanceModel|null,
      selectedEvents: TraceEngine.Legacy.CompatibleTraceEvent[]|null,
      traceParseData: TraceEngine.Handlers.Types.TraceParseData|null = null,
      ): void {
    this.modelInternal = model;
    this.#traceParseData = traceParseData;
    this.#selectedEvents = selectedEvents;
  }

  /**
   * This method is included only for preventing layout test failures.
   * TODO(crbug.com/1433692): Port problematic layout tests to unit
   * tests.
   */
  setModel(
      model: PerformanceModel|null,
      track: TimelineModel.TimelineModel.Track|null,
      ): void {
    this.setModelWithEvents(model, track?.eventsForTreeView() || null);
  }

  getToolbarInputAccessiblePlaceHolder(): string {
    return '';
  }

  model(): PerformanceModel|null {
    return this.modelInternal;
  }

  traceParseData(): TraceEngine.Handlers.Types.TraceParseData|null {
    return this.#traceParseData;
  }

  init(): void {
    this.linkifier = new Components.Linkifier.Linkifier();

    this.taskFilter =
        new TimelineModel.TimelineModelFilter.ExclusiveNameFilter([TimelineModel.TimelineModel.RecordType.Task]);
    this.textFilterInternal = new TimelineRegExp();

    this.currentThreadSetting = Common.Settings.Settings.instance().createSetting('timeline-tree-current-thread', 0);
    this.currentThreadSetting.addChangeListener(this.refreshTree, this);

    const columns = ([] as DataGrid.DataGrid.ColumnDescriptor[]);
    this.populateColumns(columns);

    this.splitWidget = new UI.SplitWidget.SplitWidget(true, true, 'timeline-tree-view-details-split-widget');
    const mainView = new UI.Widget.VBox();
    const toolbar = new UI.Toolbar.Toolbar('', mainView.element);
    toolbar.makeWrappable(true);
    this.populateToolbar(toolbar);

    this.dataGrid = new DataGrid.SortableDataGrid.SortableDataGrid({
      displayName: i18nString(UIStrings.performance),
      columns,
      refreshCallback: undefined,
      editCallback: undefined,
      deleteCallback: undefined,
    });
    this.dataGrid.addEventListener(DataGrid.DataGrid.Events.SortingChanged, this.sortingChanged, this);
    this.dataGrid.element.addEventListener('mousemove', this.onMouseMove.bind(this), true);
    this.dataGrid.setResizeMethod(DataGrid.DataGrid.ResizeMethod.Last);
    this.dataGrid.setRowContextMenuCallback(this.onContextMenu.bind(this));
    this.dataGrid.asWidget().show(mainView.element);
    this.dataGrid.addEventListener(DataGrid.DataGrid.Events.SelectedNode, this.updateDetailsForSelection, this);

    this.detailsView = new UI.Widget.VBox();
    this.detailsView.element.classList.add('timeline-details-view', 'timeline-details-view-body');
    this.splitWidget.setMainWidget(mainView);
    this.splitWidget.setSidebarWidget(this.detailsView);
    this.splitWidget.hideSidebar();
    this.splitWidget.show(this.element);
    this.splitWidget.addEventListener(UI.SplitWidget.Events.ShowModeChanged, this.onShowModeChanged, this);

    this.lastSelectedNodeInternal;
  }

  lastSelectedNode(): TimelineModel.TimelineProfileTree.Node|null|undefined {
    return this.lastSelectedNodeInternal;
  }

  updateContents(selection: TimelineSelection): void {
    this.setRange(selection.startTime, selection.endTime);
  }

  setRange(startTime: number, endTime: number): void {
    this.startTime = startTime;
    this.endTime = endTime;
    this.refreshTree();
  }

  filters(): TimelineModel.TimelineModelFilter.TimelineModelFilter[] {
<<<<<<< HEAD
    if (Root.Runtime.experiments.isEnabled('timelineShowAllEvents')) {
      return [];
    }
    return [this.taskFilter, this.textFilterInternal, ...(this.modelInternal ? this.modelInternal.filters() : [])];
=======
    return [this.taskFilter, this.textFilterInternal, ...(ActiveFilters.instance().activeFilters())];
>>>>>>> 62805599
  }

  filtersWithoutTextFilter(): TimelineModel.TimelineModelFilter.TimelineModelFilter[] {
    return [this.taskFilter, ...(ActiveFilters.instance().activeFilters())];
  }

  textFilter(): TimelineRegExp {
    return this.textFilterInternal;
  }

  exposePercentages(): boolean {
    return false;
  }

  populateToolbar(toolbar: UI.Toolbar.Toolbar): void {
    this.caseSensitiveButton = new UI.Toolbar.ToolbarToggle(i18nString(UIStrings.matchCase));
    this.caseSensitiveButton.setText('Aa');
    this.caseSensitiveButton.addEventListener(UI.Toolbar.ToolbarButton.Events.Click, () => {
      this.#toggleFilterButton(this.caseSensitiveButton);
    }, this);
    toolbar.appendToolbarItem(this.caseSensitiveButton);

    this.regexButton = new UI.Toolbar.ToolbarToggle(i18nString(UIStrings.useRegularExpression));
    this.regexButton.setText('.*');
    this.regexButton.addEventListener(UI.Toolbar.ToolbarButton.Events.Click, () => {
      this.#toggleFilterButton(this.regexButton);
    }, this);
    toolbar.appendToolbarItem(this.regexButton);

    this.matchWholeWord = new UI.Toolbar.ToolbarToggle(i18nString(UIStrings.matchWholeWord), 'match-whole-word');
    this.matchWholeWord.addEventListener(UI.Toolbar.ToolbarButton.Events.Click, () => {
      this.#toggleFilterButton(this.matchWholeWord);
    }, this);
    toolbar.appendToolbarItem(this.matchWholeWord);

    const textFilterUI =
        new UI.Toolbar.ToolbarInput(i18nString(UIStrings.filter), this.getToolbarInputAccessiblePlaceHolder());
    this.textFilterUI = textFilterUI;
    textFilterUI.addEventListener(UI.Toolbar.ToolbarInput.Event.TextChanged, this.#filterChanged, this);
    toolbar.appendToolbarItem(textFilterUI);
  }

  modelEvents(): TraceEngine.Legacy.CompatibleTraceEvent[] {
    return this.#selectedEvents || [];
  }

  onHover(_node: TimelineModel.TimelineProfileTree.Node|null): void {
  }

  appendContextMenuItems(_contextMenu: UI.ContextMenu.ContextMenu, _node: TimelineModel.TimelineProfileTree.Node):
      void {
  }

  selectProfileNode(treeNode: TimelineModel.TimelineProfileTree.Node, suppressSelectedEvent: boolean): void {
    const pathToRoot = [];
    let node: (TimelineModel.TimelineProfileTree.Node|null)|TimelineModel.TimelineProfileTree.Node = treeNode;
    for (; node; node = node.parent) {
      pathToRoot.push(node);
    }
    for (let i = pathToRoot.length - 1; i > 0; --i) {
      const gridNode = this.dataGridNodeForTreeNode(pathToRoot[i]);
      if (gridNode && gridNode.dataGrid) {
        gridNode.expand();
      }
    }
    const gridNode = this.dataGridNodeForTreeNode(treeNode);
    if (gridNode && gridNode.dataGrid) {
      gridNode.reveal();
      gridNode.select(suppressSelectedEvent);
    }
  }

  refreshTree(): void {
    this.linkifier.reset();
    this.dataGrid.rootNode().removeChildren();
    if (!this.modelInternal) {
      this.updateDetailsForSelection();
      return;
    }
    this.root = this.buildTree();
    const children = this.root.children();
    let maxSelfTime = 0;
    let maxTotalTime = 0;
    const totalUsedTime = this.root.totalTime - this.root.selfTime;
    for (const child of children.values()) {
      maxSelfTime = Math.max(maxSelfTime, child.selfTime);
      maxTotalTime = Math.max(maxTotalTime, child.totalTime);
    }
    for (const child of children.values()) {
      // Exclude the idle time off the total calculation.
      const gridNode = new TreeGridNode(child, totalUsedTime, maxSelfTime, maxTotalTime, this);
      this.dataGrid.insertChild(gridNode);
    }
    this.sortingChanged();
    this.updateDetailsForSelection();
    if (this.searchableView) {
      this.searchableView.refreshSearch();
    }
    const rootNode = this.dataGrid.rootNode();
    if (rootNode.children.length > 0) {
      rootNode.children[0].select(/* supressSelectedEvent */ true);
    }
  }

  buildTree(): TimelineModel.TimelineProfileTree.Node {
    throw new Error('Not Implemented');
  }

  buildTopDownTree(
      doNotAggregate: boolean, groupIdCallback: ((arg0: TraceEngine.Legacy.CompatibleTraceEvent) => string)|null):
      TimelineModel.TimelineProfileTree.Node {
    return new TimelineModel.TimelineProfileTree.TopDownRootNode(
        this.modelEvents(), this.filters(), this.startTime, this.endTime, doNotAggregate, groupIdCallback);
  }

  populateColumns(columns: DataGrid.DataGrid.ColumnDescriptor[]): void {
    columns.push(
        ({id: 'self', title: i18nString(UIStrings.selfTime), width: '120px', fixedWidth: true, sortable: true} as
         DataGrid.DataGrid.ColumnDescriptor));
    columns.push(
        ({id: 'total', title: i18nString(UIStrings.totalTime), width: '120px', fixedWidth: true, sortable: true} as
         DataGrid.DataGrid.ColumnDescriptor));
    columns.push(
        ({id: 'activity', title: i18nString(UIStrings.activity), disclosure: true, sortable: true} as
         DataGrid.DataGrid.ColumnDescriptor));
  }

  private sortingChanged(): void {
    const columnId = this.dataGrid.sortColumnId();
    if (!columnId) {
      return;
    }
    let sortFunction;
    switch (columnId) {
      case 'start-time':
        sortFunction = compareStartTime;
        break;
      case 'self':
        sortFunction = compareSelfTime;
        break;
      case 'total':
        sortFunction = compareTotalTime;
        break;
      case 'activity':
        sortFunction = compareName;
        break;
      default:
        console.assert(false, 'Unknown sort field: ' + columnId);
        return;
    }
    this.dataGrid.sortNodes(sortFunction, !this.dataGrid.isSortOrderAscending());

    function compareSelfTime(
        a: DataGrid.SortableDataGrid.SortableDataGridNode<GridNode>,
        b: DataGrid.SortableDataGrid.SortableDataGridNode<GridNode>): number {
      const nodeA = a as TreeGridNode;
      const nodeB = b as TreeGridNode;
      return nodeA.profileNode.selfTime - nodeB.profileNode.selfTime;
    }

    function compareStartTime(
        a: DataGrid.SortableDataGrid.SortableDataGridNode<GridNode>,
        b: DataGrid.SortableDataGrid.SortableDataGridNode<GridNode>): number {
      const nodeA = (a as TreeGridNode);
      const nodeB = (b as TreeGridNode);
      const eventA = (nodeA.profileNode.event as TraceEngine.Legacy.Event);
      const eventB = (nodeB.profileNode.event as TraceEngine.Legacy.Event);
      return eventA.startTime - eventB.startTime;
    }

    function compareTotalTime(
        a: DataGrid.SortableDataGrid.SortableDataGridNode<GridNode>,
        b: DataGrid.SortableDataGrid.SortableDataGridNode<GridNode>): number {
      const nodeA = a as TreeGridNode;
      const nodeB = b as TreeGridNode;
      return nodeA.profileNode.totalTime - nodeB.profileNode.totalTime;
    }

    function compareName(
        a: DataGrid.SortableDataGrid.SortableDataGridNode<GridNode>,
        b: DataGrid.SortableDataGrid.SortableDataGridNode<GridNode>): number {
      const nodeA = (a as TreeGridNode);
      const nodeB = (b as TreeGridNode);
      const eventA = (nodeA.profileNode.event as TraceEngine.Legacy.Event);
      const eventB = (nodeB.profileNode.event as TraceEngine.Legacy.Event);
      const nameA = TimelineTreeView.eventNameForSorting(eventA);
      const nameB = TimelineTreeView.eventNameForSorting(eventB);
      return nameA.localeCompare(nameB);
    }
  }

  #filterChanged(): void {
    const searchQuery = this.textFilterUI && this.textFilterUI.value();
    const caseSensitive = this.caseSensitiveButton !== undefined && this.caseSensitiveButton.toggled();
    const isRegex = this.regexButton !== undefined && this.regexButton.toggled();
    const matchWholeWord = this.matchWholeWord !== undefined && this.matchWholeWord.toggled();

    this.textFilterInternal.setRegExp(
        searchQuery ? Platform.StringUtilities.createSearchRegex(searchQuery, caseSensitive, isRegex, matchWholeWord) :
                      null);
    this.refreshTree();
  }

  #toggleFilterButton(toggleButton: UI.Toolbar.ToolbarToggle|undefined): void {
    if (toggleButton) {
      toggleButton.setToggled(!toggleButton.toggled());
    }

    this.#filterChanged();
  }

  private onShowModeChanged(): void {
    if (this.splitWidget.showMode() === UI.SplitWidget.ShowMode.OnlyMain) {
      return;
    }
    this.lastSelectedNodeInternal = undefined;
    this.updateDetailsForSelection();
  }

  private updateDetailsForSelection(): void {
    const selectedNode = this.dataGrid.selectedNode ? (this.dataGrid.selectedNode as TreeGridNode).profileNode : null;
    if (selectedNode === this.lastSelectedNodeInternal) {
      return;
    }
    this.lastSelectedNodeInternal = selectedNode;
    if (this.splitWidget.showMode() === UI.SplitWidget.ShowMode.OnlyMain) {
      return;
    }
    this.detailsView.detachChildWidgets();
    this.detailsView.element.removeChildren();
    if (selectedNode && this.showDetailsForNode(selectedNode)) {
      return;
    }
    const banner = this.detailsView.element.createChild('div', 'full-widget-dimmed-banner');
    UI.UIUtils.createTextChild(banner, i18nString(UIStrings.selectItemForDetails));
  }

  showDetailsForNode(_node: TimelineModel.TimelineProfileTree.Node): boolean {
    return false;
  }

  private onMouseMove(event: Event): void {
    const gridNode = event.target && (event.target instanceof Node) ?
        (this.dataGrid.dataGridNodeFromNode((event.target as Node))) :
        null;
    // TODO(crbug.com/1172300) Ignored during the jsdoc to ts migration
    // @ts-expect-error
    const profileNode = gridNode && gridNode._profileNode;
    if (profileNode === this.lastHoveredProfileNode) {
      return;
    }
    this.lastHoveredProfileNode = profileNode;
    this.onHover(profileNode);
  }

  private onContextMenu(
      contextMenu: UI.ContextMenu.ContextMenu, eventGridNode: DataGrid.DataGrid.DataGridNode<GridNode>): void {
    const gridNode = (eventGridNode as GridNode);
    if (gridNode.linkElement) {
      contextMenu.appendApplicableItems(gridNode.linkElement);
    }
    const profileNode = gridNode.profileNode;
    if (profileNode) {
      this.appendContextMenuItems(contextMenu, profileNode);
    }
  }

  dataGridNodeForTreeNode(treeNode: TimelineModel.TimelineProfileTree.Node): GridNode|null {
    return profileNodeToTreeGridNode.get(treeNode) || null;
  }

  // UI.SearchableView.Searchable implementation

  onSearchCanceled(): void {
    this.searchResults = [];
    this.currentResult = 0;
  }

  performSearch(searchConfig: UI.SearchableView.SearchConfig, _shouldJump: boolean, _jumpBackwards?: boolean): void {
    this.searchResults = [];
    this.currentResult = 0;
    if (!this.root) {
      return;
    }
    const searchRegex = searchConfig.toSearchRegex();
    this.searchResults = this.root.searchTree(
        event => TimelineUIUtils.testContentMatching(event, searchRegex.regex, this.#traceParseData || undefined));
    this.searchableView.updateSearchMatchesCount(this.searchResults.length);
  }

  jumpToNextSearchResult(): void {
    if (!this.searchResults.length || this.currentResult === undefined) {
      return;
    }
    this.selectProfileNode(this.searchResults[this.currentResult], false);
    this.currentResult = Platform.NumberUtilities.mod(this.currentResult + 1, this.searchResults.length);
  }

  jumpToPreviousSearchResult(): void {
    if (!this.searchResults.length || this.currentResult === undefined) {
      return;
    }
    this.selectProfileNode(this.searchResults[this.currentResult], false);
    this.currentResult = Platform.NumberUtilities.mod(this.currentResult - 1, this.searchResults.length);
  }

  supportsCaseSensitiveSearch(): boolean {
    return true;
  }

  supportsRegexSearch(): boolean {
    return true;
  }
}

export class GridNode extends DataGrid.SortableDataGrid.SortableDataGridNode<GridNode> {
  protected populated: boolean;
  profileNode: TimelineModel.TimelineProfileTree.Node;
  protected treeView: TimelineTreeView;
  protected grandTotalTime: number;
  protected maxSelfTime: number;
  protected maxTotalTime: number;
  linkElement: Element|null;

  constructor(
      profileNode: TimelineModel.TimelineProfileTree.Node, grandTotalTime: number, maxSelfTime: number,
      maxTotalTime: number, treeView: TimelineTreeView) {
    super(null, false);
    this.populated = false;
    this.profileNode = profileNode;
    this.treeView = treeView;
    this.grandTotalTime = grandTotalTime;
    this.maxSelfTime = maxSelfTime;
    this.maxTotalTime = maxTotalTime;
    this.linkElement = null;
  }

  override createCell(columnId: string): HTMLElement {
    if (columnId === 'activity') {
      return this.createNameCell(columnId);
    }
    return this.createValueCell(columnId) || super.createCell(columnId);
  }

  private createNameCell(columnId: string): HTMLElement {
    const cell = this.createTD(columnId);
    const container = cell.createChild('div', 'name-container');
    const iconContainer = container.createChild('div', 'activity-icon-container');
    const icon = iconContainer.createChild('div', 'activity-icon');
    const name = container.createChild('div', 'activity-name');
    const event = this.profileNode.event;
    if (this.profileNode.isGroupNode()) {
      const treeView = (this.treeView as AggregatedTimelineTreeView);
      const info = treeView.displayInfoForGroupNode(this.profileNode);
      name.textContent = info.name;
      icon.style.backgroundColor = info.color;
      if (info.icon) {
        iconContainer.insertBefore(info.icon, icon);
      }
    } else if (event) {
      const data = event.args['data'];
      const deoptReason = data && data['deoptReason'];
      if (deoptReason) {
        container.createChild('div', 'activity-warning').title =
            i18nString(UIStrings.notOptimizedS, {PH1: deoptReason});
      }

      name.textContent = TimelineUIUtils.eventTitle(event);
      const target = this.treeView.modelInternal?.timelineModel().targetByEvent(event) || null;
      const linkifier = this.treeView.linkifier;
      const isFreshRecording = Boolean(this.treeView.modelInternal?.timelineModel().isFreshRecording());
      this.linkElement = TraceEngine.Legacy.eventIsFromNewEngine(event) ?
          TimelineUIUtils.linkifyTopCallFrame(event, target, linkifier, isFreshRecording) :
          null;
      if (this.linkElement) {
        container.createChild('div', 'activity-link').appendChild(this.linkElement);
      }
      const eventStyle = TimelineUIUtils.eventStyle(event);
      const eventCategory = eventStyle.category;
      UI.ARIAUtils.setLabel(icon, eventCategory.title);
      icon.style.backgroundColor = eventCategory.getComputedColorValue();
    }
    return cell;
  }

  private createValueCell(columnId: string): HTMLElement|null {
    if (columnId !== 'self' && columnId !== 'total' && columnId !== 'start-time') {
      return null;
    }

    let showPercents = false;
    let value: number;
    let maxTime: number|undefined;
    let event: TraceEngine.Legacy.CompatibleTraceEvent|null;
    switch (columnId) {
      case 'start-time': {
        event = this.profileNode.event;
        const traceParseData = this.treeView.traceParseData();
        if (!traceParseData) {
          throw new Error('Unable to load trace data for tree view');
        }
        const timings = event && TraceEngine.Legacy.timesForEventInMilliseconds(event);
        const startTime = timings?.startTime ?? 0;
        value = startTime - TraceEngine.Helpers.Timing.microSecondsToMilliseconds(traceParseData.Meta.traceBounds.min);
      } break;
      case 'self':
        value = this.profileNode.selfTime;
        maxTime = this.maxSelfTime;
        showPercents = true;
        break;
      case 'total':
        value = this.profileNode.totalTime;
        maxTime = this.maxTotalTime;
        showPercents = true;
        break;
      default:
        return null;
    }
    const cell = this.createTD(columnId);
    cell.className = 'numeric-column';
    cell.setAttribute('title', i18nString(UIStrings.fms, {PH1: value.toFixed(4)}));
    const textDiv = cell.createChild('div');
    textDiv.createChild('span').textContent = i18nString(UIStrings.fms, {PH1: value.toFixed(1)});

    if (showPercents && this.treeView.exposePercentages()) {
      textDiv.createChild('span', 'percent-column').textContent =
          i18nString(UIStrings.percentPlaceholder, {PH1: (value / this.grandTotalTime * 100).toFixed(1)});
    }
    if (maxTime) {
      textDiv.classList.add('background-percent-bar');
      cell.createChild('div', 'background-bar-container').createChild('div', 'background-bar').style.width =
          (value * 100 / maxTime).toFixed(1) + '%';
    }
    return cell;
  }
}

export class TreeGridNode extends GridNode {
  constructor(
      profileNode: TimelineModel.TimelineProfileTree.Node, grandTotalTime: number, maxSelfTime: number,
      maxTotalTime: number, treeView: TimelineTreeView) {
    super(profileNode, grandTotalTime, maxSelfTime, maxTotalTime, treeView);
    this.setHasChildren(this.profileNode.hasChildren());
    profileNodeToTreeGridNode.set(profileNode, this);
  }

  override populate(): void {
    if (this.populated) {
      return;
    }
    this.populated = true;
    if (!this.profileNode.children) {
      return;
    }
    for (const node of this.profileNode.children().values()) {
      const gridNode = new TreeGridNode(node, this.grandTotalTime, this.maxSelfTime, this.maxTotalTime, this.treeView);
      this.insertChildOrdered(gridNode);
    }
  }
}

const profileNodeToTreeGridNode = new WeakMap<TimelineModel.TimelineProfileTree.Node, TreeGridNode>();

export class AggregatedTimelineTreeView extends TimelineTreeView {
  protected readonly groupBySetting: Common.Settings.Setting<AggregatedTimelineTreeView.GroupBy>;
  private readonly stackView: TimelineStackView;
  private executionContextNamesByOrigin = new Map<Platform.DevToolsPath.UrlString, string>();

  constructor() {
    super();
    this.groupBySetting = Common.Settings.Settings.instance().createSetting(
        'timeline-tree-group-by', AggregatedTimelineTreeView.GroupBy.None);
    this.groupBySetting.addChangeListener(this.refreshTree.bind(this));
    this.init();
    this.stackView = new TimelineStackView(this);
    this.stackView.addEventListener(TimelineStackView.Events.SelectionChanged, this.onStackViewSelectionChanged, this);
  }

  setGroupBySettingForTests(groupBy: AggregatedTimelineTreeView.GroupBy): void {
    this.groupBySetting.set(groupBy);
  }
  override setModelWithEvents(
      model: PerformanceModel|null,
      selectedEvents: TraceEngine.Legacy.CompatibleTraceEvent[]|null,
      traceParseData: TraceEngine.Handlers.Types.TraceParseData|null = null,
      ): void {
    super.setModelWithEvents(model, selectedEvents, traceParseData);
  }

  /**
   * This method is included only for preventing layout test failures.
   * TODO(crbug.com/1433692): Port problematic layout tests to unit
   * tests.
   */
  override setModel(
      model: PerformanceModel|null,
      track: TimelineModel.TimelineModel.Track|null,
      ): void {
    super.setModel(model, track);
  }

  override updateContents(selection: TimelineSelection): void {
    this.updateExtensionResolver();
    super.updateContents(selection);
    const rootNode = this.dataGrid.rootNode();
    if (rootNode.children.length) {
      rootNode.children[0].select(/* suppressSelectedEvent */ true);
    }
  }

  private updateExtensionResolver(): void {
    this.executionContextNamesByOrigin = new Map();
    for (const runtimeModel of SDK.TargetManager.TargetManager.instance().models(SDK.RuntimeModel.RuntimeModel)) {
      for (const context of runtimeModel.executionContexts()) {
        this.executionContextNamesByOrigin.set(context.origin, context.name);
      }
    }
  }

  private beautifyDomainName(this: AggregatedTimelineTreeView, name: string): string {
    if (AggregatedTimelineTreeView.isExtensionInternalURL(name as Platform.DevToolsPath.UrlString)) {
      name = i18nString(UIStrings.chromeExtensionsOverhead);
    } else if (AggregatedTimelineTreeView.isV8NativeURL(name as Platform.DevToolsPath.UrlString)) {
      name = i18nString(UIStrings.vRuntime);
    } else if (name.startsWith('chrome-extension')) {
      name = this.executionContextNamesByOrigin.get(name as Platform.DevToolsPath.UrlString) || name;
    }
    return name;
  }

  displayInfoForGroupNode(node: TimelineModel.TimelineProfileTree.Node): {
    name: string,
    color: string,
    icon: (Element|undefined),
  } {
    const categories = getCategoryStyles();
    const color = node.id && node.event ? TimelineUIUtils.eventColor(node.event) : categories['other'].color;
    const unattributed = i18nString(UIStrings.unattributed);

    const id = typeof node.id === 'symbol' ? undefined : node.id;

    switch (this.groupBySetting.get()) {
      case AggregatedTimelineTreeView.GroupBy.Category: {
        const idIsValid = id && stringIsEventCategory(id);
        const category = idIsValid ? categories[id] || categories['other'] : {title: unattributed, color: unattributed};
        return {name: category.title, color: category.color, icon: undefined};
      }

      case AggregatedTimelineTreeView.GroupBy.Domain:
      case AggregatedTimelineTreeView.GroupBy.Subdomain: {
        const domainName = id ? this.beautifyDomainName(id) : undefined;
        return {name: domainName || unattributed, color: color, icon: undefined};
      }

      case AggregatedTimelineTreeView.GroupBy.EventName: {
        if (!node.event) {
          throw new Error('Unable to find event for group by operation');
        }
        const name = TimelineUIUtils.eventTitle(node.event);
        return {
          name: name,
          color,
          icon: undefined,
        };
      }

      case AggregatedTimelineTreeView.GroupBy.URL:
        break;

      case AggregatedTimelineTreeView.GroupBy.Frame: {
        if (!this.modelInternal) {
          throw new Error('Unable to find model for group by frame operation');
        }
        const frame = id ? this.modelInternal.timelineModel().pageFrameById(id as Protocol.Page.FrameId) : undefined;
        const frameName = frame ? TimelineUIUtils.displayNameForFrame(frame, 80) : i18nString(UIStrings.page);
        return {name: frameName, color: color, icon: undefined};
      }

      default:
        console.assert(false, 'Unexpected grouping type');
    }
    return {name: id || unattributed, color: color, icon: undefined};
  }

  override populateToolbar(toolbar: UI.Toolbar.Toolbar): void {
    super.populateToolbar(toolbar);
    const groupBy = AggregatedTimelineTreeView.GroupBy;
    const options = [
      {label: i18nString(UIStrings.noGrouping), value: groupBy.None},
      {label: i18nString(UIStrings.groupByActivity), value: groupBy.EventName},
      {label: i18nString(UIStrings.groupByCategory), value: groupBy.Category},
      {label: i18nString(UIStrings.groupByDomain), value: groupBy.Domain},
      {label: i18nString(UIStrings.groupByFrame), value: groupBy.Frame},
      {label: i18nString(UIStrings.groupBySubdomain), value: groupBy.Subdomain},
      {label: i18nString(UIStrings.groupByUrl), value: groupBy.URL},
    ];
    toolbar.appendToolbarItem(
        new UI.Toolbar.ToolbarSettingComboBox(options, this.groupBySetting, i18nString(UIStrings.groupBy)));
    toolbar.appendSpacer();
    toolbar.appendToolbarItem(this.splitWidget.createShowHideSidebarButton(
        i18nString(UIStrings.showHeaviestStack), i18nString(UIStrings.hideHeaviestStack),
        i18nString(UIStrings.heaviestStackShown), i18nString(UIStrings.heaviestStackHidden)));
  }

  private buildHeaviestStack(treeNode: TimelineModel.TimelineProfileTree.Node):
      TimelineModel.TimelineProfileTree.Node[] {
    console.assert(Boolean(treeNode.parent), 'Attempt to build stack for tree root');
    let result: TimelineModel.TimelineProfileTree.Node[] = [];
    // Do not add root to the stack, as it's the tree itself.
    for (let node: TimelineModel.TimelineProfileTree.Node = treeNode; node && node.parent; node = node.parent) {
      result.push(node);
    }
    result = result.reverse();
    for (let node: TimelineModel.TimelineProfileTree.Node = treeNode;
         node && node.children() && node.children().size;) {
      const children = Array.from(node.children().values());
      node = children.reduce((a, b) => a.totalTime > b.totalTime ? a : b);
      result.push(node);
    }
    return result;
  }

  override exposePercentages(): boolean {
    return true;
  }

  private onStackViewSelectionChanged(): void {
    const treeNode = this.stackView.selectedTreeNode();
    if (treeNode) {
      this.selectProfileNode(treeNode, true);
    }
  }

  override showDetailsForNode(node: TimelineModel.TimelineProfileTree.Node): boolean {
    const stack = this.buildHeaviestStack(node);
    this.stackView.setStack(stack, node);
    this.stackView.show(this.detailsView.element);
    return true;
  }

  protected groupingFunction(groupBy: string): ((arg0: TraceEngine.Legacy.CompatibleTraceEvent) => string)|null {
    const GroupBy = AggregatedTimelineTreeView.GroupBy;
    switch (groupBy) {
      case GroupBy.None:
        return null;
      case GroupBy.EventName:
        return (event: TraceEngine.Legacy.CompatibleTraceEvent) => TimelineUIUtils.eventStyle(event).title;
      case GroupBy.Category:
        return (event: TraceEngine.Legacy.CompatibleTraceEvent) => TimelineUIUtils.eventStyle(event).category.name;
      case GroupBy.Subdomain:
        return this.domainByEvent.bind(this, false);
      case GroupBy.Domain:
        return this.domainByEvent.bind(this, true);
      case GroupBy.URL:
        return (event: TraceEngine.Legacy.CompatibleTraceEvent) =>
                   TimelineModel.TimelineProfileTree.eventURL(event) || '';
      case GroupBy.Frame:
        return (event: TraceEngine.Legacy.CompatibleTraceEvent) =>
                   TimelineModel.TimelineModel.EventOnTimelineData.forEvent(event).frameId || '';
      default:
        console.assert(false, `Unexpected aggregation setting: ${groupBy}`);
        return null;
    }
  }

  private domainByEvent(groupSubdomains: boolean, event: TraceEngine.Legacy.CompatibleTraceEvent): string {
    const url = TimelineModel.TimelineProfileTree.eventURL(event);
    if (!url) {
      return '';
    }
    if (AggregatedTimelineTreeView.isExtensionInternalURL(url)) {
      return AggregatedTimelineTreeView.extensionInternalPrefix;
    }
    if (AggregatedTimelineTreeView.isV8NativeURL(url)) {
      return AggregatedTimelineTreeView.v8NativePrefix;
    }
    const parsedURL = Common.ParsedURL.ParsedURL.fromString(url);
    if (!parsedURL) {
      return '';
    }
    if (parsedURL.scheme === 'chrome-extension') {
      return parsedURL.scheme + '://' + parsedURL.host;
    }
    if (!groupSubdomains) {
      return parsedURL.host;
    }
    if (/^[.0-9]+$/.test(parsedURL.host)) {
      return parsedURL.host;
    }
    const domainMatch = /([^.]*\.)?[^.]*$/.exec(parsedURL.host);
    return domainMatch && domainMatch[0] || '';
  }

  override appendContextMenuItems(
      contextMenu: UI.ContextMenu.ContextMenu, node: TimelineModel.TimelineProfileTree.Node): void {
    if (this.groupBySetting.get() !== AggregatedTimelineTreeView.GroupBy.Frame) {
      return;
    }
    if (!node.isGroupNode()) {
      return;
    }
    if (!this.modelInternal) {
      return;
    }
    const frame = this.modelInternal.timelineModel().pageFrameById((node.id as Protocol.Page.FrameId));
    if (!frame || !frame.ownerNode) {
      return;
    }
    contextMenu.appendApplicableItems(frame.ownerNode);
  }

  private static isExtensionInternalURL(url: Platform.DevToolsPath.UrlString): boolean {
    return url.startsWith(AggregatedTimelineTreeView.extensionInternalPrefix);
  }

  private static isV8NativeURL(url: Platform.DevToolsPath.UrlString): boolean {
    return url.startsWith(AggregatedTimelineTreeView.v8NativePrefix);
  }

  private static readonly extensionInternalPrefix = 'extensions::';
  private static readonly v8NativePrefix = 'native ';
}
export namespace AggregatedTimelineTreeView {
  export enum GroupBy {
    None = 'None',
    EventName = 'EventName',
    Category = 'Category',
    Domain = 'Domain',
    Subdomain = 'Subdomain',
    URL = 'URL',
    Frame = 'Frame',
  }
}

export class CallTreeTimelineTreeView extends AggregatedTimelineTreeView {
  constructor() {
    super();
    this.dataGrid.markColumnAsSortedBy('total', DataGrid.DataGrid.Order.Descending);
  }

  override getToolbarInputAccessiblePlaceHolder(): string {
    return i18nString(UIStrings.filterCallTree);
  }

  override buildTree(): TimelineModel.TimelineProfileTree.Node {
    const grouping = this.groupBySetting.get();
    return this.buildTopDownTree(false, this.groupingFunction(grouping));
  }
}

export class BottomUpTimelineTreeView extends AggregatedTimelineTreeView {
  constructor() {
    super();
    this.dataGrid.markColumnAsSortedBy('self', DataGrid.DataGrid.Order.Descending);
  }

  override getToolbarInputAccessiblePlaceHolder(): string {
    return i18nString(UIStrings.filterBottomup);
  }

  override buildTree(): TimelineModel.TimelineProfileTree.Node {
    return new TimelineModel.TimelineProfileTree.BottomUpRootNode(
        this.modelEvents(), this.textFilter(), this.filtersWithoutTextFilter(), this.startTime, this.endTime,
        this.groupingFunction(this.groupBySetting.get()));
  }
}

export class TimelineStackView extends
    Common.ObjectWrapper.eventMixin<TimelineStackView.EventTypes, typeof UI.Widget.VBox>(UI.Widget.VBox) {
  private readonly treeView: TimelineTreeView;
  private readonly dataGrid: DataGrid.ViewportDataGrid.ViewportDataGrid<unknown>;

  constructor(treeView: TimelineTreeView) {
    super();
    const header = this.element.createChild('div', 'timeline-stack-view-header');
    header.textContent = i18nString(UIStrings.heaviestStack);
    this.treeView = treeView;
    const columns = ([
      {id: 'total', title: i18nString(UIStrings.totalTime), fixedWidth: true, width: '110px'},
      {id: 'activity', title: i18nString(UIStrings.activity)},
    ] as DataGrid.DataGrid.ColumnDescriptor[]);
    this.dataGrid = new DataGrid.ViewportDataGrid.ViewportDataGrid({
      displayName: i18nString(UIStrings.timelineStack),
      columns,
      deleteCallback: undefined,
      editCallback: undefined,
      refreshCallback: undefined,
    });
    this.dataGrid.setResizeMethod(DataGrid.DataGrid.ResizeMethod.Last);
    this.dataGrid.addEventListener(DataGrid.DataGrid.Events.SelectedNode, this.onSelectionChanged, this);
    this.dataGrid.asWidget().show(this.element);
  }

  setStack(stack: TimelineModel.TimelineProfileTree.Node[], selectedNode: TimelineModel.TimelineProfileTree.Node):
      void {
    const rootNode = this.dataGrid.rootNode();
    rootNode.removeChildren();
    let nodeToReveal: GridNode|null = null;
    const totalTime = Math.max.apply(Math, stack.map(node => node.totalTime));
    for (const node of stack) {
      const gridNode = new GridNode(node, totalTime, totalTime, totalTime, this.treeView);
      rootNode.appendChild(gridNode);
      if (node === selectedNode) {
        nodeToReveal = gridNode;
      }
    }
    if (nodeToReveal) {
      nodeToReveal.revealAndSelect();
    }
  }

  selectedTreeNode(): TimelineModel.TimelineProfileTree.Node|null {
    const selectedNode = this.dataGrid.selectedNode;
    return selectedNode && (selectedNode as GridNode).profileNode;
  }

  private onSelectionChanged(): void {
    this.dispatchEventToListeners(TimelineStackView.Events.SelectionChanged);
  }
}

export namespace TimelineStackView {
  export const enum Events {
    SelectionChanged = 'SelectionChanged',
  }

  export type EventTypes = {
    [Events.SelectionChanged]: void,
  };
}<|MERGE_RESOLUTION|>--- conflicted
+++ resolved
@@ -3,9 +3,9 @@
 // found in the LICENSE file.
 
 import * as Common from '../../core/common/common.js';
-import * as Root from '../../core/root/root.js';
 import * as i18n from '../../core/i18n/i18n.js';
 import * as Platform from '../../core/platform/platform.js';
+import * as Root from '../../core/root/root.js';
 import * as SDK from '../../core/sdk/sdk.js';
 import type * as Protocol from '../../generated/protocol.js';
 import * as TimelineModel from '../../models/timeline_model/timeline_model.js';
@@ -302,14 +302,10 @@
   }
 
   filters(): TimelineModel.TimelineModelFilter.TimelineModelFilter[] {
-<<<<<<< HEAD
     if (Root.Runtime.experiments.isEnabled('timelineShowAllEvents')) {
       return [];
     }
-    return [this.taskFilter, this.textFilterInternal, ...(this.modelInternal ? this.modelInternal.filters() : [])];
-=======
     return [this.taskFilter, this.textFilterInternal, ...(ActiveFilters.instance().activeFilters())];
->>>>>>> 62805599
   }
 
   filtersWithoutTextFilter(): TimelineModel.TimelineModelFilter.TimelineModelFilter[] {
