--- conflicted
+++ resolved
@@ -919,11 +919,7 @@
 
 export class AggregatedTimelineTreeView extends TimelineTreeView {
   protected readonly groupBySetting: Common.Settings.Setting<AggregatedTimelineTreeView.GroupBy>;
-<<<<<<< HEAD
-  private readonly stackView: TimelineStackView;
-=======
   readonly stackView: TimelineStackView;
->>>>>>> b4d7a805
 
   constructor() {
     super();
@@ -948,8 +944,6 @@
     this.updateDetailsForSelection();
   }
 
-<<<<<<< HEAD
-=======
   private beautifyDomainName(this: AggregatedTimelineTreeView, name: string, node: Trace.Extras.TraceTree.Node):
       string {
     if (AggregatedTimelineTreeView.isExtensionInternalURL(name as Platform.DevToolsPath.UrlString)) {
@@ -962,7 +956,6 @@
     return name;
   }
 
->>>>>>> b4d7a805
   displayInfoForGroupNode(node: Trace.Extras.TraceTree.Node): {
     name: string,
     color: string,
@@ -982,15 +975,10 @@
       }
 
       case AggregatedTimelineTreeView.GroupBy.Domain:
-<<<<<<< HEAD
-      case AggregatedTimelineTreeView.GroupBy.Subdomain: {
-        const domainName = id ? this.beautifyDomainName(id) : undefined;
-=======
       case AggregatedTimelineTreeView.GroupBy.Subdomain:
       case AggregatedTimelineTreeView.GroupBy.ThirdParties: {
         // TODO(paulirish,aixba): Improve attribution to reduce amount of items in [unattributed].
         const domainName = id ? this.beautifyDomainName(id, node) : undefined;
->>>>>>> b4d7a805
         return {name: domainName || unattributed, color, icon: undefined};
       }
 
