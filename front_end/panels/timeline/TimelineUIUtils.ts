// Copyright 2021 The Chromium Authors. All rights reserved.
// Use of this source code is governed by a BSD-style license that can be
// found in the LICENSE file.

/*
 * Copyright (C) 2013 Google Inc. All rights reserved.
 * Copyright (C) 2012 Intel Inc. All rights reserved.
 *
 * Redistribution and use in source and binary forms, with or without
 * modification, are permitted provided that the following conditions are
 * met:
 *
 *     * Redistributions of source code must retain the above copyright
 * notice, this list of conditions and the following disclaimer.
 *     * Redistributions in binary form must reproduce the above
 * copyright notice, this list of conditions and the following disclaimer
 * in the documentation and/or other materials provided with the
 * distribution.
 *     * Neither the name of Google Inc. nor the names of its
 * contributors may be used to endorse or promote products derived from
 * this software without specific prior written permission.
 *
 * THIS SOFTWARE IS PROVIDED BY THE COPYRIGHT HOLDERS AND CONTRIBUTORS
 * "AS IS" AND ANY EXPRESS OR IMPLIED WARRANTIES, INCLUDING, BUT NOT
 * LIMITED TO, THE IMPLIED WARRANTIES OF MERCHANTABILITY AND FITNESS FOR
 * A PARTICULAR PURPOSE ARE DISCLAIMED. IN NO EVENT SHALL THE COPYRIGHT
 * OWNER OR CONTRIBUTORS BE LIABLE FOR ANY DIRECT, INDIRECT, INCIDENTAL,
 * SPECIAL, EXEMPLARY, OR CONSEQUENTIAL DAMAGES (INCLUDING, BUT NOT
 * LIMITED TO, PROCUREMENT OF SUBSTITUTE GOODS OR SERVICES; LOSS OF USE,
 * DATA, OR PROFITS; OR BUSINESS INTERRUPTION) HOWEVER CAUSED AND ON ANY
 * THEORY OF LIABILITY, WHETHER IN CONTRACT, STRICT LIABILITY, OR TORT
 * (INCLUDING NEGLIGENCE OR OTHERWISE) ARISING IN ANY WAY OUT OF THE USE
 * OF THIS SOFTWARE, EVEN IF ADVISED OF THE POSSIBILITY OF SUCH DAMAGE.
 */

import * as Common from '../../core/common/common.js';
import * as i18n from '../../core/i18n/i18n.js';
import * as Platform from '../../core/platform/platform.js';
import * as SDK from '../../core/sdk/sdk.js';
import * as Bindings from '../../models/bindings/bindings.js';
import * as TimelineModel from '../../models/timeline_model/timeline_model.js';
import * as TraceEngine from '../../models/trace/trace.js';
import * as PerfUI from '../../ui/legacy/components/perf_ui/perf_ui.js';
import * as Components from '../../ui/legacy/components/utils/utils.js';
import * as CodeHighlighter from '../../ui/components/code_highlighter/code_highlighter.js';
import * as UI from '../../ui/legacy/legacy.js';

import type * as Protocol from '../../generated/protocol.js';
import invalidationsTreeStyles from './invalidationsTree.css.js';
// eslint-disable-next-line rulesdir/es_modules_import
import imagePreviewStyles from '../../ui/legacy/components/utils/imagePreview.css.js';

import {CLSRect} from './CLSLinkifier.js';
import {TimelinePanel} from './TimelinePanel.js';
import {TimelineSelection} from './TimelineSelection.js';
import {titleForInteractionEvent} from './InteractionsTrackAppender.js';

const UIStrings = {
  /**
   *@description Text in Timeline UIUtils of the Performance panel
   *@example {node1} PH1
   *@example {node2} PH2
   */
  sAndS: '{PH1} and {PH2}',
  /**
   *@description Text in Timeline UIUtils of the Performance panel
   *@example {node1} PH1
   *@example {node2} PH2
   */
  sAndSOther: '{PH1}, {PH2}, and 1 other',
  /**
   *@description Text in Timeline UIUtils of the Performance panel
   */
  task: 'Task',
  /**
   *@description Text for other types of items
   */
  other: 'Other',
  /**
   *@description Text that refers to the animation of the web page
   */
  animation: 'Animation',
  /**
   *@description Text that refers to some events
   */
  event: 'Event',
  /**
   *@description Text in Timeline UIUtils of the Performance panel
   */
  requestMainThreadFrame: 'Request Main Thread Frame',
  /**
   *@description Text in Timeline UIUtils of the Performance panel
   */
  frameStart: 'Frame Start',
  /**
   *@description Text in Timeline UIUtils of the Performance panel
   */
  frameStartMainThread: 'Frame Start (main thread)',
  /**
   *@description Text in Timeline UIUtils of the Performance panel
   */
  drawFrame: 'Draw Frame',
  /**
   *@description Noun for an event in the Performance panel. This marks time
   spent in an operation that only happens when the profiler is active.
   */
  profilingOverhead: 'Profiling Overhead',
  /**
   *@description The process the browser uses to determine a target element for a
   *pointer event. Typically, this is determined by considering the pointer's
   *location and also the visual layout of elements on the screen.
   */
  hitTest: 'Hit Test',
  /**
   *@description Noun for an event in the Performance panel. The browser has decided
   *that the styles for some elements need to be recalculated and scheduled that
   *recalculation process at some time in the future.
   */
  scheduleStyleRecalculation: 'Schedule Style Recalculation',
  /**
   *@description Text in Timeline UIUtils of the Performance panel
   */
  recalculateStyle: 'Recalculate Style',
  /**
   *@description Text in Timeline UIUtils of the Performance panel
   */
  invalidateLayout: 'Invalidate Layout',
  /**
   *@description Noun for an event in the Performance panel. Layerize is a step
   *where we calculate which layers to create.
   */
  layerize: 'Layerize',
  /**
   *@description Text in Timeline UIUtils of the Performance panel
   */
  layout: 'Layout',
  /**
   *@description Noun for an event in the Performance panel. Paint setup is a
   *step before the 'Paint' event. A paint event is when the browser draws pixels
   *to the screen. This step is the setup beforehand.
   */
  paintSetup: 'Paint Setup',
  /**
   *@description Noun for a paint event in the Performance panel, where an image
   *was being painted. A paint event is when the browser draws pixels to the
   *screen, in this case specifically for an image in a website.
   */
  paintImage: 'Paint Image',
  /**
   *@description Noun for an event in the Performance panel. Pre-paint is a
   *step before the 'Paint' event. A paint event is when the browser records the
   *instructions for drawing the page. This step is the setup beforehand.
   */
  prePaint: 'Pre-Paint',
  /**
   *@description Text in Timeline UIUtils of the Performance panel
   */
  updateLayer: 'Update Layer',
  /**
   *@description Text in Timeline UIUtils of the Performance panel
   */
  updateLayerTree: 'Update Layer Tree',
  /**
   *@description Noun for a paint event in the Performance panel. A paint event is when the browser draws pixels to the screen.
   */
  paint: 'Paint',
  /**
   *@description Text in Timeline UIUtils of the Performance panel
   */
  rasterizePaint: 'Rasterize Paint',
  /**
   *@description The action to scroll
   */
  scroll: 'Scroll',
  /**
   *@description Noun for an event in the Performance panel. Commit is a step
   *where we send (also known as "commit") layers to the compositor thread. This
   *step follows the "Layerize" step which is what calculates which layers to
   *create.
   */
  commit: 'Commit',
  /**
   *@description Text in Timeline UIUtils of the Performance panel
   */
  compositeLayers: 'Composite Layers',
  /**
   *@description Text in Timeline UIUtils of the Performance panel
   */
  computeIntersections: 'Compute Intersections',
  /**
   *@description Text in Timeline UIUtils of the Performance panel
   */
  parseHtml: 'Parse HTML',
  /**
   *@description Text in Timeline UIUtils of the Performance panel
   */
  parseStylesheet: 'Parse Stylesheet',
  /**
   *@description Text in Timeline UIUtils of the Performance panel
   */
  installTimer: 'Install Timer',
  /**
   *@description Text in Timeline UIUtils of the Performance panel
   */
  removeTimer: 'Remove Timer',
  /**
   *@description Text in Timeline UIUtils of the Performance panel
   */
  timerFired: 'Timer Fired',
  /**
   *@description Text for an event. Shown in the timeline in the Performance panel.
   * XHR refers to XmlHttpRequest, a Web API. This particular Web API has a property
   * named 'readyState' (https://developer.mozilla.org/en-US/docs/Web/API/XMLHttpRequest/readyState). When
   * the 'readyState' property changes the text is shown.
   */
  xhrReadyStateChange: '`XHR` Ready State Change',
  /**
   * @description Text for an event. Shown in the timeline in the Perforamnce panel.
   * XHR refers to XmlHttpRequest, a Web API. (see https://developer.mozilla.org/en-US/docs/Web/API/XMLHttpRequest)
   * The text is shown when a XmlHttpRequest load event happens on the inspected page.
   */
  xhrLoad: '`XHR` Load',
  /**
   *@description Text in Timeline UIUtils of the Performance panel
   */
  compileScript: 'Compile Script',
  /**
   *@description Text in Timeline UIUtils of the Performance panel
   */
  cacheScript: 'Cache Script Code',
  /**
   *@description Text in Timeline UIUtils of the Performance panel
   */
  compileCode: 'Compile Code',
  /**
   *@description Text in Timeline UIUtils of the Performance panel
   */
  optimizeCode: 'Optimize Code',
  /**
   *@description Text in Timeline UIUtils of the Performance panel
   */
  evaluateScript: 'Evaluate Script',
  /**
   *@description Text in Timeline UIUtils of the Performance panel
   */
  compileModule: 'Compile Module',
  /**
   *@description Text in Timeline UIUtils of the Performance panel
   */
  cacheModule: 'Cache Module Code',
  /**
   * @description Text for an event. Shown in the timeline in the Perforamnce panel.
   * "Module" refers to JavaScript modules: https://developer.mozilla.org/en-US/docs/Web/JavaScript/Guide/Modules
   * JavaScript modules are a way to organize JavaScript code.
   * "Evaluate" is the phase when the JavaScript code of a module is executed.
   */
  evaluateModule: 'Evaluate Module',
  /**
   *@description Noun indicating that a compile task (type: streaming) happened.
   */
  streamingCompileTask: 'Streaming Compile Task',
  /**
   *@description Text in Timeline UIUtils of the Performance panel
   */
  waitingForNetwork: 'Waiting for Network',
  /**
   *@description Text in Timeline UIUtils of the Performance panel
   */
  parseAndCompile: 'Parse and Compile',
  /**
   * @description Text in Timeline UIUtils of the Performance panel.
   * "Code Cache" refers to JavaScript bytecode cache: https://v8.dev/blog/code-caching-for-devs
   * "Deserialize" refers to the process of reading the code cache.
   */
  deserializeCodeCache: 'Deserialize Code Cache',
  /**
   *@description Text in Timeline UIUtils of the Performance panel
   */
  streamingWasmResponse: 'Streaming Wasm Response',
  /**
   *@description Text in Timeline UIUtils of the Performance panel
   */
  compiledWasmModule: 'Compiled Wasm Module',
  /**
   *@description Text in Timeline UIUtils of the Performance panel
   */
  cachedWasmModule: 'Cached Wasm Module',
  /**
   *@description Text in Timeline UIUtils of the Performance panel
   */
  wasmModuleCacheHit: 'Wasm Module Cache Hit',
  /**
   *@description Text in Timeline UIUtils of the Performance panel
   */
  wasmModuleCacheInvalid: 'Wasm Module Cache Invalid',
  /**
   *@description Text in Timeline UIUtils of the Performance panel
   */
  frameStartedLoading: 'Frame Started Loading',
  /**
   *@description Text in Timeline UIUtils of the Performance panel
   */
  onloadEvent: 'Onload Event',
  /**
   *@description Text in Timeline UIUtils of the Performance panel
   */
  domcontentloadedEvent: 'DOMContentLoaded Event',
  /**
   *@description Text in Timeline UIUtils of the Performance panel
   */
  firstPaint: 'First Paint',
  /**
   *@description Text in Timeline UIUtils of the Performance panel
   */
  firstContentfulPaint: 'First Contentful Paint',
  /**
   *@description Text in Timeline UIUtils of the Performance panel
   */
  largestContentfulPaint: 'Largest Contentful Paint',
  /**
   *@description Text for timestamps of items
   */
  timestamp: 'Timestamp',
  /**
   *@description Noun for a 'time' event that happens in the Console (a tool in
   * DevTools). The user can trigger console time events from their code, and
   * they will show up in the Performance panel. Time events are used to measure
   * the duration of something, e.g. the user will emit two time events at the
   * start and end of some interesting task.
   */
  consoleTime: 'Console Time',
  /**
   *@description Text in Timeline UIUtils of the Performance panel
   */
  userTiming: 'User Timing',
  /**
   * @description Name for an event shown in the Performance panel. When a network
   * request is about to be sent by the browser, the time is recorded and DevTools
   * is notified that a network request will be sent momentarily.
   */
  willSendRequest: 'Will Send Request',
  /**
   *@description Text in Timeline UIUtils of the Performance panel
   */
  sendRequest: 'Send Request',
  /**
   *@description Text in Timeline UIUtils of the Performance panel
   */
  receiveResponse: 'Receive Response',
  /**
   *@description Text in Timeline UIUtils of the Performance panel
   */
  finishLoading: 'Finish Loading',
  /**
   *@description Text in Timeline UIUtils of the Performance panel
   */
  receiveData: 'Receive Data',
  /**
   *@description Event category in the Performance panel for time spent to execute microtasks in JavaScript
   */
  runMicrotasks: 'Run Microtasks',
  /**
   *@description Text in Timeline UIUtils of the Performance panel
   */
  functionCall: 'Function Call',
  /**
   *@description Text in Timeline UIUtils of the Performance panel
   */
  gcEvent: 'GC Event',
  /**
   *@description Event category in the Performance panel for time spent to perform a full Garbage Collection pass
   */
  majorGc: 'Major GC',
  /**
   *@description Event category in the Performance panel for time spent to perform a quick Garbage Collection pass
   */
  minorGc: 'Minor GC',
  /**
   *@description Event category in the Performance panel for root node in CPUProfile
   */
  jsRoot: 'JS Root',
  /**
   *@description Event category in the Performance panel for JavaScript nodes in CPUProfile
   */
  jsFrame: 'JS Frame',
  /**
   *@description Event category in the Performance panel for idle nodes in CPUProfile
   */
  jsIdleFrame: 'JS Idle Frame',
  /**
   *@description Event category in the Performance panel for system nodes in CPUProfile
   */
  jsSystemFrame: 'JS System Frame',
  /**
   *@description Text for the request animation frame event
   */
  requestAnimationFrame: 'Request Animation Frame',
  /**
   *@description Text shown next to the interaction event's ID in the detail view.
   */
  interactionID: 'ID',
  /**
   *@description Text to cancel the animation frame
   */
  cancelAnimationFrame: 'Cancel Animation Frame',
  /**
   *@description Text for the event that an animation frame is fired
   */
  animationFrameFired: 'Animation Frame Fired',
  /**
   *@description Text in Timeline UIUtils of the Performance panel
   */
  requestIdleCallback: 'Request Idle Callback',
  /**
   *@description Text in Timeline UIUtils of the Performance panel
   */
  cancelIdleCallback: 'Cancel Idle Callback',
  /**
   *@description Text in Timeline UIUtils of the Performance panel
   */
  fireIdleCallback: 'Fire Idle Callback',
  /**
   *@description Text in Timeline UIUtils of the Performance panel
   */
  createWebsocket: 'Create WebSocket',
  /**
   *@description Text in Timeline UIUtils of the Performance panel
   */
  sendWebsocketHandshake: 'Send WebSocket Handshake',
  /**
   *@description Text in Timeline UIUtils of the Performance panel
   */
  receiveWebsocketHandshake: 'Receive WebSocket Handshake',
  /**
   *@description Text in Timeline UIUtils of the Performance panel
   */
  destroyWebsocket: 'Destroy WebSocket',
  /**
   *@description Event category in the Performance panel for time spent in the embedder of the WebView
   */
  embedderCallback: 'Embedder Callback',
  /**
   *@description Event category in the Performance panel for time spent decoding an image
   */
  imageDecode: 'Image Decode',
  /**
   *@description Event category in the Performance panel for time spent to resize an image
   */
  imageResize: 'Image Resize',
  /**
   *@description Event category in the Performance panel for time spent in the GPU
   */
  gpu: 'GPU',
  /**
   *@description Event category in the Performance panel for time spent to perform Garbage Collection for the Document Object Model
   */
  domGc: 'DOM GC',
  /**
   *@description Event category in the Performance panel for time spent to perform encryption
   */
  encrypt: 'Encrypt',
  /**
   *@description Text in Timeline UIUtils of the Performance panel
   */
  encryptReply: 'Encrypt Reply',
  /**
   *@description Event category in the Performance panel for time spent to perform decryption
   */
  decrypt: 'Decrypt',
  /**
   *@description Text in Timeline UIUtils of the Performance panel
   */
  decryptReply: 'Decrypt Reply',
  /**
   * @description Noun phrase meaning 'the browser was preparing the digest'.
   * Digest: https://developer.mozilla.org/en-US/docs/Glossary/Digest
   */
  digest: 'Digest',
  /**
   *@description Noun phrase meaning 'the browser was preparing the digest
   *reply'. Digest: https://developer.mozilla.org/en-US/docs/Glossary/Digest
   */
  digestReply: 'Digest Reply',
  /**
   *@description The 'sign' stage of a web crypto event. Shown when displaying what the website was doing at a particular point in time.
   */
  sign: 'Sign',
  /**
   * @description Noun phrase for an event of the Web Crypto API. The event is recorded when the signing process is concluded.
   * Signature: https://developer.mozilla.org/en-US/docs/Glossary/Signature/Security
   */
  signReply: 'Sign Reply',
  /**
   *@description Text in Timeline UIUtils of the Performance panel
   */
  verify: 'Verify',
  /**
   *@description Text in Timeline UIUtils of the Performance panel
   */
  verifyReply: 'Verify Reply',
  /**
   *@description Text in Timeline UIUtils of the Performance panel
   */
  asyncTask: 'Async Task',
  /**
   *@description Text in Timeline for Layout Shift records
   */
  layoutShift: 'Layout Shift',
  /**
   *@description Text in Timeline for an Event Timing record
   */
  eventTiming: 'Event Timing',
  /**
   *@description Text in Timeline UIUtils of the Performance panel
   */
  compile: 'Compile',
  /**
   *@description Text to parse something
   */
  parse: 'Parse',
  /**
   *@description Text with two placeholders separated by a colon
   *@example {Node removed} PH1
   *@example {div#id1} PH2
   */
  sS: '{PH1}: {PH2}',
  /**
   *@description Details text in Timeline UIUtils of the Performance panel
   *@example {30 MB} PH1
   */
  sCollected: '{PH1} collected',
  /**
   *@description Details text in Timeline UIUtils of the Performance panel
   *@example {https://example.com} PH1
   *@example {2} PH2
   *@example {4} PH3
   */
  sSs: '{PH1} [{PH2}…{PH3}]',
  /**
   *@description Details text in Timeline UIUtils of the Performance panel
   *@example {https://example.com} PH1
   *@example {2} PH2
   */
  sSSquareBrackets: '{PH1} [{PH2}…]',
  /**
   *@description Text that is usually a hyperlink to more documentation
   */
  learnMore: 'Learn more',
  /**
   *@description Text in Timeline UIUtils of the Performance panel
   */
  compilationCacheStatus: 'Compilation cache status',
  /**
   *@description Text in Timeline UIUtils of the Performance panel
   */
  compilationCacheSize: 'Compilation cache size',
  /**
   *@description Text in Timeline UIUtils of the Performance panel. "Compilation
   * cache" refers to the code cache described at
   * https://v8.dev/blog/code-caching-for-devs . This label is followed by the
   * type of code cache data used, either "normal" or "full" as described in the
   * linked article.
   */
  compilationCacheKind: 'Compilation cache kind',
  /**
   *@description Text in Timeline UIUtils of the Performance panel
   */
  scriptLoadedFromCache: 'script loaded from cache',
  /**
   *@description Text in Timeline UIUtils of the Performance panel
   */
  failedToLoadScriptFromCache: 'failed to load script from cache',
  /**
   *@description Text in Timeline UIUtils of the Performance panel
   */
  scriptNotEligible: 'script not eligible',
  /**
   *@description Text for the total time of something
   */
  totalTime: 'Total Time',
  /**
   *@description Time of a single activity, as opposed to the total time
   */
  selfTime: 'Self Time',
  /**
   *@description Label in the summary view in the Performance panel for a number which indicates how much managed memory has been reclaimed by performing Garbage Collection
   */
  collected: 'Collected',
  /**
   *@description Text for a programming function
   */
  function: 'Function',
  /**
   *@description Text in Timeline UIUtils of the Performance panel
   */
  timerId: 'Timer ID',
  /**
   *@description Text in Timeline UIUtils of the Performance panel
   */
  timeout: 'Timeout',
  /**
   *@description Text in Timeline UIUtils of the Performance panel
   */
  repeats: 'Repeats',
  /**
   *@description Text in Timeline UIUtils of the Performance panel
   */
  callbackId: 'Callback ID',
  /**
   *@description Text that refers to the resources of the web page
   */
  resource: 'Resource',
  /**
   *@description Text that refers to the network request method
   */
  requestMethod: 'Request Method',
  /**
   *@description Status code of an event
   */
  statusCode: 'Status Code',
  /**
   *@description Text in Timeline UIUtils of the Performance panel
   */
  mimeTypeCaps: 'MIME Type',
  /**
   *@description Text to show the priority of an item
   */
  priority: 'Priority',
  /**
   *@description Text in Timeline UIUtils of the Performance panel
   */
  encodedData: 'Encoded Data',
  /**
   *@description Text in Timeline UIUtils of the Performance panel
   */
  sBytes: '{n, plural, =1 {# Byte} other {# Bytes}}',
  /**
   *@description Text in Timeline UIUtils of the Performance panel
   */
  decodedBody: 'Decoded Body',
  /**
   *@description Text for a module, the programming concept
   */
  module: 'Module',
  /**
   *@description Label for a group of JavaScript files
   */
  script: 'Script',
  /**
   *@description Text in Timeline UIUtils of the Performance panel
   */
  streamed: 'Streamed',
  /**
   *@description Text in Timeline UIUtils of the Performance panel
   */
  eagerCompile: 'Compiling all functions eagerly',
  /**
   *@description Text in Timeline UIUtils of the Performance panel
   */
  url: 'Url',
  /**
   *@description Text in Timeline UIUtils of the Performance panel
   */
  producedCacheSize: 'Produced Cache Size',
  /**
   *@description Text in Timeline UIUtils of the Performance panel
   */
  consumedCacheSize: 'Consumed Cache Size',
  /**
   *@description Title for a group of cities
   */
  location: 'Location',
  /**
   *@description Text in Timeline UIUtils of the Performance panel
   *@example {2} PH1
   *@example {2} PH2
   */
  sSCurlyBrackets: '({PH1}, {PH2})',
  /**
   *@description Text in Timeline UIUtils of the Performance panel
   */
  dimensions: 'Dimensions',
  /**
   *@description Text in Timeline UIUtils of the Performance panel
   *@example {2} PH1
   *@example {2} PH2
   */
  sSDimensions: '{PH1} × {PH2}',
  /**
   *@description Related node label in Timeline UIUtils of the Performance panel
   */
  layerRoot: 'Layer Root',
  /**
   *@description Related node label in Timeline UIUtils of the Performance panel
   */
  ownerElement: 'Owner Element',
  /**
   *@description Text in Timeline UIUtils of the Performance panel
   */
  imageUrl: 'Image URL',
  /**
   *@description Text in Timeline UIUtils of the Performance panel
   */
  stylesheetUrl: 'Stylesheet URL',
  /**
   *@description Text in Timeline UIUtils of the Performance panel
   */
  elementsAffected: 'Elements Affected',
  /**
   *@description Text in Timeline UIUtils of the Performance panel
   */
  nodesThatNeedLayout: 'Nodes That Need Layout',
  /**
   *@description Text in Timeline UIUtils of the Performance panel
   *@example {2} PH1
   *@example {10} PH2
   */
  sOfS: '{PH1} of {PH2}',
  /**
   *@description Related node label in Timeline UIUtils of the Performance panel
   */
  layoutRoot: 'Layout root',
  /**
   *@description Text in Timeline UIUtils of the Performance panel
   */
  message: 'Message',
  /**
   *@description Text in Timeline UIUtils of the Performance panel
   */
  websocketProtocol: 'WebSocket Protocol',
  /**
   *@description Text in Timeline UIUtils of the Performance panel
   */
  callbackFunction: 'Callback Function',
  /**
   *@description The current state of an item
   */
  state: 'State',
  /**
   *@description Text in Timeline UIUtils of the Performance panel
   */
  range: 'Range',
  /**
   *@description Text in Timeline UIUtils of the Performance panel
   */
  allottedTime: 'Allotted Time',
  /**
   *@description Text in Timeline UIUtils of the Performance panel
   */
  invokedByTimeout: 'Invoked by Timeout',
  /**
   *@description Text that refers to some types
   */
  type: 'Type',
  /**
   *@description Text for the size of something
   */
  size: 'Size',
  /**
   *@description Text for the details of something
   */
  details: 'Details',
  /**
   *@description Title in Timeline for Cumulative Layout Shifts
   */
  cumulativeLayoutShifts: 'Cumulative Layout Shifts',
  /**
   *@description Text for the link to the evolved CLS website
   */
  evolvedClsLink: 'evolved',
  /**
   *@description Warning in Timeline that CLS can cause a poor user experience. It contains a link to inform developers about the recent changes to how CLS is measured. The new CLS metric is said to have evolved from the previous version.
   *@example {Link to web.dev/metrics} PH1
   *@example {Link to web.dev/evolving-cls which will always have the text 'evolved'} PH2
   */
  sCLSInformation: '{PH1} can result in poor user experiences. It has recently {PH2}.',
  /**
   *@description Text to indicate an item is a warning
   */
  warning: 'Warning',
  /**
   *@description Title for the Timeline CLS Score
   */
  score: 'Score',
  /**
   *@description Text in Timeline for the cumulative CLS score
   */
  cumulativeScore: 'Cumulative Score',
  /**
   *@description Text in Timeline for the current CLS score
   */
  currentClusterScore: 'Current Cluster Score',
  /**
   *@description Text in Timeline for the current CLS cluster
   */
  currentClusterId: 'Current Cluster ID',
  /**
   *@description Text in Timeline for whether input happened recently
   */
  hadRecentInput: 'Had recent input',
  /**
   *@description Text in Timeline indicating that input has happened recently
   */
  yes: 'Yes',
  /**
   *@description Text in Timeline indicating that input has not happened recently
   */
  no: 'No',
  /**
   *@description Label for Cumulative Layout records, indicating where they moved from
   */
  movedFrom: 'Moved from',
  /**
   *@description Label for Cumulative Layout records, indicating where they moved to
   */
  movedTo: 'Moved to',
  /**
   *@description Text in Timeline UIUtils of the Performance panel
   */
  relatedNode: 'Related Node',
  /**
   *@description Text for previewing items
   */
  preview: 'Preview',
  /**
   *@description Text in Timeline UIUtils of the Performance panel
   */
  aggregatedTime: 'Aggregated Time',
  /**
   *@description Text in Timeline UIUtils of the Performance panel
   */
  networkRequest: 'Network request',
  /**
   *@description Text in Timeline UIUtils of the Performance panel
   */
  loadFromCache: 'load from cache',
  /**
   *@description Text in Timeline UIUtils of the Performance panel
   */
  networkTransfer: 'network transfer',
  /**
   *@description Text in Timeline UIUtils of the Performance panel
   *@example {1ms} PH1
   *@example {network transfer} PH2
   *@example {1ms} PH3
   */
  SSSResourceLoading: ' ({PH1} {PH2} + {PH3} resource loading)',
  /**
   *@description Text for the duration of something
   */
  duration: 'Duration',
  /**
   *@description Text in Timeline UIUtils of the Performance panel
   */
  mimeType: 'Mime Type',
  /**
   *@description Text in Timeline UIUtils of the Performance panel
   */
  FromMemoryCache: ' (from memory cache)',
  /**
   *@description Text in Timeline UIUtils of the Performance panel
   */
  FromCache: ' (from cache)',
  /**
   *@description Label for a network request indicating that it was a HTTP2 server push instead of a regular network request, in the Performance panel
   */
  FromPush: ' (from push)',
  /**
   *@description Text in Timeline UIUtils of the Performance panel
   */
  FromServiceWorker: ' (from `service worker`)',
  /**
   *@description Text for the initiator of something
   */
  initiator: 'Initiator',
  /**
   *@description Call site stack label in Timeline UIUtils of the Performance panel
   */
  timerInstalled: 'Timer Installed',
  /**
   *@description Call site stack label in Timeline UIUtils of the Performance panel
   */
  animationFrameRequested: 'Animation Frame Requested',
  /**
   *@description Call site stack label in Timeline UIUtils of the Performance panel
   */
  idleCallbackRequested: 'Idle Callback Requested',
  /**
   *@description Stack label in Timeline UIUtils of the Performance panel
   */
  recalculationForced: 'Recalculation Forced',
  /**
   *@description Call site stack label in Timeline UIUtils of the Performance panel
   */
  firstLayoutInvalidation: 'First Layout Invalidation',
  /**
   *@description Stack label in Timeline UIUtils of the Performance panel
   */
  layoutForced: 'Layout Forced',
  /**
   *@description Text in Timeline UIUtils of the Performance panel
   */
  callStacks: 'Call Stacks',
  /**
   *@description Text for the execution stack trace
   */
  stackTrace: 'Stack Trace',
  /**
   *@description Text in Timeline UIUtils of the Performance panel
   */
  invalidations: 'Invalidations',
  /**
   * @description Text in Timeline UIUtils of the Performance panel. Phrase is followed by a number of milliseconds.
   * Some events or tasks might have been only started, but have not ended yet. Such events or tasks are considered
   * "pending".
   */
  pendingFor: 'Pending for',
  /**
   *@description Text for revealing an item in its destination
   */
  reveal: 'Reveal',
  /**
   *@description Noun label for a stack trace which indicates the first time some condition was invalidated.
   */
  firstInvalidated: 'First Invalidated',
  /**
   *@description Title in Timeline UIUtils of the Performance panel
   */
  styleInvalidations: 'Style Invalidations',
  /**
   *@description Title in Timeline UIUtils of the Performance panel
   */
  layoutInvalidations: 'Layout Invalidations',
  /**
   *@description Title in Timeline UIUtils of the Performance panel
   */
  otherInvalidations: 'Other Invalidations',
  /**
   *@description Title of the paint profiler, old name of the performance pane
   */
  paintProfiler: 'Paint Profiler',
  /**
   *@description Text in Timeline Flame Chart View of the Performance panel
   *@example {Frame} PH1
   *@example {10ms} PH2
   */
  sAtS: '{PH1} at {PH2}',
  /**
   *@description Category in the Summary view of the Performance panel to indicate time spent to load resources
   */
  loading: 'Loading',
  /**
   *@description Text in Timeline for the Experience title
   */
  experience: 'Experience',
  /**
   *@description Category in the Summary view of the Performance panel to indicate time spent in script execution
   */
  scripting: 'Scripting',
  /**
   *@description Category in the Summary view of the Performance panel to indicate time spent in rendering the web page
   */
  rendering: 'Rendering',
  /**
   *@description Category in the Summary view of the Performance panel to indicate time spent to visually represent the web page
   */
  painting: 'Painting',
  /**
   *@description Text in Timeline UIUtils of the Performance panel
   */
  async: 'Async',
  /**
   *@description Category in the Summary view of the Performance panel to indicate time spent in the rest of the system
   */
  system: 'System',
  /**
   *@description Category in the Summary view of the Performance panel to indicate idle time
   */
  idle: 'Idle',
  /**
   *@description Text in Timeline UIUtils of the Performance panel
   *@example {blink.console} PH1
   */
  sSelf: '{PH1} (self)',
  /**
   *@description Text in Timeline UIUtils of the Performance panel
   *@example {blink.console} PH1
   */
  sChildren: '{PH1} (children)',
  /**
   *@description Text in Timeline UIUtils of the Performance panel
   */
  timeSpentInRendering: 'Time spent in rendering',
  /**
   *@description Text for a rendering frame
   */
  frame: 'Frame',
  /**
   *@description Text in Timeline UIUtils of the Performance panel
   */
  cpuTime: 'CPU time',
  /**
   *@description Text in Timeline UIUtils of the Performance panel
   */
  layerTree: 'Layer tree',
  /**
   *@description Text in Timeline UIUtils of the Performance panel
   */
  show: 'Show',
  /**
   *@description Text in Timeline UIUtils of the Performance panel
   *@example {10ms} PH1
   *@example {10ms} PH2
   */
  sAtSParentheses: '{PH1} (at {PH2})',
  /**
   *@description Text that only contain a placeholder
   *@example {100ms (at 200ms)} PH1
   */
  emptyPlaceholder: '{PH1}',  // eslint-disable-line rulesdir/l10n_no_locked_or_placeholder_only_phrase
  /**
   *@description Text in Timeline UIUtils of the Performance panel
   */
  forcedReflow: 'Forced reflow',
  /**
   *@description Text used to highlight a long interaction and link to web.dev/inp
   */
  longInteractionINP: 'Long interaction',
  /**
   *@description Text in Timeline UIUtils of the Performance panel when the
   *             user clicks on a long interaction.
   *@example {Long interaction} PH1
   */
  sIsLikelyPoorPageResponsiveness: '{PH1} is indicating poor page responsiveness.',
  /**
   *@description Text in Timeline UIUtils of the Performance panel
   *@example {Forced reflow} PH1
   */
  sIsALikelyPerformanceBottleneck: '{PH1} is a likely performance bottleneck.',
  /**
   *@description Span text content in Timeline UIUtils of the Performance panel
   *@example {10ms} PH1
   */
  idleCallbackExecutionExtended: 'Idle callback execution extended beyond deadline by {PH1}',
  /**
   *@description Span text content in Timeline UIUtils of the Performance panel
   *@example {10ms} PH1
   */
  handlerTookS: 'Handler took {PH1}',
  /**
   *@description Warning to the user in the Performance panel that an input handler, which was run multiple times, took too long. Placeholder text is time in ms.
   *@example {20ms} PH1
   */
  recurringHandlerTookS: 'Recurring handler took {PH1}',
  /**
   *@description Text in Timeline UIUtils of the Performance panel
   */
  longTask: 'Long task',
  /**
   *@description Text in Timeline UIUtils of the Performance panel
   *@example {task} PH1
   *@example {10ms} PH2
   */
  sTookS: '{PH1} took {PH2}.',
  /**
   *@description Text that indicates something is not optimized
   */
  notOptimized: 'Not optimized',
  /**
   *@description Text that starts with a colon and includes a placeholder
   *@example {3.0} PH1
   */
  emptyPlaceholderColon: ': {PH1}',
  /**
   *@description Text in Timeline UIUtils of the Performance panel
   */
  unknownCause: 'Unknown cause',
  /**
   *@description Text in Timeline UIUtils of the Performance panel
   *@example {Unkown reason} PH1
   *@example {node1} PH2
   */
  sForS: '{PH1} for {PH2}',
  /**
   *@description Text in Timeline UIUtils of the Performance panel
   *@example {StyleInvalidator for element} PH1
   *@example {Stack trace: function  line} PH2
   */
  sSDot: '{PH1}. {PH2}',
  /**
   *@description Text in Object Properties Section
   */
  unknown: 'unknown',
  /**
   *@description Text of a DOM element in Timeline UIUtils of the Performance panel
   */
  stackTraceColon: 'Stack trace:',
  /**
   *@description Text in Timeline UIUtils of the Performance panel
   */
  nodes: 'Nodes:',
  /**
   *@description Text in Timeline UIUtils of the Performance panel
   */
  node: 'Node:',
  /**
   *@description Text of a DOM element in Timeline UIUtils of the Performance panel
   *@example {id2} PH1
   *@example {a, b} PH2
   */
  changedIdToSs: '(changed id to "{PH1}"{PH2})',
  /**
   *@description Text of a DOM element in Timeline UIUtils of the Performance panel
   *@example {class-name2} PH1
   *@example {a, b} PH2
   */
  changedClassToSs: '(changed class to "{PH1}"{PH2})',
  /**
   *@description Text of a DOM element in Timeline UIUtils of the Performance panel
   *@example {attribute-name} PH1
   *@example {a, b} PH2
   */
  changedAttributeToSs: '(changed attribute to "{PH1}"{PH2})',
  /**
   *@description Text of a DOM element in Timeline UIUtils of the Performance panel
   *@example {after} PH1
   *@example {a, b} PH2
   */
  changedPesudoToSs: '(changed pseudo to "{PH1}"{PH2})',
  /**
   *@description Text of a DOM element in Timeline UIUtils of the Performance panel
   *@example {part} PH1
   *@example {a, b} PH2
   */
  changedSs: '(changed "{PH1}"{PH2})',
  /**
   *@description Text in Timeline UIUtils of the Performance panel
   *@example {node1} PH1
   *@example {node2} PH2
   *@example {2} PH3
   */
  sSAndSOthers: '{PH1}, {PH2}, and {PH3} others',
  /**
   *@description Text of a DOM element in Timeline UIUtils of the Performance panel
   */
  UnknownNode: '[ unknown node ]',
};
const str_ = i18n.i18n.registerUIStrings('panels/timeline/TimelineUIUtils.ts', UIStrings);
const i18nString = i18n.i18n.getLocalizedString.bind(undefined, str_);

let eventStylesMap: EventStylesMap;

let categories: {
  [x: string]: TimelineCategory,
};

let eventCategories: string[];

let eventDispatchDesciptors: EventDispatchTypeDescriptor[];

let colorGenerator: Common.Color.Generator;

const requestPreviewElements =
    new WeakMap<TraceEngine.Types.TraceEvents.TraceEventSyntheticNetworkRequest, HTMLImageElement>();

interface EventStylesMap {
  [x: string]: TimelineRecordStyle;
}
type LinkifyLocationOptions = {
  scriptId: Protocol.Runtime.ScriptId|null,
  url: string,
  lineNumber: number,
  columnNumber?: number,
  isFreshRecording?: boolean, target: SDK.Target.Target|null, linkifier: Components.Linkifier.Linkifier,
};

export class TimelineUIUtils {
  private static initEventStyles(): EventStylesMap {
    if (eventStylesMap) {
      return eventStylesMap;
    }

    const type = TimelineModel.TimelineModel.RecordType;
    const categories = TimelineUIUtils.categories();
    const rendering = categories['rendering'];
    const scripting = categories['scripting'];
    const loading = categories['loading'];
    const experience = categories['experience'];
    const painting = categories['painting'];
    const other = categories['other'];
    const idle = categories['idle'];

    const eventStyles: EventStylesMap = {};
    eventStyles[type.Task] = new TimelineRecordStyle(i18nString(UIStrings.task), other);
    eventStyles[type.Program] = new TimelineRecordStyle(i18nString(UIStrings.other), other);
    eventStyles[type.StartProfiling] = new TimelineRecordStyle(UIStrings.profilingOverhead, other);
    eventStyles[type.Animation] = new TimelineRecordStyle(i18nString(UIStrings.animation), rendering);
    eventStyles[type.EventDispatch] = new TimelineRecordStyle(i18nString(UIStrings.event), scripting);
    eventStyles[type.RequestMainThreadFrame] =
        new TimelineRecordStyle(i18nString(UIStrings.requestMainThreadFrame), rendering, true);
    eventStyles[type.BeginFrame] = new TimelineRecordStyle(i18nString(UIStrings.frameStart), rendering, true);
    eventStyles[type.BeginMainThreadFrame] =
        new TimelineRecordStyle(i18nString(UIStrings.frameStartMainThread), rendering, true);
    eventStyles[type.DrawFrame] = new TimelineRecordStyle(i18nString(UIStrings.drawFrame), rendering, true);
    eventStyles[type.HitTest] = new TimelineRecordStyle(i18nString(UIStrings.hitTest), rendering);
    eventStyles[type.ScheduleStyleRecalculation] =
        new TimelineRecordStyle(i18nString(UIStrings.scheduleStyleRecalculation), rendering);
    eventStyles[type.RecalculateStyles] = new TimelineRecordStyle(i18nString(UIStrings.recalculateStyle), rendering);
    eventStyles[type.UpdateLayoutTree] = new TimelineRecordStyle(i18nString(UIStrings.recalculateStyle), rendering);
    eventStyles[type.InvalidateLayout] =
        new TimelineRecordStyle(i18nString(UIStrings.invalidateLayout), rendering, true);
    eventStyles[type.Layerize] = new TimelineRecordStyle(i18nString(UIStrings.layerize), rendering);
    eventStyles[type.Layout] = new TimelineRecordStyle(i18nString(UIStrings.layout), rendering);
    eventStyles[type.PaintSetup] = new TimelineRecordStyle(i18nString(UIStrings.paintSetup), painting);
    eventStyles[type.PaintImage] = new TimelineRecordStyle(i18nString(UIStrings.paintImage), painting, true);
    eventStyles[type.UpdateLayer] = new TimelineRecordStyle(i18nString(UIStrings.updateLayer), painting, true);
    eventStyles[type.UpdateLayerTree] = new TimelineRecordStyle(i18nString(UIStrings.updateLayerTree), rendering);
    eventStyles[type.Paint] = new TimelineRecordStyle(i18nString(UIStrings.paint), painting);
    eventStyles[type.PrePaint] = new TimelineRecordStyle(i18nString(UIStrings.prePaint), rendering);
    eventStyles[type.RasterTask] = new TimelineRecordStyle(i18nString(UIStrings.rasterizePaint), painting);
    eventStyles[type.ScrollLayer] = new TimelineRecordStyle(i18nString(UIStrings.scroll), rendering);
    eventStyles[type.Commit] = new TimelineRecordStyle(i18nString(UIStrings.commit), painting);
    eventStyles[type.CompositeLayers] = new TimelineRecordStyle(i18nString(UIStrings.compositeLayers), painting);
    eventStyles[type.ComputeIntersections] =
        new TimelineRecordStyle(i18nString(UIStrings.computeIntersections), rendering);
    eventStyles[type.ParseHTML] = new TimelineRecordStyle(i18nString(UIStrings.parseHtml), loading);
    eventStyles[type.ParseAuthorStyleSheet] = new TimelineRecordStyle(i18nString(UIStrings.parseStylesheet), loading);
    eventStyles[type.TimerInstall] = new TimelineRecordStyle(i18nString(UIStrings.installTimer), scripting);
    eventStyles[type.TimerRemove] = new TimelineRecordStyle(i18nString(UIStrings.removeTimer), scripting);
    eventStyles[type.TimerFire] = new TimelineRecordStyle(i18nString(UIStrings.timerFired), scripting);
    eventStyles[type.XHRReadyStateChange] =
        new TimelineRecordStyle(i18nString(UIStrings.xhrReadyStateChange), scripting);
    eventStyles[type.XHRLoad] = new TimelineRecordStyle(i18nString(UIStrings.xhrLoad), scripting);
    eventStyles[type.CompileScript] = new TimelineRecordStyle(i18nString(UIStrings.compileScript), scripting);
    eventStyles[type.CacheScript] = new TimelineRecordStyle(i18nString(UIStrings.cacheScript), scripting);
    eventStyles[type.CompileCode] = new TimelineRecordStyle(i18nString(UIStrings.compileCode), scripting);
    eventStyles[type.OptimizeCode] = new TimelineRecordStyle(i18nString(UIStrings.optimizeCode), scripting);
    eventStyles[type.EvaluateScript] = new TimelineRecordStyle(i18nString(UIStrings.evaluateScript), scripting);
    eventStyles[type.CompileModule] = new TimelineRecordStyle(i18nString(UIStrings.compileModule), scripting);
    eventStyles[type.CacheModule] = new TimelineRecordStyle(i18nString(UIStrings.cacheModule), scripting);
    eventStyles[type.EvaluateModule] = new TimelineRecordStyle(i18nString(UIStrings.evaluateModule), scripting);
    eventStyles[type.StreamingCompileScript] =
        new TimelineRecordStyle(i18nString(UIStrings.streamingCompileTask), other);
    eventStyles[type.StreamingCompileScriptWaiting] =
        new TimelineRecordStyle(i18nString(UIStrings.waitingForNetwork), idle);
    eventStyles[type.StreamingCompileScriptParsing] =
        new TimelineRecordStyle(i18nString(UIStrings.parseAndCompile), scripting);
    eventStyles[type.BackgroundDeserialize] =
        new TimelineRecordStyle(i18nString(UIStrings.deserializeCodeCache), scripting);
    eventStyles[type.FinalizeDeserialization] = new TimelineRecordStyle(UIStrings.profilingOverhead, other);
    eventStyles[type.WasmStreamFromResponseCallback] =
        new TimelineRecordStyle(i18nString(UIStrings.streamingWasmResponse), scripting);
    eventStyles[type.WasmCompiledModule] = new TimelineRecordStyle(i18nString(UIStrings.compiledWasmModule), scripting);
    eventStyles[type.WasmCachedModule] = new TimelineRecordStyle(i18nString(UIStrings.cachedWasmModule), scripting);
    eventStyles[type.WasmModuleCacheHit] = new TimelineRecordStyle(i18nString(UIStrings.wasmModuleCacheHit), scripting);
    eventStyles[type.WasmModuleCacheInvalid] =
        new TimelineRecordStyle(i18nString(UIStrings.wasmModuleCacheInvalid), scripting);
    eventStyles[type.FrameStartedLoading] =
        new TimelineRecordStyle(i18nString(UIStrings.frameStartedLoading), loading, true);
    eventStyles[type.MarkLoad] = new TimelineRecordStyle(i18nString(UIStrings.onloadEvent), scripting, true);
    eventStyles[type.MarkDOMContent] =
        new TimelineRecordStyle(i18nString(UIStrings.domcontentloadedEvent), scripting, true);
    eventStyles[type.MarkFirstPaint] = new TimelineRecordStyle(i18nString(UIStrings.firstPaint), painting, true);
    eventStyles[type.MarkFCP] = new TimelineRecordStyle(i18nString(UIStrings.firstContentfulPaint), rendering, true);
    eventStyles[type.MarkLCPCandidate] =
        new TimelineRecordStyle(i18nString(UIStrings.largestContentfulPaint), rendering, true);
    eventStyles[type.TimeStamp] = new TimelineRecordStyle(i18nString(UIStrings.timestamp), scripting);
    eventStyles[type.ConsoleTime] = new TimelineRecordStyle(i18nString(UIStrings.consoleTime), scripting);
    eventStyles[type.UserTiming] = new TimelineRecordStyle(i18nString(UIStrings.userTiming), scripting);
    eventStyles[type.ResourceWillSendRequest] = new TimelineRecordStyle(i18nString(UIStrings.willSendRequest), loading);
    eventStyles[type.ResourceSendRequest] = new TimelineRecordStyle(i18nString(UIStrings.sendRequest), loading);
    eventStyles[type.ResourceReceiveResponse] = new TimelineRecordStyle(i18nString(UIStrings.receiveResponse), loading);
    eventStyles[type.ResourceFinish] = new TimelineRecordStyle(i18nString(UIStrings.finishLoading), loading);
    eventStyles[type.ResourceReceivedData] = new TimelineRecordStyle(i18nString(UIStrings.receiveData), loading);
    eventStyles[type.RunMicrotasks] = new TimelineRecordStyle(i18nString(UIStrings.runMicrotasks), scripting);
    eventStyles[type.FunctionCall] = new TimelineRecordStyle(i18nString(UIStrings.functionCall), scripting);
    eventStyles[type.GCEvent] = new TimelineRecordStyle(i18nString(UIStrings.gcEvent), scripting);
    eventStyles[type.MajorGC] = new TimelineRecordStyle(i18nString(UIStrings.majorGc), scripting);
    eventStyles[type.MinorGC] = new TimelineRecordStyle(i18nString(UIStrings.minorGc), scripting);

    // Event types used to display CPU Profile.
    eventStyles[type.JSRoot] = new TimelineRecordStyle(i18nString(UIStrings.jsRoot), idle, /* hidden*/ true);
    eventStyles[type.JSFrame] = new TimelineRecordStyle(i18nString(UIStrings.jsFrame), scripting);
    eventStyles[type.JSIdleFrame] = new TimelineRecordStyle(i18nString(UIStrings.jsIdleFrame), idle, /* hidden*/ true);
    // System nodes shoulde be other type. See categories() function in this file (TimelineUIUtils.ts).
    eventStyles[type.JSSystemFrame] =
        new TimelineRecordStyle(i18nString(UIStrings.jsSystemFrame), other, /* hidden*/ true);

    eventStyles[type.RequestAnimationFrame] =
        new TimelineRecordStyle(i18nString(UIStrings.requestAnimationFrame), scripting);
    eventStyles[type.CancelAnimationFrame] =
        new TimelineRecordStyle(i18nString(UIStrings.cancelAnimationFrame), scripting);
    eventStyles[type.FireAnimationFrame] =
        new TimelineRecordStyle(i18nString(UIStrings.animationFrameFired), scripting);
    eventStyles[type.RequestIdleCallback] =
        new TimelineRecordStyle(i18nString(UIStrings.requestIdleCallback), scripting);
    eventStyles[type.CancelIdleCallback] = new TimelineRecordStyle(i18nString(UIStrings.cancelIdleCallback), scripting);
    eventStyles[type.FireIdleCallback] = new TimelineRecordStyle(i18nString(UIStrings.fireIdleCallback), scripting);
    eventStyles[type.WebSocketCreate] = new TimelineRecordStyle(i18nString(UIStrings.createWebsocket), scripting);
    eventStyles[type.WebSocketSendHandshakeRequest] =
        new TimelineRecordStyle(i18nString(UIStrings.sendWebsocketHandshake), scripting);
    eventStyles[type.WebSocketReceiveHandshakeResponse] =
        new TimelineRecordStyle(i18nString(UIStrings.receiveWebsocketHandshake), scripting);
    eventStyles[type.WebSocketDestroy] = new TimelineRecordStyle(i18nString(UIStrings.destroyWebsocket), scripting);
    eventStyles[type.EmbedderCallback] = new TimelineRecordStyle(i18nString(UIStrings.embedderCallback), scripting);
    eventStyles[type.DecodeImage] = new TimelineRecordStyle(i18nString(UIStrings.imageDecode), painting);
    eventStyles[type.ResizeImage] = new TimelineRecordStyle(i18nString(UIStrings.imageResize), painting);
    eventStyles[type.GPUTask] = new TimelineRecordStyle(i18nString(UIStrings.gpu), categories['gpu']);

    eventStyles[type.GCCollectGarbage] = new TimelineRecordStyle(i18nString(UIStrings.domGc), scripting);

    eventStyles[type.CryptoDoEncrypt] = new TimelineRecordStyle(i18nString(UIStrings.encrypt), scripting);
    eventStyles[type.CryptoDoEncryptReply] = new TimelineRecordStyle(i18nString(UIStrings.encryptReply), scripting);
    eventStyles[type.CryptoDoDecrypt] = new TimelineRecordStyle(i18nString(UIStrings.decrypt), scripting);
    eventStyles[type.CryptoDoDecryptReply] = new TimelineRecordStyle(i18nString(UIStrings.decryptReply), scripting);
    eventStyles[type.CryptoDoDigest] = new TimelineRecordStyle(i18nString(UIStrings.digest), scripting);
    eventStyles[type.CryptoDoDigestReply] = new TimelineRecordStyle(i18nString(UIStrings.digestReply), scripting);
    eventStyles[type.CryptoDoSign] = new TimelineRecordStyle(i18nString(UIStrings.sign), scripting);
    eventStyles[type.CryptoDoSignReply] = new TimelineRecordStyle(i18nString(UIStrings.signReply), scripting);
    eventStyles[type.CryptoDoVerify] = new TimelineRecordStyle(i18nString(UIStrings.verify), scripting);
    eventStyles[type.CryptoDoVerifyReply] = new TimelineRecordStyle(i18nString(UIStrings.verifyReply), scripting);

    eventStyles[type.AsyncTask] = new TimelineRecordStyle(i18nString(UIStrings.asyncTask), categories['async']);

    eventStyles[type.LayoutShift] = new TimelineRecordStyle(i18nString(UIStrings.layoutShift), experience);

    eventStyles[type.EventTiming] = new TimelineRecordStyle(UIStrings.eventTiming, experience);

    eventStylesMap = eventStyles;
    return eventStyles;
  }

  // TODO(crbug.com/1172300) Ignored during the jsdoc to ts migration
  // eslint-disable-next-line @typescript-eslint/no-explicit-any
  static setEventStylesMap(eventStyles: any): void {
    eventStylesMap = eventStyles;
  }

  static frameDisplayName(frame: Protocol.Runtime.CallFrame): string {
    if (!TimelineModel.TimelineJSProfile.TimelineJSProfileProcessor.isNativeRuntimeFrame(frame)) {
      return UI.UIUtils.beautifyFunctionName(frame.functionName);
    }
    const nativeGroup = TimelineModel.TimelineJSProfile.TimelineJSProfileProcessor.nativeGroup(frame.functionName);
    const groups = TimelineModel.TimelineJSProfile.TimelineJSProfileProcessor.NativeGroups;
    switch (nativeGroup) {
      case groups.Compile:
        return i18nString(UIStrings.compile);
      case groups.Parse:
        return i18nString(UIStrings.parse);
    }
    return frame.functionName;
  }

  static testContentMatching(traceEvent: TraceEngine.Legacy.CompatibleTraceEvent, regExp: RegExp): boolean {
    const title = TimelineUIUtils.eventStyle(traceEvent).title;
    const tokens = [title];
    const url = TimelineModel.TimelineModel.EventOnTimelineData.forEvent(traceEvent).url;
    if (url) {
      tokens.push(url);
    }
    appendObjectProperties(traceEvent.args, 2);
    return regExp.test(tokens.join('|'));

    interface ContentObject {
      [x: string]: number|string|ContentObject;
    }
    function appendObjectProperties(object: ContentObject, depth: number): void {
      if (!depth) {
        return;
      }
      for (const key in object) {
        const value = object[key];
        if (typeof value === 'string') {
          tokens.push(value);
        } else if (typeof value === 'number') {
          tokens.push(String(value));
        } else if (typeof value === 'object' && value !== null) {
          appendObjectProperties(value, depth - 1);
        }
      }
    }
  }

  static eventURL(event: TraceEngine.Legacy.Event): Platform.DevToolsPath.UrlString|null {
    const data = event.args['data'] || event.args['beginData'];
    const url = data && data.url;
    if (url) {
      return url;
    }
    const stackTrace = data && data['stackTrace'];
    const frame = stackTrace && stackTrace.length && stackTrace[0] ||
        TimelineModel.TimelineModel.EventOnTimelineData.forEvent(event).topFrame();
    return frame && frame.url as Platform.DevToolsPath.UrlString || null;
  }

  static eventStyle(event: TraceEngine.Legacy.CompatibleTraceEvent): TimelineRecordStyle {
    const eventStyles = TimelineUIUtils.initEventStyles();
    if (TraceEngine.Legacy.eventHasCategory(event, TimelineModel.TimelineModel.TimelineModelImpl.Category.Console) ||
        TraceEngine.Legacy.eventHasCategory(event, TimelineModel.TimelineModel.TimelineModelImpl.Category.UserTiming)) {
      return new TimelineRecordStyle(event.name, TimelineUIUtils.categories()['scripting']);
    }

    let result: TimelineRecordStyle = eventStyles[event.name];
    // If there's no defined RecordStyle for this event, define as other & hidden.
    if (!result) {
      result = new TimelineRecordStyle(event.name, TimelineUIUtils.categories()['other'], true);
      eventStyles[event.name] = result;
    }
    return result;
  }

<<<<<<< HEAD
  static eventColor(event: TraceEngine.Legacy.Event): string {
=======
  static eventColor(event: SDK.TracingModel.Event): string {
    if (event.omg === 2) return 'red';

>>>>>>> dfe97dcd
    if (TimelineModel.TimelineModel.TimelineModelImpl.isJsFrameEvent(event)) {
      const frame = event.args['data'];
      if (TimelineUIUtils.isUserFrame(frame)) {
        return TimelineUIUtils.colorForId(frame.url);
      }
    }
    const color = TimelineUIUtils.eventStyle(event).category.color;

    // This event is considered idle time but still rendered as a scripting event here
    // to connect the StreamingCompileScriptParsing events it belongs to.
    if (event.name === TimelineModel.TimelineModel.RecordType.StreamingCompileScriptWaiting) {
      const color = Common.Color.parse(TimelineUIUtils.categories().scripting.color);
      if (!color) {
        throw new Error('Unable to parse color from TimelineUIUtils.categories().scripting.color');
      }
      return color.setAlpha(0.3).asString() as string;
    }

    return color;
  }

  static eventTitle(event: TraceEngine.Legacy.CompatibleTraceEvent): string {
    const recordType = TimelineModel.TimelineModel.RecordType;
    const eventData = event.args['data'];
    if (TimelineModel.TimelineModel.TimelineModelImpl.isJsFrameEvent(event)) {
      return TimelineUIUtils.frameDisplayName(eventData);
    }

    if (event.name === 'EventTiming') {
      let payload: TraceEngine.Types.TraceEvents.TraceEventData|null = null;
      if (event instanceof TraceEngine.Legacy.PayloadEvent) {
        payload = event.rawPayload();
      } else if (TraceEngine.Legacy.eventIsFromNewEngine(event)) {
        payload = event;
      }

      if (payload && TraceEngine.Types.TraceEvents.isSyntheticInteractionEvent(payload)) {
        return titleForInteractionEvent(payload);
      }
    }
    const title = TimelineUIUtils.eventStyle(event).title;
    if (TraceEngine.Legacy.eventHasCategory(event, TimelineModel.TimelineModel.TimelineModelImpl.Category.Console)) {
      return title;
    }
    if (event.name === recordType.TimeStamp) {
      return i18nString(UIStrings.sS, {PH1: title, PH2: eventData['message']});
    }
    if (event.name === recordType.Animation && eventData && eventData['name']) {
      return i18nString(UIStrings.sS, {PH1: title, PH2: eventData['name']});
    }
    if (event.name === recordType.EventDispatch && eventData && eventData['type']) {
      return i18nString(UIStrings.sS, {PH1: title, PH2: eventData['type']});
    }
    return title;
  }

  static isUserFrame(frame: Protocol.Runtime.CallFrame): boolean {
    return frame.scriptId !== '0' && !(frame.url && frame.url.startsWith('native '));
  }

  static syntheticNetworkRequestCategory(request: TraceEngine.Types.TraceEvents.TraceEventSyntheticNetworkRequest):
      NetworkCategory {
    const categories = NetworkCategory;
    switch (request.args.data.mimeType) {
      case 'text/html':
        return categories.HTML;
      case 'application/javascript':
      case 'application/x-javascript':
      case 'text/javascript':
        return categories.Script;
      case 'text/css':
        return categories.Style;
      case 'audio/ogg':
      case 'image/gif':
      case 'image/jpeg':
      case 'image/png':
      case 'image/svg+xml':
      case 'image/webp':
      case 'image/x-icon':
      case 'font/opentype':
      case 'font/woff2':
      case 'application/font-woff':
        return categories.Media;
      default:
        return categories.Other;
    }
  }

  static networkCategoryColor(category: NetworkCategory): string {
    const categories = NetworkCategory;
    switch (category) {
      case categories.HTML:
        return 'hsl(214, 67%, 66%)';
      case categories.Script:
        return 'hsl(43, 83%, 64%)';
      case categories.Style:
        return 'hsl(256, 67%, 70%)';
      case categories.Media:
        return 'hsl(109, 33%, 55%)';
      default:
        return 'hsl(0, 0%, 70%)';
    }
  }

  static async buildDetailsTextForTraceEvent(event: TraceEngine.Legacy.Event|
                                             TraceEngine.Types.TraceEvents.TraceEventData): Promise<string|null> {
    const recordType = TimelineModel.TimelineModel.RecordType;
    let detailsText;
    const eventData = event.args['data'];
    switch (event.name) {
      case recordType.GCEvent:
      case recordType.MajorGC:
      case recordType.MinorGC: {
        const delta = event.args['usedHeapSizeBefore'] - event.args['usedHeapSizeAfter'];
        detailsText = i18nString(UIStrings.sCollected, {PH1: Platform.NumberUtilities.bytesToString(delta)});
        break;
      }
      case recordType.FunctionCall:
        if (eventData && eventData['url'] && eventData['lineNumber'] !== undefined &&
            eventData['columnNumber'] !== undefined) {
          detailsText = eventData.url + ':' + (eventData.lineNumber + 1) + ':' + (eventData.columnNumber + 1);
        }
        break;
      case recordType.JSRoot:
      case recordType.JSFrame:
      case recordType.JSIdleFrame:
      case recordType.JSSystemFrame:
        detailsText = TimelineUIUtils.frameDisplayName(eventData);
        break;
      case recordType.EventDispatch:
        detailsText = eventData ? eventData['type'] : null;
        break;
      case recordType.Paint: {
        const width = TimelineUIUtils.quadWidth(eventData.clip);
        const height = TimelineUIUtils.quadHeight(eventData.clip);
        if (width && height) {
          detailsText = i18nString(UIStrings.sSDimensions, {PH1: width, PH2: height});
        }
        break;
      }
      case recordType.ParseHTML: {
        const startLine = event.args['beginData']['startLine'];
        const endLine = event.args['endData'] && event.args['endData']['endLine'];
        const url = Bindings.ResourceUtils.displayNameForURL(event.args['beginData']['url']);
        if (endLine >= 0) {
          detailsText = i18nString(UIStrings.sSs, {PH1: url, PH2: startLine + 1, PH3: endLine + 1});
        } else {
          detailsText = i18nString(UIStrings.sSSquareBrackets, {PH1: url, PH2: startLine + 1});
        }
        break;
      }
      case recordType.CompileModule:
      case recordType.CacheModule:
        detailsText = Bindings.ResourceUtils.displayNameForURL(event.args['fileName']);
        break;
      case recordType.CompileScript:
      case recordType.CacheScript:
      case recordType.EvaluateScript: {
        const url = eventData && eventData['url'];
        if (url) {
          detailsText = Bindings.ResourceUtils.displayNameForURL(url) + ':' + (eventData['lineNumber'] + 1);
        }
        break;
      }
      case recordType.WasmCompiledModule:
      case recordType.WasmModuleCacheHit: {
        const url = event.args['url'];
        if (url) {
          detailsText = Bindings.ResourceUtils.displayNameForURL(url);
        }
        break;
      }

      case recordType.StreamingCompileScript:
      case recordType.BackgroundDeserialize:
      case recordType.XHRReadyStateChange:
      case recordType.XHRLoad: {
        const url = eventData['url'];
        if (url) {
          detailsText = Bindings.ResourceUtils.displayNameForURL(url);
        }
        break;
      }
      case recordType.TimeStamp:
        detailsText = eventData['message'];
        break;

      case recordType.WebSocketCreate:
      case recordType.WebSocketSendHandshakeRequest:
      case recordType.WebSocketReceiveHandshakeResponse:
      case recordType.WebSocketDestroy:
      case recordType.ResourceWillSendRequest:
      case recordType.ResourceSendRequest:
      case recordType.ResourceReceivedData:
      case recordType.ResourceReceiveResponse:
      case recordType.ResourceFinish:
      case recordType.PaintImage:
      case recordType.DecodeImage:
      case recordType.ResizeImage:
      case recordType.DecodeLazyPixelRef: {
        const url = TimelineModel.TimelineModel.EventOnTimelineData.forEvent(event).url;
        if (url) {
          detailsText = Bindings.ResourceUtils.displayNameForURL(url);
        }
        break;
      }

      case recordType.EmbedderCallback:
        detailsText = eventData['callbackName'];
        break;

      case recordType.Animation:
        detailsText = eventData && eventData['name'];
        break;

      case recordType.AsyncTask:
        detailsText = eventData ? eventData['name'] : null;
        break;

      default:
        if (TraceEngine.Legacy.eventHasCategory(
                event, TimelineModel.TimelineModel.TimelineModelImpl.Category.Console)) {
          detailsText = null;
        } else {
          detailsText = await linkifyTopCallFrameAsText();
        }
        break;
    }

    return detailsText;

    async function linkifyTopCallFrameAsText(): Promise<string|null> {
      const frame = TimelineModel.TimelineModel.EventOnTimelineData.forEvent(event).topFrame();
      if (!frame) {
        return null;
      }

      return frame.url + ':' + (frame.lineNumber + 1) + ':' + (frame.columnNumber + 1);
    }
  }

  static async buildDetailsNodeForTraceEvent(
      event: TraceEngine.Legacy.CompatibleTraceEvent, target: SDK.Target.Target|null,
      linkifier: Components.Linkifier.Linkifier, isFreshRecording = false): Promise<Node|null> {
    const recordType = TimelineModel.TimelineModel.RecordType;
    let details: HTMLElement|HTMLSpanElement|(Element | null)|Text|null = null;
    let detailsText;
    const eventData = event.args['data'];
    switch (event.name) {
      case recordType.GCEvent:
      case recordType.MajorGC:
      case recordType.MinorGC:
      case recordType.EventDispatch:
      case recordType.Paint:
      case recordType.Animation:
      case recordType.EmbedderCallback:
      case recordType.ParseHTML:
      case recordType.WasmStreamFromResponseCallback:
      case recordType.WasmCompiledModule:
      case recordType.WasmModuleCacheHit:
      case recordType.WasmCachedModule:
      case recordType.WasmModuleCacheInvalid:
      case recordType.WebSocketCreate:
      case recordType.WebSocketSendHandshakeRequest:
      case recordType.WebSocketReceiveHandshakeResponse:
      case recordType.WebSocketDestroy: {
        detailsText = await TimelineUIUtils.buildDetailsTextForTraceEvent(event);
        break;
      }

      case recordType.PaintImage:
      case recordType.DecodeImage:
      case recordType.ResizeImage:
      case recordType.DecodeLazyPixelRef:
      case recordType.XHRReadyStateChange:
      case recordType.XHRLoad:
      case recordType.ResourceWillSendRequest:
      case recordType.ResourceSendRequest:
      case recordType.ResourceReceivedData:
      case recordType.ResourceReceiveResponse:
      case recordType.ResourceFinish: {
        const url = TimelineModel.TimelineModel.EventOnTimelineData.forEvent(event).url;
        if (url) {
          const options = {
            tabStop: true,
            showColumnNumber: false,
            inlineFrameIndex: 0,
          };
          details = Components.Linkifier.Linkifier.linkifyURL(url, options);
        }
        break;
      }

      case recordType.JSRoot:
      case recordType.FunctionCall:
      case recordType.JSIdleFrame:
      case recordType.JSSystemFrame:
      case recordType.JSFrame: {
        details = document.createElement('span');
        UI.UIUtils.createTextChild(details, TimelineUIUtils.frameDisplayName(eventData));
        const location = this.linkifyLocation({
          scriptId: eventData['scriptId'],
          url: eventData['url'],
          lineNumber: eventData['lineNumber'],
          columnNumber: eventData['columnNumber'],
          target,
          isFreshRecording,
          linkifier,
        });
        if (location) {
          UI.UIUtils.createTextChild(details, ' @ ');
          details.appendChild(location);
        }
        break;
      }

      case recordType.CompileModule:
      case recordType.CacheModule: {
        details = this.linkifyLocation({
          scriptId: null,
          url: event.args['fileName'],
          lineNumber: 0,
          columnNumber: 0,
          target,
          isFreshRecording,
          linkifier,
        });
        break;
      }

      case recordType.CompileScript:
      case recordType.CacheScript:
      case recordType.EvaluateScript: {
        const url = eventData['url'];
        if (url) {
          details = this.linkifyLocation({
            scriptId: null,
            url,
            lineNumber: eventData['lineNumber'],
            columnNumber: 0,
            target,
            isFreshRecording,
            linkifier,
          });
        }
        break;
      }

      case recordType.BackgroundDeserialize:
      case recordType.StreamingCompileScript: {
        const url = eventData['url'];
        if (url) {
          details = this.linkifyLocation(
              {scriptId: null, url, lineNumber: 0, columnNumber: 0, target, isFreshRecording, linkifier});
        }
        break;
      }

      default: {
        if (TraceEngine.Legacy.eventHasCategory(
                event, TimelineModel.TimelineModel.TimelineModelImpl.Category.Console)) {
          detailsText = null;
        } else {
          details = this.linkifyTopCallFrame(event, target, linkifier, isFreshRecording);
          if (!Object.keys(event.args).length) {
            return details;
          }

          details = details ?? document.createElement('span');
          const omg = document.createElement('tt');
          omg.textContent = Object.keys(event.args).length ? JSON.stringify(event.args, null, 2) : '';
          details.append(omg);
        }
        break;
      }
    }

    if (!details && detailsText) {
      details = document.createTextNode(detailsText);
    }
    return details;
  }

  static linkifyLocation(linkifyOptions: LinkifyLocationOptions): Element|null {
    const {scriptId, url, lineNumber, columnNumber, isFreshRecording, linkifier, target} = linkifyOptions;
    const options = {
      lineNumber,
      columnNumber,
      showColumnNumber: true,
      inlineFrameIndex: 0,
      className: 'timeline-details',
      tabStop: true,
    };
    if (isFreshRecording) {
      return linkifier.linkifyScriptLocation(
          target, scriptId, url as Platform.DevToolsPath.UrlString, lineNumber, options);
    }
    return Components.Linkifier.Linkifier.linkifyURL(url as Platform.DevToolsPath.UrlString, options);
  }

  static linkifyTopCallFrame(
      event: TraceEngine.Legacy.CompatibleTraceEvent, target: SDK.Target.Target|null,
      linkifier: Components.Linkifier.Linkifier, isFreshRecording = false): Element|null {
    const frame = TimelineModel.TimelineProfileTree.eventStackFrame(event);
    if (!frame) {
      return null;
    }
    const options = {
      className: 'timeline-details',
      tabStop: true,
      inlineFrameIndex: 0,
      showColumnNumber: true,
      columnNumber: frame.columnNumber,
      lineNumber: frame.lineNumber,
    };
    if (isFreshRecording) {
      return linkifier.maybeLinkifyConsoleCallFrame(target, frame, {showColumnNumber: true, inlineFrameIndex: 0});
    }
    return Components.Linkifier.Linkifier.linkifyURL(frame.url as Platform.DevToolsPath.UrlString, options);
  }

  static buildDetailsNodeForPerformanceEvent(event: TraceEngine.Legacy.Event|
                                             TraceEngine.Types.TraceEvents.TraceEventData): Element {
    let link = 'https://web.dev/user-centric-performance-metrics/';
    let name = 'page performance metrics';
    const recordType = TimelineModel.TimelineModel.RecordType;
    switch (event.name) {
      case recordType.MarkLCPCandidate:
        link = 'https://web.dev/lcp/';
        name = 'largest contentful paint';
        break;
      case recordType.MarkFCP:
        link = 'https://web.dev/first-contentful-paint/';
        name = 'first contentful paint';
        break;
      default:
        break;
    }

    return UI.Fragment.html`<div>${UI.XLink.XLink.create(link, i18nString(UIStrings.learnMore))} about ${name}.</div>`;
  }

  static buildConsumeCacheDetails(
      eventData: {
        consumedCacheSize?: number,
        cacheRejected?: boolean,
        cacheKind?: string,
      },
      contentHelper: TimelineDetailsContentHelper): void {
    if (typeof eventData.consumedCacheSize === 'number') {
      contentHelper.appendTextRow(
          i18nString(UIStrings.compilationCacheStatus), i18nString(UIStrings.scriptLoadedFromCache));
      contentHelper.appendTextRow(
          i18nString(UIStrings.compilationCacheSize),
          Platform.NumberUtilities.bytesToString(eventData.consumedCacheSize));
      const cacheKind = eventData.cacheKind;
      if (cacheKind) {
        contentHelper.appendTextRow(i18nString(UIStrings.compilationCacheKind), cacheKind);
      }
    } else if ('cacheRejected' in eventData && eventData['cacheRejected']) {
      // Version mismatch or similar.
      contentHelper.appendTextRow(
          i18nString(UIStrings.compilationCacheStatus), i18nString(UIStrings.failedToLoadScriptFromCache));
    } else {
      contentHelper.appendTextRow(
          i18nString(UIStrings.compilationCacheStatus), i18nString(UIStrings.scriptNotEligible));
    }
  }

  static async buildTraceEventDetails(
      event: TraceEngine.Legacy.CompatibleTraceEvent,
      model: TimelineModel.TimelineModel.TimelineModelImpl,
      linkifier: Components.Linkifier.Linkifier,
      detailed: boolean,
      // TODO(crbug.com/1430809): the order of these arguments is slightly
      // awkward because to change them is to cause a lot of layout tests to be
      // updated. We should rewrite those tests as unit tests in this codebase,
      // and then we can more easily change this method.
      traceParseData: TraceEngine.Handlers.Migration.PartialTraceData|null = null,
      ): Promise<DocumentFragment> {
    const maybeTarget = model.targetByEvent(event);
    const {duration, selfTime} = TraceEngine.Legacy.timesForEventInMilliseconds(event);
    let relatedNodesMap: (Map<number, SDK.DOMModel.DOMNode|null>|null)|null = null;
    if (maybeTarget) {
      const target = (maybeTarget as SDK.Target.Target);
      // @ts-ignore TODO(crbug.com/1011811): Remove symbol usage.
      if (typeof event[previewElementSymbol] === 'undefined') {
        let previewElement: (Element|null)|null = null;
        const url = TimelineModel.TimelineModel.EventOnTimelineData.forEvent(event).url;
        if (url) {
          previewElement = await Components.ImagePreview.ImagePreview.build(target, url, false, {
            imageAltText: Components.ImagePreview.ImagePreview.defaultAltTextForImageURL(url),
            precomputedFeatures: undefined,
          });
        } else if (
            event instanceof TraceEngine.Legacy.Event &&
            TimelineModel.TimelineModel.EventOnTimelineData.forEvent(event).picture) {
          previewElement = await TimelineUIUtils.buildPicturePreviewContent(event, target);
        }
        // @ts-ignore TODO(crbug.com/1011811): Remove symbol usage.
        event[previewElementSymbol] = previewElement;
      }

      const nodeIdsToResolve = new Set<Protocol.DOM.BackendNodeId>();
      const timelineData = TimelineModel.TimelineModel.EventOnTimelineData.forEvent(event);
      if (timelineData.backendNodeIds) {
        for (let i = 0; i < timelineData.backendNodeIds.length; ++i) {
          nodeIdsToResolve.add(timelineData.backendNodeIds[i]);
        }
      }
      const invalidationTrackingEvents = event instanceof TraceEngine.Legacy.Event ?
          TimelineModel.TimelineModel.InvalidationTracker.invalidationEventsFor(event) :
          null;
      if (invalidationTrackingEvents) {
        TimelineUIUtils.collectInvalidationNodeIds(nodeIdsToResolve, invalidationTrackingEvents);
      }
      if (nodeIdsToResolve.size) {
        const domModel = target.model(SDK.DOMModel.DOMModel);
        if (domModel) {
          relatedNodesMap = await domModel.pushNodesByBackendIdsToFrontend(nodeIdsToResolve);
        }
      }
    }

    const recordTypes = TimelineModel.TimelineModel.RecordType;

    if (event.name === recordTypes.LayoutShift) {
      // Ensure that there are no pie charts or extended info for layout shifts.
      detailed = false;
    }

    // This message may vary per event.name;
    let relatedNodeLabel;

    const contentHelper = new TimelineDetailsContentHelper(model.targetByEvent(event), linkifier);
    const color = model.isMarkerEvent(event) ? TimelineUIUtils.markerStyleForEvent(event).color :
                                               TimelineUIUtils.eventStyle(event).category.color;
    contentHelper.addSection(TimelineUIUtils.eventTitle(event), color);

    const eventData = event.args['data'];
    const timelineData = TimelineModel.TimelineModel.EventOnTimelineData.forEvent(event);
    const initiator = timelineData.initiator();
    let url: Platform.DevToolsPath.UrlString|null = null;

    if (timelineData.warning) {
      contentHelper.appendWarningRow(event);
    }
    if (event.name === recordTypes.JSFrame && eventData['deoptReason']) {
      contentHelper.appendWarningRow(event, TimelineModel.TimelineModel.TimelineModelImpl.WarningType.V8Deopt);
    }

    // TODO(crbug.com/1434594): it is messy that we have this check for the
    // duration in the UIUtils. We need to come up with a solution so we canset
    // this information in the handlers, and read it here.
    if (event.name === recordTypes.EventTiming && duration > TraceEngine.Types.Timing.MilliSeconds(200)) {
      // This ensures we do not have a ConstructedEvent which are not ever going to be Interaction events.
      const eventHasPayload =
          TraceEngine.Legacy.eventIsFromNewEngine(event) || TraceEngine.Legacy.eventHasPayload(event);
      if (eventHasPayload) {
        const payload = TraceEngine.Legacy.eventIsFromNewEngine(event) ? event : event.rawPayload();
        if (TraceEngine.Types.TraceEvents.isSyntheticInteractionEvent(payload)) {
          contentHelper.appendWarningRow(
              event, TimelineModel.TimelineModel.TimelineModelImpl.WarningType.LongInteraction);
        }
      }
    }

    if (detailed && !Number.isNaN(duration || 0)) {
      contentHelper.appendTextRow(
          [
            i18nString(UIStrings.selfTime),
            i18nString(UIStrings.totalTime),
          ].join(' / '),
          [
            i18n.TimeUtilities.millisToString(event.selfTime, true),
            i18n.TimeUtilities.millisToString(event.duration || 0, true),
          ].join(' / '),
      );
    }

    if (model.isGenericTrace()) {
      for (const key in event.args) {
        try {
          contentHelper.appendTextRow(key, JSON.stringify(event.args[key]));
        } catch (e) {
          contentHelper.appendTextRow(key, `<${typeof event.args[key]}>`);
        }
      }
      return contentHelper.fragment;
    }

    switch (event.name) {
      case recordTypes.GCEvent:
      case recordTypes.MajorGC:
      case recordTypes.MinorGC: {
        const delta = event.args['usedHeapSizeBefore'] - event.args['usedHeapSizeAfter'];
        contentHelper.appendTextRow(i18nString(UIStrings.collected), Platform.NumberUtilities.bytesToString(delta));
        break;
      }

      case recordTypes.JSRoot:
      case recordTypes.JSFrame:
      case recordTypes.JSIdleFrame:
      case recordTypes.JSSystemFrame:
      case recordTypes.FunctionCall: {
        const detailsNode = await TimelineUIUtils.buildDetailsNodeForTraceEvent(
            event, model.targetByEvent(event), linkifier, model.isFreshRecording());
        if (detailsNode) {
          contentHelper.appendElementRow(i18nString(UIStrings.function), detailsNode);
        }
        break;
      }

      case recordTypes.TimerFire:
      case recordTypes.TimerInstall:
      case recordTypes.TimerRemove: {
        contentHelper.appendTextRow(i18nString(UIStrings.timerId), eventData['timerId']);
        if (event.name === recordTypes.TimerInstall) {
          contentHelper.appendTextRow(
              i18nString(UIStrings.timeout), i18n.TimeUtilities.millisToString(eventData['timeout']));
          contentHelper.appendTextRow(i18nString(UIStrings.repeats), !eventData['singleShot']);
        }
        break;
      }

      case recordTypes.FireAnimationFrame: {
        contentHelper.appendTextRow(i18nString(UIStrings.callbackId), eventData['id']);
        break;
      }

      case recordTypes.ResourceWillSendRequest:
      case recordTypes.ResourceSendRequest:
      case recordTypes.ResourceReceiveResponse:
      case recordTypes.ResourceReceivedData:
      case recordTypes.ResourceFinish: {
        url = timelineData.url;
        if (url) {
          const options = {
            tabStop: true,
            showColumnNumber: false,
            inlineFrameIndex: 0,
          };
          contentHelper.appendElementRow(
              i18nString(UIStrings.resource), Components.Linkifier.Linkifier.linkifyURL(url, options));
        }
        if (eventData['requestMethod']) {
          contentHelper.appendTextRow(i18nString(UIStrings.requestMethod), eventData['requestMethod']);
        }
        if (typeof eventData['statusCode'] === 'number') {
          contentHelper.appendTextRow(i18nString(UIStrings.statusCode), eventData['statusCode']);
        }
        if (eventData['mimeType']) {
          contentHelper.appendTextRow(i18nString(UIStrings.mimeTypeCaps), eventData['mimeType']);
        }
        if ('priority' in eventData) {
          const priority = PerfUI.NetworkPriorities.uiLabelForNetworkPriority(eventData['priority']);
          contentHelper.appendTextRow(i18nString(UIStrings.priority), priority);
        }
        if (eventData['encodedDataLength']) {
          contentHelper.appendTextRow(
              i18nString(UIStrings.encodedData), i18nString(UIStrings.sBytes, {n: eventData['encodedDataLength']}));
        }
        if (eventData['decodedBodyLength']) {
          contentHelper.appendTextRow(
              i18nString(UIStrings.decodedBody), i18nString(UIStrings.sBytes, {n: eventData['decodedBodyLength']}));
        }
        break;
      }

      case recordTypes.CompileModule: {
        contentHelper.appendLocationRow(i18nString(UIStrings.module), event.args['fileName'], 0);
        break;
      }

      case recordTypes.CompileScript: {
        url = eventData && eventData['url'] as Platform.DevToolsPath.UrlString;
        if (url) {
          contentHelper.appendLocationRow(
              i18nString(UIStrings.script), url, eventData['lineNumber'], eventData['columnNumber']);
        }
        const isEager = eventData['eager'] ?? false;
        if (isEager) {
          contentHelper.appendTextRow(i18nString(UIStrings.eagerCompile), true);
        }
        const isStreamed = eventData['streamed'];
        contentHelper.appendTextRow(
            i18nString(UIStrings.streamed), isStreamed + (isStreamed ? '' : `: ${eventData['notStreamedReason']}`));
        TimelineUIUtils.buildConsumeCacheDetails(eventData, contentHelper);
        break;
      }

      case recordTypes.CacheModule: {
        url = eventData && eventData['url'] as Platform.DevToolsPath.UrlString;
        contentHelper.appendTextRow(
            i18nString(UIStrings.compilationCacheSize),
            Platform.NumberUtilities.bytesToString(eventData['producedCacheSize']));
        break;
      }

      case recordTypes.CacheScript: {
        url = eventData && eventData['url'] as Platform.DevToolsPath.UrlString;
        if (url) {
          contentHelper.appendLocationRow(
              i18nString(UIStrings.script), url, eventData['lineNumber'], eventData['columnNumber']);
        }
        contentHelper.appendTextRow(
            i18nString(UIStrings.compilationCacheSize),
            Platform.NumberUtilities.bytesToString(eventData['producedCacheSize']));
        break;
      }

      case recordTypes.EvaluateScript: {
        url = eventData && eventData['url'] as Platform.DevToolsPath.UrlString;
        if (url) {
          contentHelper.appendLocationRow(
              i18nString(UIStrings.script), url, eventData['lineNumber'], eventData['columnNumber']);
        }
        break;
      }

      case recordTypes.WasmStreamFromResponseCallback:
      case recordTypes.WasmCompiledModule:
      case recordTypes.WasmCachedModule:
      case recordTypes.WasmModuleCacheHit:
      case recordTypes.WasmModuleCacheInvalid: {
        if (eventData) {
          url = event.args['url'] as Platform.DevToolsPath.UrlString;
          if (url) {
            contentHelper.appendTextRow(i18nString(UIStrings.url), url);
          }
          const producedCachedSize = event.args['producedCachedSize'];
          if (producedCachedSize) {
            contentHelper.appendTextRow(i18nString(UIStrings.producedCacheSize), producedCachedSize);
          }
          const consumedCachedSize = event.args['consumedCachedSize'];
          if (consumedCachedSize) {
            contentHelper.appendTextRow(i18nString(UIStrings.consumedCacheSize), consumedCachedSize);
          }
        }
        break;
      }

      // @ts-ignore Fall-through intended.
      case recordTypes.Paint: {
        const clip = eventData['clip'];
        contentHelper.appendTextRow(
            i18nString(UIStrings.location), i18nString(UIStrings.sSCurlyBrackets, {PH1: clip[0], PH2: clip[1]}));
        const clipWidth = TimelineUIUtils.quadWidth(clip);
        const clipHeight = TimelineUIUtils.quadHeight(clip);
        contentHelper.appendTextRow(
            i18nString(UIStrings.dimensions), i18nString(UIStrings.sSDimensions, {PH1: clipWidth, PH2: clipHeight}));
      }

      case recordTypes.PaintSetup:
      case recordTypes.Rasterize:
      case recordTypes.ScrollLayer: {
        relatedNodeLabel = i18nString(UIStrings.layerRoot);
        break;
      }

      case recordTypes.PaintImage:
      case recordTypes.DecodeLazyPixelRef:
      case recordTypes.DecodeImage:
      case recordTypes.ResizeImage:
      case recordTypes.DrawLazyPixelRef: {
        relatedNodeLabel = i18nString(UIStrings.ownerElement);
        url = timelineData.url;
        if (url) {
          const options = {
            tabStop: true,
            showColumnNumber: false,
            inlineFrameIndex: 0,
          };
          contentHelper.appendElementRow(
              i18nString(UIStrings.imageUrl), Components.Linkifier.Linkifier.linkifyURL(url, options));
        }
        break;
      }

      case recordTypes.ParseAuthorStyleSheet: {
        url = eventData['styleSheetUrl'] as Platform.DevToolsPath.UrlString;
        if (url) {
          const options = {
            tabStop: true,
            showColumnNumber: false,
            inlineFrameIndex: 0,
          };
          contentHelper.appendElementRow(
              i18nString(UIStrings.stylesheetUrl), Components.Linkifier.Linkifier.linkifyURL(url, options));
        }
        break;
      }

      case recordTypes.UpdateLayoutTree:  // We don't want to see default details.
      case recordTypes.RecalculateStyles: {
        contentHelper.appendTextRow(i18nString(UIStrings.elementsAffected), event.args['elementCount']);
        break;
      }

      case recordTypes.Layout: {
        const beginData = event.args['beginData'];
        contentHelper.appendTextRow(
            i18nString(UIStrings.nodesThatNeedLayout),
            i18nString(UIStrings.sOfS, {PH1: beginData['dirtyObjects'], PH2: beginData['totalObjects']}));
        relatedNodeLabel = i18nString(UIStrings.layoutRoot);
        break;
      }

      case recordTypes.ConsoleTime: {
        contentHelper.appendTextRow(i18nString(UIStrings.message), event.name);
        break;
      }

      case recordTypes.WebSocketCreate:
      case recordTypes.WebSocketSendHandshakeRequest:
      case recordTypes.WebSocketReceiveHandshakeResponse:
      case recordTypes.WebSocketDestroy: {
        const initiatorData = initiator ? initiator.args['data'] : eventData;
        if (typeof initiatorData['webSocketURL'] !== 'undefined') {
          contentHelper.appendTextRow(i18n.i18n.lockedString('URL'), initiatorData['webSocketURL']);
        }
        if (typeof initiatorData['webSocketProtocol'] !== 'undefined') {
          contentHelper.appendTextRow(i18nString(UIStrings.websocketProtocol), initiatorData['webSocketProtocol']);
        }
        if (typeof eventData['message'] !== 'undefined') {
          contentHelper.appendTextRow(i18nString(UIStrings.message), eventData['message']);
        }
        break;
      }

      case recordTypes.EmbedderCallback: {
        contentHelper.appendTextRow(i18nString(UIStrings.callbackFunction), eventData['callbackName']);
        break;
      }

      case recordTypes.Animation: {
        if (TraceEngine.Legacy.phaseForEvent(event) === TraceEngine.Types.TraceEvents.Phase.ASYNC_NESTABLE_INSTANT) {
          contentHelper.appendTextRow(i18nString(UIStrings.state), eventData['state']);
        }
        break;
      }

      case recordTypes.ParseHTML: {
        const beginData = event.args['beginData'];
        const startLine = beginData['startLine'] - 1;
        const endLine = event.args['endData'] ? event.args['endData']['endLine'] - 1 : undefined;
        url = beginData['url'];
        if (url) {
          contentHelper.appendLocationRange(i18nString(UIStrings.range), url, startLine, endLine);
        }
        break;
      }

      // @ts-ignore Fall-through intended.
      case recordTypes.FireIdleCallback: {
        contentHelper.appendTextRow(
            i18nString(UIStrings.allottedTime), i18n.TimeUtilities.millisToString(eventData['allottedMilliseconds']));
        contentHelper.appendTextRow(i18nString(UIStrings.invokedByTimeout), eventData['timedOut']);
      }

      case recordTypes.RequestIdleCallback:
      case recordTypes.CancelIdleCallback: {
        contentHelper.appendTextRow(i18nString(UIStrings.callbackId), eventData['id']);
        break;
      }

      case recordTypes.EventDispatch: {
        contentHelper.appendTextRow(i18nString(UIStrings.type), eventData['type']);
        break;
      }

      // @ts-ignore Fall-through intended.
      case recordTypes.MarkLCPCandidate: {
        contentHelper.appendTextRow(i18nString(UIStrings.type), String(eventData['type']));
        contentHelper.appendTextRow(i18nString(UIStrings.size), String(eventData['size']));
      }

      case recordTypes.MarkFirstPaint:
      case recordTypes.MarkFCP:
      case recordTypes.MarkLoad:
      case recordTypes.MarkDOMContent: {
        const adjustedEventTimeStamp = timeStampForEventAdjustedForClosestNavigationIfPossible(
            event,
            model,
            traceParseData,
        );

        contentHelper.appendTextRow(
            i18nString(UIStrings.timestamp), i18n.TimeUtilities.preciseMillisToString(adjustedEventTimeStamp, 1));
        contentHelper.appendElementRow(
            i18nString(UIStrings.details), TimelineUIUtils.buildDetailsNodeForPerformanceEvent(event));
        break;
      }

      case recordTypes.EventTiming: {
        const detailsNode = await TimelineUIUtils.buildDetailsNodeForTraceEvent(
            event, model.targetByEvent(event), linkifier, model.isFreshRecording());
        if (detailsNode) {
          contentHelper.appendElementRow(i18nString(UIStrings.details), detailsNode);
        }
        let payload: TraceEngine.Types.TraceEvents.TraceEventData|null = null;
        if (TraceEngine.Legacy.eventIsFromNewEngine(event)) {
          payload = event;
        } else if (TraceEngine.Legacy.eventHasPayload(event)) {
          payload = event.rawPayload();
        }

        if (payload && TraceEngine.Types.TraceEvents.isSyntheticInteractionEvent(payload)) {
          contentHelper.appendTextRow(i18nString(UIStrings.interactionID), payload.interactionId);
        }
        break;
      }

      case recordTypes.LayoutShift: {
        if (!TraceEngine.Legacy.eventIsFromNewEngine(event) ||
            !TraceEngine.Types.TraceEvents.isSyntheticLayoutShift(event)) {
          console.error('Unexpected type for LayoutShift event');
          break;
        }
        const layoutShift = event as TraceEngine.Types.TraceEvents.SyntheticLayoutShift;
        const layoutShiftEventData = layoutShift.args.data;
        const warning = document.createElement('span');
        const clsLink = UI.XLink.XLink.create('https://web.dev/cls/', i18nString(UIStrings.cumulativeLayoutShifts));
        const evolvedClsLink =
            UI.XLink.XLink.create('https://web.dev/evolving-cls/', i18nString(UIStrings.evolvedClsLink));

        warning.appendChild(
            i18n.i18n.getFormatLocalizedString(str_, UIStrings.sCLSInformation, {PH1: clsLink, PH2: evolvedClsLink}));
        contentHelper.appendElementRow(i18nString(UIStrings.warning), warning, true);
        if (!layoutShiftEventData) {
          break;
        }
        contentHelper.appendTextRow(i18nString(UIStrings.score), layoutShiftEventData['score'].toPrecision(4));
        contentHelper.appendTextRow(
            i18nString(UIStrings.cumulativeScore), layoutShiftEventData['cumulative_score'].toPrecision(4));
        contentHelper.appendTextRow(
            i18nString(UIStrings.currentClusterId), layoutShift.parsedData.sessionWindowData.id);
        contentHelper.appendTextRow(
            i18nString(UIStrings.currentClusterScore),
            layoutShift.parsedData.sessionWindowData.cumulativeWindowScore.toPrecision(4));
        contentHelper.appendTextRow(
            i18nString(UIStrings.hadRecentInput),
            eventData['had_recent_input'] ? i18nString(UIStrings.yes) : i18nString(UIStrings.no));

        for (const impactedNode of eventData['impacted_nodes']) {
          const oldRect = new CLSRect(impactedNode['old_rect']);
          const newRect = new CLSRect(impactedNode['new_rect']);

          const linkedOldRect = await Common.Linkifier.Linkifier.linkify(oldRect);
          const linkedNewRect = await Common.Linkifier.Linkifier.linkify(newRect);

          contentHelper.appendElementRow(i18nString(UIStrings.movedFrom), linkedOldRect);
          contentHelper.appendElementRow(i18nString(UIStrings.movedTo), linkedNewRect);
        }

        break;
      }

      default: {
        const detailsNode = await TimelineUIUtils.buildDetailsNodeForTraceEvent(
            event, model.targetByEvent(event), linkifier, model.isFreshRecording());
        if (detailsNode) {
          contentHelper.appendElementRow(i18nString(UIStrings.details), detailsNode);
        }
        break;
      }
    }

    for (let i = 0; i < timelineData.backendNodeIds.length; ++i) {
      const relatedNode = relatedNodesMap && relatedNodesMap.get(timelineData.backendNodeIds[i]);
      if (relatedNode) {
        const nodeSpan = await Common.Linkifier.Linkifier.linkify(relatedNode);
        contentHelper.appendElementRow(relatedNodeLabel || i18nString(UIStrings.relatedNode), nodeSpan);
      }
    }

    // @ts-ignore TODO(crbug.com/1011811): Remove symbol usage.
    if (event[previewElementSymbol]) {
      contentHelper.addSection(i18nString(UIStrings.preview));
      // @ts-ignore TODO(crbug.com/1011811): Remove symbol usage.
      contentHelper.appendElementRow('', event[previewElementSymbol]);
    }

    if (initiator || timelineData.stackTraceForSelfOrInitiator() ||
        TimelineModel.TimelineModel.InvalidationTracker.invalidationEventsFor(event)) {
      TimelineUIUtils.generateCauses(event, model.targetByEvent(event), relatedNodesMap, contentHelper);
    }

    // trace event args.
    contentHelper.addSection('Trace event args');
    const argsContainer = document.createElement('div');
    const shadowRoot = argsContainer.attachShadow({mode: 'open'});
    shadowRoot.adoptedStyleSheets = [CodeHighlighter.Style.default];
    const argsEl = shadowRoot.createChild('div') as HTMLDivElement;
    argsEl.classList.add('traceargs');
    // I cant figure out styles and shadow dom. nastyhack.
    argsEl.style.cssText = `
      font-family: var(--monospace-font-family);
      font-size: var(--monospace-font-size) !important;
      white-space: pre-wrap;
      line-height: 1;
      display: inline-block;
    `
    const argsTxt = Object.keys(event.args).length ? JSON.stringify(event.args, null, 2) : '';
    argsEl.textContent = argsTxt.replace(/{\n  /, '{ ');
    void CodeHighlighter.CodeHighlighter.highlightNode(argsEl, 'text/javascript');
    contentHelper.appendElementRow('', argsContainer);

    const stats: {
      [x: string]: number,
    } = {};
    const showPieChart = detailed && TimelineUIUtils.aggregatedStatsForTraceEvent(stats, model, event);
    if (showPieChart) {
      contentHelper.addSection(i18nString(UIStrings.aggregatedTime));
      const pieChart = TimelineUIUtils.generatePieChart(stats, TimelineUIUtils.eventStyle(event).category, selfTime);
      contentHelper.appendElementRow('', pieChart);
    }

    return contentHelper.fragment;
  }

  static statsForTimeRange(events: TraceEngine.Legacy.CompatibleTraceEvent[], startTime: number, endTime: number): {
    [x: string]: number,
  } {
    if (!events.length) {
      return {'idle': endTime - startTime};
    }

    buildRangeStatsCacheIfNeeded(events);
    const aggregatedStats = subtractStats(aggregatedStatsAtTime(endTime), aggregatedStatsAtTime(startTime));
    const aggregatedTotal = Object.values(aggregatedStats).reduce((a, b) => a + b, 0);
    aggregatedStats['idle'] = Math.max(0, endTime - startTime - aggregatedTotal);
    return aggregatedStats;

    function aggregatedStatsAtTime(time: number): {
      [x: string]: number,
    } {
      const stats: {
        [x: string]: number,
      } = {};
      // @ts-ignore TODO(crbug.com/1011811): Remove symbol usage.
      const cache = events[categoryBreakdownCacheSymbol];
      for (const category in cache) {
        const categoryCache = cache[category];
        const index =
            Platform.ArrayUtilities.upperBound(categoryCache.time, time, Platform.ArrayUtilities.DEFAULT_COMPARATOR);
        let value;
        if (index === 0) {
          value = 0;
        } else if (index === categoryCache.time.length) {
          value = categoryCache.value[categoryCache.value.length - 1];
        } else {
          const t0 = categoryCache.time[index - 1];
          const t1 = categoryCache.time[index];
          const v0 = categoryCache.value[index - 1];
          const v1 = categoryCache.value[index];
          value = v0 + (v1 - v0) * (time - t0) / (t1 - t0);
        }
        stats[category] = value;
      }
      return stats;
    }

    function subtractStats(
        a: {
          [x: string]: number,
        },
        b: {
          [x: string]: number,
        }): {
      [x: string]: number,
    } {
      const result = Object.assign({}, a);
      for (const key in b) {
        result[key] -= b[key];
      }
      return result;
    }

    function buildRangeStatsCacheIfNeeded(events: TraceEngine.Legacy.CompatibleTraceEvent[]): void {
      // @ts-ignore TODO(crbug.com/1011811): Remove symbol usage.
      if (events[categoryBreakdownCacheSymbol]) {
        return;
      }

      // aggeregatedStats is a map by categories. For each category there's an array
      // containing sorted time points which records accumulated value of the category.
      const aggregatedStats: {
        [x: string]: {
          time: number[],
          value: number[],
        },
      } = {};
      const categoryStack: string[] = [];
      let lastTime = 0;
      TimelineModel.TimelineModel.TimelineModelImpl.forEachEvent(
          events, onStartEvent, onEndEvent, undefined, undefined, undefined, filterForStats());

      function filterForStats(): (arg0: TraceEngine.Legacy.CompatibleTraceEvent) => boolean {
        const visibleEventsFilter = TimelineUIUtils.visibleEventsFilter();
        return (event: TraceEngine.Legacy.CompatibleTraceEvent): boolean =>
                   visibleEventsFilter.accept(event) || TraceEngine.Legacy.TracingModel.isTopLevelEvent(event);
      }

      function updateCategory(category: string, time: number): void {
        let statsArrays: {
          time: number[],
          value: number[],
        } = aggregatedStats[category];
        if (!statsArrays) {
          statsArrays = {time: [], value: []};
          aggregatedStats[category] = statsArrays;
        }
        if (statsArrays.time.length && statsArrays.time[statsArrays.time.length - 1] === time || lastTime > time) {
          return;
        }
        const lastValue = statsArrays.value.length > 0 ? statsArrays.value[statsArrays.value.length - 1] : 0;
        statsArrays.value.push(lastValue + time - lastTime);
        statsArrays.time.push(time);
      }

      function categoryChange(from: string|null, to: string|null, time: number): void {
        if (from) {
          updateCategory(from, time);
        }
        lastTime = time;
        if (to) {
          updateCategory(to, time);
        }
      }

      function onStartEvent(e: TraceEngine.Legacy.CompatibleTraceEvent): void {
        const {startTime} = TraceEngine.Legacy.timesForEventInMilliseconds(e);
        const category = TimelineUIUtils.eventStyle(e).category.name;
        const parentCategory = categoryStack.length ? categoryStack[categoryStack.length - 1] : null;
        if (category !== parentCategory) {
          categoryChange(parentCategory || null, category, startTime);
        }
        categoryStack.push(category);
      }

      function onEndEvent(e: TraceEngine.Legacy.CompatibleTraceEvent): void {
        const {endTime} = TraceEngine.Legacy.timesForEventInMilliseconds(e);
        const category = categoryStack.pop();
        const parentCategory = categoryStack.length ? categoryStack[categoryStack.length - 1] : null;
        if (category !== parentCategory) {
          categoryChange(category || null, parentCategory || null, endTime || 0);
        }
      }

      const obj = (events as Object);
      // @ts-ignore TODO(crbug.com/1011811): Remove symbol usage.
      obj[categoryBreakdownCacheSymbol] = aggregatedStats;
    }
  }

  static async buildSyntheticNetworkRequestDetails(
      event: TraceEngine.Types.TraceEvents.TraceEventSyntheticNetworkRequest,
      model: TimelineModel.TimelineModel.TimelineModelImpl,
      linkifier: Components.Linkifier.Linkifier): Promise<DocumentFragment> {
    const maybeTarget = model.targetByEvent(event);
    const contentHelper = new TimelineDetailsContentHelper(maybeTarget, linkifier);

    const category = TimelineUIUtils.syntheticNetworkRequestCategory(event);
    const color = TimelineUIUtils.networkCategoryColor(category);
    contentHelper.addSection(i18nString(UIStrings.networkRequest), color);

    const options = {
      tabStop: true,
      showColumnNumber: false,
      inlineFrameIndex: 0,
    };
    contentHelper.appendElementRow(
        i18n.i18n.lockedString('URL'),
        Components.Linkifier.Linkifier.linkifyURL(event.args.data.url as Platform.DevToolsPath.UrlString, options));

    // The time from queueing the request until resource processing is finished.
    const fullDuration = event.dur;
    if (isFinite(fullDuration)) {
      let textRow = TraceEngine.Helpers.Timing.formatMicrosecondsTime(fullDuration);
      // The time from queueing the request until the download is finished. This
      // corresponds to the total time reported for the request in the network tab.
      const networkDuration = event.args.data.syntheticData.finishTime - event.ts;
      // The time it takes to make the resource available to the renderer process.
      const processingDuration = event.ts + event.dur - event.args.data.syntheticData.finishTime;
      if (isFinite(networkDuration) && isFinite(processingDuration)) {
        const networkDurationStr =
            TraceEngine.Helpers.Timing.formatMicrosecondsTime(networkDuration as TraceEngine.Types.Timing.MicroSeconds);
        const processingDurationStr = TraceEngine.Helpers.Timing.formatMicrosecondsTime(
            processingDuration as TraceEngine.Types.Timing.MicroSeconds);
        const cached = event.args.data.syntheticData.isMemoryCached || event.args.data.syntheticData.isDiskCached;
        const cacheOrNetworkLabel =
            cached ? i18nString(UIStrings.loadFromCache) : i18nString(UIStrings.networkTransfer);
        textRow += i18nString(
            UIStrings.SSSResourceLoading,
            {PH1: networkDurationStr, PH2: cacheOrNetworkLabel, PH3: processingDurationStr});
      }
      contentHelper.appendTextRow(i18nString(UIStrings.duration), textRow);
    }

    if (event.args.data.requestMethod) {
      contentHelper.appendTextRow(i18nString(UIStrings.requestMethod), event.args.data.requestMethod);
    }
    const priority = PerfUI.NetworkPriorities.uiLabelForNetworkPriority(
        event.args.data.priority as Protocol.Network.ResourcePriority);
    contentHelper.appendTextRow(i18nString(UIStrings.priority), priority);
    if (event.args.data.mimeType) {
      contentHelper.appendTextRow(i18nString(UIStrings.mimeType), event.args.data.mimeType);
    }
    let lengthText = '';
    if (event.args.data.syntheticData.isMemoryCached) {
      lengthText += i18nString(UIStrings.FromMemoryCache);
    } else if (event.args.data.syntheticData.isDiskCached) {
      lengthText += i18nString(UIStrings.FromCache);
    } else if (event.args.data.timing?.pushStart) {
      lengthText += i18nString(UIStrings.FromPush);
    }
    if (event.args.data.fromServiceWorker) {
      lengthText += i18nString(UIStrings.FromServiceWorker);
    }
    if (event.args.data.encodedDataLength || !lengthText) {
      lengthText = `${Platform.NumberUtilities.bytesToString(event.args.data.encodedDataLength)}${lengthText}`;
    }
    contentHelper.appendTextRow(i18nString(UIStrings.encodedData), lengthText);
    if (event.args.data.decodedBodyLength) {
      contentHelper.appendTextRow(
          i18nString(UIStrings.decodedBody), Platform.NumberUtilities.bytesToString(event.args.data.decodedBodyLength));
    }
    const title = i18nString(UIStrings.initiator);

    // const sendRequest = event.args.data.children[0];
    const topFrame = TimelineModel.TimelineModel.EventOnTimelineData.forEvent(event).topFrame();
    if (topFrame) {
      const link = linkifier.maybeLinkifyConsoleCallFrame(
          maybeTarget, topFrame, {tabStop: true, inlineFrameIndex: 0, showColumnNumber: true});
      if (link) {
        contentHelper.appendElementRow(title, link);
      }
    } else {
      const initiator = TimelineModel.TimelineModel.EventOnTimelineData.forEvent(event).initiator();
      if (initiator) {
        const initiatorURL = TimelineModel.TimelineModel.EventOnTimelineData.forEvent(initiator).url;
        if (initiatorURL) {
          const link = linkifier.maybeLinkifyScriptLocation(
              maybeTarget, null, initiatorURL, 0, {tabStop: true, inlineFrameIndex: 0});
          if (link) {
            contentHelper.appendElementRow(title, link);
          }
        }
      }
    }

    if (!requestPreviewElements.get(event) && event.args.data.url && maybeTarget) {
      const previewElement =
          (await Components.ImagePreview.ImagePreview.build(
               maybeTarget, event.args.data.url as Platform.DevToolsPath.UrlString, false, {
                 imageAltText: Components.ImagePreview.ImagePreview.defaultAltTextForImageURL(
                     event.args.data.url as Platform.DevToolsPath.UrlString),
                 precomputedFeatures: undefined,
               }) as HTMLImageElement);

      requestPreviewElements.set(event, previewElement);
    }

    const requestPreviewElement = requestPreviewElements.get(event);
    if (requestPreviewElement) {
      contentHelper.appendElementRow(i18nString(UIStrings.preview), requestPreviewElement);
    }
    return contentHelper.fragment;
  }

  static stackTraceFromCallFrames(callFrames: Protocol.Runtime.CallFrame[]): Protocol.Runtime.StackTrace {
    return {callFrames: callFrames} as Protocol.Runtime.StackTrace;
  }

  private static generateCauses(
      event: TraceEngine.Legacy.CompatibleTraceEvent, target: SDK.Target.Target|null,
      relatedNodesMap: Map<number, SDK.DOMModel.DOMNode|null>|null, contentHelper: TimelineDetailsContentHelper): void {
    const recordTypes = TimelineModel.TimelineModel.RecordType;
    const {startTime} = TraceEngine.Legacy.timesForEventInMilliseconds(event);
    let callSiteStackLabel;
    let stackLabel;

    switch (event.name) {
      case recordTypes.TimerFire:
        callSiteStackLabel = i18nString(UIStrings.timerInstalled);
        break;
      case recordTypes.FireAnimationFrame:
        callSiteStackLabel = i18nString(UIStrings.animationFrameRequested);
        break;
      case recordTypes.FireIdleCallback:
        callSiteStackLabel = i18nString(UIStrings.idleCallbackRequested);
        break;
      case recordTypes.UpdateLayoutTree:
      case recordTypes.RecalculateStyles:
        stackLabel = i18nString(UIStrings.recalculationForced);
        break;
      case recordTypes.Layout:
        callSiteStackLabel = i18nString(UIStrings.firstLayoutInvalidation);
        stackLabel = i18nString(UIStrings.layoutForced);
        break;
    }

    const timelineData = TimelineModel.TimelineModel.EventOnTimelineData.forEvent(event);
    // Direct cause.
    if (timelineData.stackTrace && timelineData.stackTrace.length) {
      contentHelper.addSection(i18nString(UIStrings.callStacks));
      contentHelper.appendStackTrace(
          stackLabel || i18nString(UIStrings.stackTrace),
          TimelineUIUtils.stackTraceFromCallFrames(timelineData.stackTrace));
    }

    const initiator = TimelineModel.TimelineModel.EventOnTimelineData.forEvent(event).initiator();
    // Indirect causes.
    if (event instanceof TraceEngine.Legacy.Event &&
        TimelineModel.TimelineModel.InvalidationTracker.invalidationEventsFor(event) && target) {
      // Full invalidation tracking (experimental).
      contentHelper.addSection(i18nString(UIStrings.invalidations));
      TimelineUIUtils.generateInvalidations(event, target, relatedNodesMap, contentHelper);
    } else if (initiator) {  // Partial invalidation tracking.
      const delay = startTime - initiator.startTime;
      contentHelper.appendTextRow(i18nString(UIStrings.pendingFor), i18n.TimeUtilities.preciseMillisToString(delay, 1));

      const link = document.createElement('span');
      link.classList.add('devtools-link');
      UI.ARIAUtils.markAsLink(link);
      link.tabIndex = 0;
      link.textContent = i18nString(UIStrings.reveal);
      link.addEventListener('click', () => {
        TimelinePanel.instance().select(TimelineSelection.fromTraceEvent((initiator as TraceEngine.Legacy.Event)));
      });
      link.addEventListener('keydown', event => {
        if (event.key === 'Enter') {
          TimelinePanel.instance().select(TimelineSelection.fromTraceEvent((initiator as TraceEngine.Legacy.Event)));
          event.consume(true);
        }
      });
      contentHelper.appendElementRow(i18nString(UIStrings.initiator), link);

      const initiatorStackTrace = TimelineModel.TimelineModel.EventOnTimelineData.forEvent(initiator).stackTrace;
      if (initiatorStackTrace) {
        contentHelper.appendStackTrace(
            callSiteStackLabel || i18nString(UIStrings.firstInvalidated),
            TimelineUIUtils.stackTraceFromCallFrames(initiatorStackTrace));
      }
    }
  }

  private static generateInvalidations(
      event: TraceEngine.Legacy.Event, target: SDK.Target.Target,
      relatedNodesMap: Map<number, SDK.DOMModel.DOMNode|null>|null, contentHelper: TimelineDetailsContentHelper): void {
    const invalidationTrackingEvents = TimelineModel.TimelineModel.InvalidationTracker.invalidationEventsFor(event);
    if (!invalidationTrackingEvents) {
      return;
    }

    const invalidations: {
      [x: string]: TimelineModel.TimelineModel.InvalidationTrackingEvent[],
    } = {};
    for (const invalidation of invalidationTrackingEvents) {
      if (!invalidations[invalidation.type]) {
        invalidations[invalidation.type] = [];
      }
      invalidations[invalidation.type].push(invalidation);
    }

    Object.keys(invalidations).forEach(function(type) {
      TimelineUIUtils.generateInvalidationsForType(type, target, invalidations[type], relatedNodesMap, contentHelper);
    });
  }

  private static generateInvalidationsForType(
      type: string, target: SDK.Target.Target, invalidations: TimelineModel.TimelineModel.InvalidationTrackingEvent[],
      relatedNodesMap: Map<number, SDK.DOMModel.DOMNode|null>|null, contentHelper: TimelineDetailsContentHelper): void {
    let title;
    switch (type) {
      case TimelineModel.TimelineModel.RecordType.StyleRecalcInvalidationTracking:
        title = i18nString(UIStrings.styleInvalidations);
        break;
      case TimelineModel.TimelineModel.RecordType.LayoutInvalidationTracking:
        title = i18nString(UIStrings.layoutInvalidations);
        break;
      default:
        title = i18nString(UIStrings.otherInvalidations);
        break;
    }

    const invalidationsTreeOutline = new UI.TreeOutline.TreeOutlineInShadow();
    invalidationsTreeOutline.registerCSSFiles([invalidationsTreeStyles]);
    invalidationsTreeOutline.element.classList.add('invalidations-tree');

    const invalidationGroups = groupInvalidationsByCause(invalidations);
    invalidationGroups.forEach(function(group) {
      const groupElement = new InvalidationsGroupElement(target, relatedNodesMap, contentHelper, group);
      invalidationsTreeOutline.appendChild(groupElement);
    });
    contentHelper.appendElementRow(title, invalidationsTreeOutline.element, false, true);

    function groupInvalidationsByCause(invalidations: TimelineModel.TimelineModel.InvalidationTrackingEvent[]):
        TimelineModel.TimelineModel.InvalidationTrackingEvent[][] {
      const causeToInvalidationMap = new Map<string, TimelineModel.TimelineModel.InvalidationTrackingEvent[]>();
      for (let index = 0; index < invalidations.length; index++) {
        const invalidation = invalidations[index];
        let causeKey = '';
        if (invalidation.cause.reason) {
          causeKey += invalidation.cause.reason + '.';
        }
        if (invalidation.cause.stackTrace) {
          invalidation.cause.stackTrace.forEach(function(stackFrame) {
            causeKey += stackFrame['functionName'] + '.';
            causeKey += stackFrame['scriptId'] + '.';
            causeKey += stackFrame['url'] + '.';
            causeKey += stackFrame['lineNumber'] + '.';
            causeKey += stackFrame['columnNumber'] + '.';
          });
        }

        const causeToInvalidation = causeToInvalidationMap.get(causeKey);
        if (causeToInvalidation) {
          causeToInvalidation.push(invalidation);
        } else {
          causeToInvalidationMap.set(causeKey, [invalidation]);
        }
      }
      return [...causeToInvalidationMap.values()];
    }
  }

  private static collectInvalidationNodeIds(
      nodeIds: Set<number>, invalidations: TimelineModel.TimelineModel.InvalidationTrackingEvent[]): void {
    Platform.SetUtilities.addAll(nodeIds, invalidations.map(invalidation => invalidation.nodeId).filter(id => id));
  }

  private static aggregatedStatsForTraceEvent(
      total: {
        [x: string]: number,
      },
      model: TimelineModel.TimelineModel.TimelineModelImpl, event: TraceEngine.Legacy.CompatibleTraceEvent): boolean {
    const events = model.inspectedTargetEvents();
    const {startTime, endTime} = TraceEngine.Legacy.timesForEventInMilliseconds(event);
    function eventComparator(startTime: number, e: TraceEngine.Legacy.Event): number {
      return startTime - e.startTime;
    }

    const index = Platform.ArrayUtilities.binaryIndexOf(events, startTime, eventComparator);
    // Not a main thread event?
    if (index < 0) {
      return false;
    }
    let hasChildren = false;
    if (endTime) {
      for (let i = index; i < events.length; i++) {
        const nextEvent = events[i];
        if (nextEvent.startTime >= endTime) {
          break;
        }
        if (!nextEvent.selfTime) {
          continue;
        }
        if (TraceEngine.Legacy.threadIDForEvent(nextEvent) !== TraceEngine.Legacy.threadIDForEvent(event)) {
          continue;
        }
        if (i > index) {
          hasChildren = true;
        }
        const categoryName = TimelineUIUtils.eventStyle(nextEvent).category.name;
        total[categoryName] = (total[categoryName] || 0) + nextEvent.selfTime;
      }
    }
    if (TraceEngine.Types.TraceEvents.isAsyncPhase(TraceEngine.Legacy.phaseForEvent(event))) {
      if (endTime) {
        let aggregatedTotal = 0;
        for (const categoryName in total) {
          aggregatedTotal += total[categoryName];
        }
        total['idle'] = Math.max(0, endTime - startTime - aggregatedTotal);
      }
      return false;
    }
    return hasChildren;
  }

  static async buildPicturePreviewContent(event: TraceEngine.Legacy.Event, target: SDK.Target.Target):
      Promise<Element|null> {
    const snapshotWithRect =
        await new TimelineModel.TimelineFrameModel.LayerPaintEvent(event, target).snapshotPromise();
    if (!snapshotWithRect) {
      return null;
    }
    const imageURLPromise = snapshotWithRect.snapshot.replay();
    snapshotWithRect.snapshot.release();
    const imageURL = await imageURLPromise as Platform.DevToolsPath.UrlString;
    if (!imageURL) {
      return null;
    }
    const stylesContainer = document.createElement('div');
    const shadowRoot = stylesContainer.attachShadow({mode: 'open'});
    shadowRoot.adoptedStyleSheets = [imagePreviewStyles];
    const container = shadowRoot.createChild('div') as HTMLDivElement;
    container.classList.add('image-preview-container', 'vbox', 'link');
    const img = (container.createChild('img') as HTMLImageElement);
    img.src = imageURL;
    img.alt = Components.ImagePreview.ImagePreview.defaultAltTextForImageURL(imageURL);
    const paintProfilerButton = container.createChild('a');
    paintProfilerButton.textContent = i18nString(UIStrings.paintProfiler);
    UI.ARIAUtils.markAsLink(container);
    container.tabIndex = 0;
    container.addEventListener(
        'click', () => TimelinePanel.instance().select(TimelineSelection.fromTraceEvent(event)), false);
    container.addEventListener('keydown', keyEvent => {
      if (keyEvent.key === 'Enter') {
        TimelinePanel.instance().select(TimelineSelection.fromTraceEvent(event));
        keyEvent.consume(true);
      }
    });
    return stylesContainer;
  }

  static createEventDivider(event: TraceEngine.Legacy.Event, zeroTime: number): Element {
    const eventDivider = document.createElement('div');
    eventDivider.classList.add('resources-event-divider');
    const startTime = i18n.TimeUtilities.millisToString(event.startTime - zeroTime);
    UI.Tooltip.Tooltip.install(
        eventDivider, i18nString(UIStrings.sAtS, {PH1: TimelineUIUtils.eventTitle(event), PH2: startTime}));
    const style = TimelineUIUtils.markerStyleForEvent(event);
    if (style.tall) {
      eventDivider.style.backgroundColor = style.color;
    }
    return eventDivider;
  }

  static visibleTypes(): string[] {
    const eventStyles = TimelineUIUtils.initEventStyles();
    const result = [];
    for (const name in eventStyles) {
      if (!eventStyles[name].hidden) {
        result.push(name);
      }
    }
    return result;
  }

  static visibleEventsFilter(): TimelineModel.TimelineModelFilter.TimelineModelFilter {
    return new TimelineModel.TimelineModelFilter.TimelineVisibleEventsFilter(TimelineUIUtils.visibleTypes());
  }

  static categories(): {
    [x: string]: TimelineCategory,
  } {
    if (categories) {
      return categories;
    }
    categories = {
      loading: new TimelineCategory(
          'loading', i18nString(UIStrings.loading), true, 'hsl(214, 67%, 74%)', 'hsl(214, 67%, 66%)'),
      experience: new TimelineCategory(
          'experience', i18nString(UIStrings.experience), false, 'hsl(5, 80%, 74%)', 'hsl(5, 80%, 66%)'),
      scripting: new TimelineCategory(
          'scripting', i18nString(UIStrings.scripting), true, 'hsl(43, 83%, 72%)', 'hsl(43, 83%, 64%) '),
      rendering: new TimelineCategory(
          'rendering', i18nString(UIStrings.rendering), true, 'hsl(256, 67%, 76%)', 'hsl(256, 67%, 70%)'),
      painting: new TimelineCategory(
          'painting', i18nString(UIStrings.painting), true, 'hsl(109, 33%, 64%)', 'hsl(109, 33%, 55%)'),
      gpu: new TimelineCategory('gpu', i18nString(UIStrings.gpu), false, 'hsl(109, 33%, 64%)', 'hsl(109, 33%, 55%)'),
      async:
          new TimelineCategory('async', i18nString(UIStrings.async), false, 'hsl(0, 100%, 50%)', 'hsl(0, 100%, 40%)'),
      other: new TimelineCategory('other', i18nString(UIStrings.system), false, 'hsl(0, 0%, 87%)', 'hsl(0, 0%, 79%)'),
      idle: new TimelineCategory('idle', i18nString(UIStrings.idle), false, 'hsl(0, 0%, 98%)', 'hsl(0, 0%, 98%)'),
    };
    return categories;
  }

  static setCategories(cats: {
    [x: string]: TimelineCategory,
  }): void {
    categories = cats;
  }

  static getTimelineMainEventCategories(): string[] {
    if (eventCategories) {
      return eventCategories;
    }
    eventCategories = ['idle', 'loading', 'painting', 'rendering', 'scripting', 'other'];
    return eventCategories;
  }

  static setTimelineMainEventCategories(categories: string[]): void {
    eventCategories = categories;
  }

  static generatePieChart(
      aggregatedStats: {
        [x: string]: number,
      },
      selfCategory?: TimelineCategory, selfTime?: number): Element {
    let total = 0;
    for (const categoryName in aggregatedStats) {
      total += aggregatedStats[categoryName];
    }

    const element = document.createElement('div');
    element.classList.add('timeline-details-view-pie-chart-wrapper');
    element.classList.add('hbox');

    const pieChart = new PerfUI.PieChart.PieChart();
    const slices: {
      value: number,
      color: string,
      title: string,
    }[] = [];

    function appendLegendRow(name: string, title: string, value: number, color: string): void {
      if (!value) {
        return;
      }
      slices.push({value, color, title});
    }

    // In case of self time, first add self, then children of the same category.
    if (selfCategory) {
      if (selfTime) {
        appendLegendRow(
            selfCategory.name, i18nString(UIStrings.sSelf, {PH1: selfCategory.title}), selfTime, selfCategory.color);
      }
      // Children of the same category.
      const categoryTime = aggregatedStats[selfCategory.name];
      const value = categoryTime - (selfTime || 0);
      if (value > 0) {
        appendLegendRow(
            selfCategory.name, i18nString(UIStrings.sChildren, {PH1: selfCategory.title}), value,
            selfCategory.childColor);
      }
    }

    // Add other categories.
    for (const categoryName in TimelineUIUtils.categories()) {
      const category = TimelineUIUtils.categories()[categoryName];
      if (category === selfCategory) {
        continue;
      }
      appendLegendRow(category.name, category.title, aggregatedStats[category.name], category.childColor);
    }

    pieChart.data = {
      chartName: i18nString(UIStrings.timeSpentInRendering),
      size: 110,
      formatter: (value: number): string => i18n.TimeUtilities.preciseMillisToString(value),
      showLegend: true,
      total,
      slices,
    };
    const pieChartContainer = element.createChild('div', 'vbox');
    pieChartContainer.appendChild(pieChart);

    return element;
  }

  static generateDetailsContentForFrame(
      frame: TimelineModel.TimelineFrameModel.TimelineFrame, filmStrip: TraceEngine.Extras.FilmStrip.Data|null,
      filmStripFrame: TraceEngine.Extras.FilmStrip.Frame|null): DocumentFragment {
    const contentHelper = new TimelineDetailsContentHelper(null, null);
    contentHelper.addSection(i18nString(UIStrings.frame));

    const duration = TimelineUIUtils.frameDuration(frame);
    contentHelper.appendElementRow(i18nString(UIStrings.duration), duration);
    contentHelper.appendTextRow(i18nString(UIStrings.cpuTime), i18n.TimeUtilities.millisToString(frame.cpuTime, true));
    if (filmStrip && filmStripFrame) {
      const filmStripPreview = document.createElement('div');
      filmStripPreview.classList.add('timeline-filmstrip-preview');
      void UI.UIUtils.loadImageFromData(filmStripFrame.screenshotAsString)
          .then(image => image && filmStripPreview.appendChild(image));
      contentHelper.appendElementRow('', filmStripPreview);
      filmStripPreview.addEventListener('click', frameClicked.bind(null, filmStrip, filmStripFrame), false);
    }

    if (frame.layerTree) {
      contentHelper.appendElementRow(
          i18nString(UIStrings.layerTree),
          Components.Linkifier.Linkifier.linkifyRevealable(frame.layerTree, i18nString(UIStrings.show)));
    }

    function frameClicked(
        filmStrip: TraceEngine.Extras.FilmStrip.Data, filmStripFrame: TraceEngine.Extras.FilmStrip.Frame): void {
      PerfUI.FilmStripView.Dialog.fromFilmStrip(filmStrip, filmStripFrame.index);
    }

    return contentHelper.fragment;
  }

  static frameDuration(frame: TimelineModel.TimelineFrameModel.TimelineFrame): Element {
    const durationText = i18nString(UIStrings.sAtSParentheses, {
      PH1: i18n.TimeUtilities.millisToString(frame.endTime - frame.startTime, true),
      PH2: i18n.TimeUtilities.millisToString(frame.startTimeOffset, true),
    });
    return i18n.i18n.getFormatLocalizedString(str_, UIStrings.emptyPlaceholder, {PH1: durationText});
  }

  static quadWidth(quad: number[]): number {
    return Math.round(Math.sqrt(Math.pow(quad[0] - quad[2], 2) + Math.pow(quad[1] - quad[3], 2)));
  }

  static quadHeight(quad: number[]): number {
    return Math.round(Math.sqrt(Math.pow(quad[0] - quad[6], 2) + Math.pow(quad[1] - quad[7], 2)));
  }

  static eventDispatchDesciptors(): EventDispatchTypeDescriptor[] {
    if (eventDispatchDesciptors) {
      return eventDispatchDesciptors;
    }
    const lightOrange = 'hsl(40,100%,80%)';
    const orange = 'hsl(40,100%,50%)';
    const green = 'hsl(90,100%,40%)';
    const purple = 'hsl(256,100%,75%)';
    eventDispatchDesciptors = [
      new EventDispatchTypeDescriptor(
          1, lightOrange, ['mousemove', 'mouseenter', 'mouseleave', 'mouseout', 'mouseover']),
      new EventDispatchTypeDescriptor(
          1, lightOrange, ['pointerover', 'pointerout', 'pointerenter', 'pointerleave', 'pointermove']),
      new EventDispatchTypeDescriptor(2, green, ['wheel']),
      new EventDispatchTypeDescriptor(3, orange, ['click', 'mousedown', 'mouseup']),
      new EventDispatchTypeDescriptor(3, orange, ['touchstart', 'touchend', 'touchmove', 'touchcancel']),
      new EventDispatchTypeDescriptor(
          3, orange, ['pointerdown', 'pointerup', 'pointercancel', 'gotpointercapture', 'lostpointercapture']),
      new EventDispatchTypeDescriptor(3, purple, ['keydown', 'keyup', 'keypress']),
    ];
    return eventDispatchDesciptors;
  }

  static markerShortTitle(event: TraceEngine.Legacy.Event): string|null {
    const recordTypes = TimelineModel.TimelineModel.RecordType;
    switch (event.name) {
      case recordTypes.MarkDOMContent:
        return i18n.i18n.lockedString('DCL');
      case recordTypes.MarkLoad:
        return i18n.i18n.lockedString('L');
      case recordTypes.MarkFirstPaint:
        return i18n.i18n.lockedString('FP');
      case recordTypes.MarkFCP:
        return i18n.i18n.lockedString('FCP');
      case recordTypes.MarkLCPCandidate:
        return i18n.i18n.lockedString('LCP');
    }
    return null;
  }

  static markerStyleForEvent(event: TraceEngine.Legacy.Event|
                             TraceEngine.Types.TraceEvents.TraceEventData): TimelineMarkerStyle {
    const tallMarkerDashStyle = [6, 4];
    const title = TimelineUIUtils.eventTitle(event);
    const recordTypes = TimelineModel.TimelineModel.RecordType;

    if (event.name !== recordTypes.NavigationStart &&
        (TraceEngine.Legacy.eventHasCategory(event, TimelineModel.TimelineModel.TimelineModelImpl.Category.Console) ||
         TraceEngine.Legacy.eventHasCategory(
             event, TimelineModel.TimelineModel.TimelineModelImpl.Category.UserTiming))) {
      return {
        title: title,
        dashStyle: tallMarkerDashStyle,
        lineWidth: 0.5,
        color: TraceEngine.Legacy.eventHasCategory(
                   event, TimelineModel.TimelineModel.TimelineModelImpl.Category.UserTiming) ?
            'purple' :
            'orange',
        tall: false,
        lowPriority: false,
      };
    }
    let tall = false;
    let color = 'grey';
    switch (event.name) {
      case recordTypes.NavigationStart:
        color = '#FF9800';
        tall = true;
        break;
      case recordTypes.FrameStartedLoading:
        color = 'green';
        tall = true;
        break;
      case recordTypes.MarkDOMContent:
        color = '#0867CB';
        tall = true;
        break;
      case recordTypes.MarkLoad:
        color = '#B31412';
        tall = true;
        break;
      case recordTypes.MarkFirstPaint:
        color = '#228847';
        tall = true;
        break;
      case recordTypes.MarkFCP:
        color = '#1A6937';
        tall = true;
        break;
      case recordTypes.MarkLCPCandidate:
        color = '#1A3422';
        tall = true;
        break;
      case recordTypes.TimeStamp:
        color = 'orange';
        break;
    }
    return {
      title: title,
      dashStyle: tallMarkerDashStyle,
      lineWidth: 0.5,
      color: color,
      tall: tall,
      lowPriority: false,
    };
  }

  static colorForId(id: string): string {
    if (!colorGenerator) {
      colorGenerator =
          new Common.Color.Generator({min: 30, max: 330, count: undefined}, {min: 50, max: 80, count: 3}, 85);
      colorGenerator.setColorForID('', '#f2ecdc');
    }
    return colorGenerator.colorForID(id);
  }

  static eventWarning(event: TraceEngine.Legacy.CompatibleTraceEvent, warningType?: string): Element|null {
    const timelineData = event instanceof TraceEngine.Legacy.Event ?
        TimelineModel.TimelineModel.EventOnTimelineData.forEvent(event) :
        null;
    const {duration} = TraceEngine.Legacy.timesForEventInMilliseconds(event);
    const warning = warningType || timelineData?.warning;
    if (!warning) {
      return null;
    }
    const warnings = TimelineModel.TimelineModel.TimelineModelImpl.WarningType;
    const span = document.createElement('span');
    const eventData = event.args['data'];

    switch (warning) {
      case warnings.ForcedStyle:
      case warnings.ForcedLayout: {
        const forcedReflowLink = UI.XLink.XLink.create(
            'https://developers.google.com/web/fundamentals/performance/rendering/avoid-large-complex-layouts-and-layout-thrashing#avoid-forced-synchronous-layouts',
            i18nString(UIStrings.forcedReflow));
        span.appendChild(i18n.i18n.getFormatLocalizedString(
            str_, UIStrings.sIsALikelyPerformanceBottleneck, {PH1: forcedReflowLink}));
        break;
      }

      case warnings.IdleDeadlineExceeded: {
        const exceededMs = i18n.TimeUtilities.millisToString((duration || 0) - eventData['allottedMilliseconds'], true);
        span.textContent = i18nString(UIStrings.idleCallbackExecutionExtended, {PH1: exceededMs});
        break;
      }

      case warnings.LongHandler: {
        span.textContent =
            i18nString(UIStrings.handlerTookS, {PH1: i18n.TimeUtilities.millisToString((duration || 0), true)});
        break;
      }

      case warnings.LongInteraction: {
        const longInteractionINPLink =
            UI.XLink.XLink.create('https://web.dev/inp', i18nString(UIStrings.longInteractionINP));
        span.appendChild(i18n.i18n.getFormatLocalizedString(
            str_, UIStrings.sIsLikelyPoorPageResponsiveness, {PH1: longInteractionINPLink}));
        break;
      }

      case warnings.LongRecurringHandler: {
        span.textContent = i18nString(
            UIStrings.recurringHandlerTookS, {PH1: i18n.TimeUtilities.millisToString((duration || 0), true)});
        break;
      }

      case warnings.LongTask: {
        const longTaskLink =
            UI.XLink.XLink.create('https://web.dev/optimize-long-tasks/', i18nString(UIStrings.longTask));
        span.appendChild(i18n.i18n.getFormatLocalizedString(
            str_, UIStrings.sTookS,
            {PH1: longTaskLink, PH2: i18n.TimeUtilities.millisToString((duration || 0), true)}));
        break;
      }

      case warnings.V8Deopt: {
        span.appendChild(UI.XLink.XLink.create(
            'https://github.com/GoogleChrome/devtools-docs/issues/53', i18nString(UIStrings.notOptimized)));
        UI.UIUtils.createTextChild(span, i18nString(UIStrings.emptyPlaceholderColon, {PH1: eventData['deoptReason']}));
        break;
      }

      default: {
        console.assert(false, 'Unhandled TimelineModel.WarningType');
      }
    }
    return span;
  }

  static displayNameForFrame(frame: TimelineModel.TimelineModel.PageFrame, trimAt: number = 30): string {
    const url = frame.url;
    if (!trimAt) {
      trimAt = 30;
    }
    return url.startsWith('about:') ? `"${Platform.StringUtilities.trimMiddle(frame.name, trimAt)}"` :
                                      frame.url.trimEnd(trimAt);
  }
}

export class TimelineRecordStyle {
  title: string;
  category: TimelineCategory;
  hidden: boolean;

  constructor(title: string, category: TimelineCategory, hidden: boolean|undefined = false) {
    this.title = title;
    this.category = category;
    this.hidden = hidden;
  }
}

// TODO(crbug.com/1167717): Make this a const enum again
// eslint-disable-next-line rulesdir/const_enum
export enum NetworkCategory {
  HTML = 'HTML',
  Script = 'Script',
  Style = 'Style',
  Media = 'Media',
  Other = 'Other',
}

export const aggregatedStatsKey = Symbol('aggregatedStats');

export class InvalidationsGroupElement extends UI.TreeOutline.TreeElement {
  override toggleOnClick: boolean;
  private readonly relatedNodesMap: Map<number, SDK.DOMModel.DOMNode|null>|null;
  private readonly contentHelper: TimelineDetailsContentHelper;
  private readonly invalidations: TimelineModel.TimelineModel.InvalidationTrackingEvent[];

  constructor(
      target: SDK.Target.Target, relatedNodesMap: Map<number, SDK.DOMModel.DOMNode|null>|null,
      contentHelper: TimelineDetailsContentHelper,
      invalidations: TimelineModel.TimelineModel.InvalidationTrackingEvent[]) {
    super('', true);

    this.listItemElement.classList.add('header');
    this.selectable = false;
    this.toggleOnClick = true;

    this.relatedNodesMap = relatedNodesMap;
    this.contentHelper = contentHelper;
    this.invalidations = invalidations;
    this.title = this.createTitle(target);
  }

  private createTitle(target: SDK.Target.Target): Element {
    const first = this.invalidations[0];
    const reason = first.cause.reason || i18nString(UIStrings.unknownCause);
    const topFrame = first.cause.stackTrace && first.cause.stackTrace[0];

    const truncatedNodesElement = this.getTruncatedNodesElement(this.invalidations);
    if (truncatedNodesElement === null) {
      return i18n.i18n.getFormatLocalizedString(str_, UIStrings.emptyPlaceholder, {PH1: reason});
    }

    const title = i18n.i18n.getFormatLocalizedString(str_, UIStrings.sForS, {PH1: reason, PH2: truncatedNodesElement});

    if (topFrame && this.contentHelper.linkifier()) {
      const stack = document.createElement('span');
      stack.classList.add('monospace');
      const completeTitle = i18n.i18n.getFormatLocalizedString(str_, UIStrings.sSDot, {PH1: title, PH2: stack});
      stack.createChild('span').textContent = TimelineUIUtils.frameDisplayName(topFrame);
      const linkifier = this.contentHelper.linkifier();
      if (linkifier) {
        const link =
            linkifier.maybeLinkifyConsoleCallFrame(target, topFrame, {showColumnNumber: true, inlineFrameIndex: 0});
        if (link) {
          if (!link.textContent) {
            link.textContent = i18nString(UIStrings.unknown);
          }
          stack.createChild('span').textContent = ' @ ';
          stack.createChild('span').appendChild(link);
        }
      }
      return completeTitle;
    }

    return title;
  }

  override async onpopulate(): Promise<void> {
    const content = document.createElement('div');
    content.classList.add('content');

    const first = this.invalidations[0];
    if (first.cause.stackTrace) {
      const stack = content.createChild('div');
      UI.UIUtils.createTextChild(stack, i18nString(UIStrings.stackTraceColon));
      this.contentHelper.createChildStackTraceElement(
          stack, TimelineUIUtils.stackTraceFromCallFrames(first.cause.stackTrace));
    }

    UI.UIUtils.createTextChild(
        content, this.invalidations.length !== 1 ? i18nString(UIStrings.nodes) : i18nString(UIStrings.node));
    const nodeList = content.createChild('div', 'node-list');
    let firstNode = true;
    for (let i = 0; i < this.invalidations.length; i++) {
      const invalidation = this.invalidations[i];
      const invalidationNode = this.createInvalidationNode(invalidation, true);
      if (invalidationNode) {
        if (!firstNode) {
          UI.UIUtils.createTextChild(nodeList, ', ');
        }
        firstNode = false;

        nodeList.appendChild(invalidationNode);

        const extraData = invalidation.extraData ? ', ' + invalidation.extraData : '';
        if (invalidation.changedId) {
          UI.UIUtils.createTextChild(
              nodeList, i18nString(UIStrings.changedIdToSs, {PH1: invalidation.changedId, PH2: extraData}));
        } else if (invalidation.changedClass) {
          UI.UIUtils.createTextChild(
              nodeList, i18nString(UIStrings.changedClassToSs, {PH1: invalidation.changedClass, PH2: extraData}));
        } else if (invalidation.changedAttribute) {
          UI.UIUtils.createTextChild(
              nodeList,
              i18nString(UIStrings.changedAttributeToSs, {PH1: invalidation.changedAttribute, PH2: extraData}));
        } else if (invalidation.changedPseudo) {
          UI.UIUtils.createTextChild(
              nodeList, i18nString(UIStrings.changedPesudoToSs, {PH1: invalidation.changedPseudo, PH2: extraData}));
        } else if (invalidation.selectorPart) {
          UI.UIUtils.createTextChild(
              nodeList, i18nString(UIStrings.changedSs, {PH1: invalidation.selectorPart, extraData}));
        }
      }
    }

    const contentTreeElement = new UI.TreeOutline.TreeElement(content, false);
    contentTreeElement.selectable = false;
    this.appendChild(contentTreeElement);
  }

  private getTruncatedNodesElement(invalidations: TimelineModel.TimelineModel.InvalidationTrackingEvent[]): Element
      |null {
    const invalidationNodes = [];
    const invalidationNodeIdMap: {
      [x: number]: boolean,
    } = {};
    for (let i = 0; i < invalidations.length; i++) {
      const invalidation = invalidations[i];
      const invalidationNode = this.createInvalidationNode(invalidation, false);
      invalidationNode.addEventListener(
          'click',

          (evt: Event) => evt.consume(), false);
      if (invalidationNode && invalidation.nodeId && !invalidationNodeIdMap[invalidation.nodeId]) {
        invalidationNodes.push(invalidationNode);
        invalidationNodeIdMap[invalidation.nodeId] = true;
      }
    }

    if (invalidationNodes.length === 1) {
      const node = invalidationNodes[0];
      if (node instanceof HTMLSpanElement) {
        return node;
      }

      return null;
    }
    if (invalidationNodes.length === 2) {
      return i18n.i18n.getFormatLocalizedString(
          str_, UIStrings.sAndS, {PH1: invalidationNodes[0], PH2: invalidationNodes[1]});
    }
    if (invalidationNodes.length === 3) {
      return i18n.i18n.getFormatLocalizedString(
          str_, UIStrings.sAndSOther, {PH1: invalidationNodes[0], PH2: invalidationNodes[1]});
    }
    if (invalidationNodes.length >= 4) {
      return i18n.i18n.getFormatLocalizedString(
          str_, UIStrings.sSAndSOthers,
          {PH1: invalidationNodes[0], PH2: invalidationNodes[1], PH3: String(invalidationNodes.length - 2)});
    }
    return null;
  }

  private createInvalidationNode(
      invalidation: TimelineModel.TimelineModel.InvalidationTrackingEvent, showUnknownNodes: boolean): HTMLSpanElement
      |Text {
    const node = (invalidation.nodeId && this.relatedNodesMap) ? this.relatedNodesMap.get(invalidation.nodeId) : null;
    if (node) {
      const nodeSpan = document.createElement('span');
      void Common.Linkifier.Linkifier.linkify(node).then(link => nodeSpan.appendChild(link));
      return nodeSpan;
    }
    if (invalidation.nodeName) {
      const nodeSpan = document.createElement('span');
      nodeSpan.textContent = invalidation.nodeName;
      return nodeSpan;
    }
    if (showUnknownNodes) {
      const nodeSpan = document.createElement('span');
      return UI.UIUtils.createTextChild(nodeSpan, i18nString(UIStrings.UnknownNode));
    }

    throw new Error('Unable to create invalidation node');
  }
}

export const previewElementSymbol = Symbol('previewElement');

export class EventDispatchTypeDescriptor {
  priority: number;
  color: string;
  eventTypes: string[];

  constructor(priority: number, color: string, eventTypes: string[]) {
    this.priority = priority;
    this.color = color;
    this.eventTypes = eventTypes;
  }
}

export class TimelineCategory {
  name: string;
  title: string;
  visible: boolean;
  childColor: string;
  color: string;
  private hiddenInternal?: boolean;

  constructor(name: string, title: string, visible: boolean, childColor: string, color: string) {
    this.name = name;
    this.title = title;
    this.visible = visible;
    this.childColor = childColor;
    this.color = color;
    this.hidden = false;
  }

  get hidden(): boolean {
    return Boolean(this.hiddenInternal);
  }

  set hidden(hidden: boolean) {
    this.hiddenInternal = hidden;
  }
}

export class TimelineDetailsContentHelper {
  fragment: DocumentFragment;
  private linkifierInternal: Components.Linkifier.Linkifier|null;
  private target: SDK.Target.Target|null;
  element: HTMLDivElement;
  private tableElement: HTMLElement;

  constructor(target: SDK.Target.Target|null, linkifier: Components.Linkifier.Linkifier|null) {
    this.fragment = document.createDocumentFragment();

    this.linkifierInternal = linkifier;
    this.target = target;

    this.element = document.createElement('div');
    this.element.classList.add('timeline-details-view-block');
    this.tableElement = this.element.createChild('div', 'vbox timeline-details-chip-body');
    this.fragment.appendChild(this.element);
  }

  addSection(title: string, swatchColor?: string): void {
    if (!this.tableElement.hasChildNodes()) {
      this.element.removeChildren();
    } else {
      this.element = document.createElement('div');
      this.element.classList.add('timeline-details-view-block');
      this.fragment.appendChild(this.element);
    }

    if (title) {
      const titleElement = this.element.createChild('div', 'timeline-details-chip-title');
      if (swatchColor) {
        titleElement.createChild('div').style.backgroundColor = swatchColor;
      }
      UI.UIUtils.createTextChild(titleElement, title);
    }

    this.tableElement = this.element.createChild('div', 'vbox timeline-details-chip-body');
    this.fragment.appendChild(this.element);
  }

  linkifier(): Components.Linkifier.Linkifier|null {
    return this.linkifierInternal;
  }

  appendTextRow(title: string, value: string|number|boolean): void {
    const rowElement = this.tableElement.createChild('div', 'timeline-details-view-row');
    rowElement.createChild('div', 'timeline-details-view-row-title').textContent = title;
    rowElement.createChild('div', 'timeline-details-view-row-value').textContent = value.toString();
  }

  appendElementRow(title: string, content: string|Node, isWarning?: boolean, isStacked?: boolean): void {
    const rowElement = this.tableElement.createChild('div', 'timeline-details-view-row');
    rowElement.setAttribute('data-row-title', title);
    if (isWarning) {
      rowElement.classList.add('timeline-details-warning');
    }
    if (isStacked) {
      rowElement.classList.add('timeline-details-stack-values');
    }
    const titleElement = rowElement.createChild('div', 'timeline-details-view-row-title');
    titleElement.textContent = title;
    const valueElement = rowElement.createChild('div', 'timeline-details-view-row-value');
    if (content instanceof Node) {
      valueElement.appendChild(content);
    } else {
      UI.UIUtils.createTextChild(valueElement, content || '');
    }
  }

  appendLocationRow(title: string, url: string, startLine: number, startColumn?: number): void {
    if (!this.linkifierInternal || !this.target) {
      return;
    }

    const options = {
      tabStop: true,
      columnNumber: startColumn,
      showColumnNumber: true,
      inlineFrameIndex: 0,
    };
    const link = this.linkifierInternal.maybeLinkifyScriptLocation(
        this.target, null, url as Platform.DevToolsPath.UrlString, startLine, options);
    if (!link) {
      return;
    }
    this.appendElementRow(title, link);
  }

  appendLocationRange(title: string, url: Platform.DevToolsPath.UrlString, startLine: number, endLine?: number): void {
    if (!this.linkifierInternal || !this.target) {
      return;
    }
    const locationContent = document.createElement('span');
    const link = this.linkifierInternal.maybeLinkifyScriptLocation(
        this.target, null, url, startLine, {tabStop: true, inlineFrameIndex: 0});
    if (!link) {
      return;
    }
    locationContent.appendChild(link);
    UI.UIUtils.createTextChild(
        locationContent, Platform.StringUtilities.sprintf(' [%s…%s]', startLine + 1, (endLine || 0) + 1 || ''));
    this.appendElementRow(title, locationContent);
  }

  appendStackTrace(title: string, stackTrace: Protocol.Runtime.StackTrace): void {
    if (!this.linkifierInternal || !this.target) {
      return;
    }

    const rowElement = this.tableElement.createChild('div', 'timeline-details-view-row');
    rowElement.createChild('div', 'timeline-details-view-row-title').textContent = title;
    this.createChildStackTraceElement(rowElement, stackTrace);
  }

  createChildStackTraceElement(parentElement: Element, stackTrace: Protocol.Runtime.StackTrace): void {
    if (!this.linkifierInternal || !this.target) {
      return;
    }
    parentElement.classList.add('timeline-details-stack-values');
    const stackTraceElement =
        parentElement.createChild('div', 'timeline-details-view-row-value timeline-details-view-row-stack-trace');
    const callFrameContents = Components.JSPresentationUtils.buildStackTracePreviewContents(
        this.target, this.linkifierInternal, {stackTrace, tabStops: true});
    stackTraceElement.appendChild(callFrameContents.element);
  }

  appendWarningRow(event: TraceEngine.Legacy.CompatibleTraceEvent, warningType?: string): void {
    const warning = TimelineUIUtils.eventWarning(event, warningType);
    if (warning) {
      this.appendElementRow(i18nString(UIStrings.warning), warning, true);
    }
  }
}

export const categoryBreakdownCacheSymbol = Symbol('categoryBreakdownCache');
export interface TimelineMarkerStyle {
  title: string;
  color: string;
  lineWidth: number;
  dashStyle: number[];
  tall: boolean;
  lowPriority: boolean;
}

/**
 * Given a particular event, this method can adjust its timestamp by
 * substracting the timestamp of the previous navigation. This helps in cases
 * where the user has navigated multiple times in the trace, so that we can show
 * the LCP (for example) relative to the last navigation.
 *
 * Currently this helper lives here and can deal with legacy events or new
 * events, preferring to use the new engine's data structure if possible. In the
 * future, once the old engine is removed, we can move this method into the
 * TraceEngine helpers, and not have it take the legacy model.
 **/
export function timeStampForEventAdjustedForClosestNavigationIfPossible(
    event: TraceEngine.Legacy.CompatibleTraceEvent, model: TimelineModel.TimelineModel.TimelineModelImpl,
    traceParsedData: TraceEngine.Handlers.Migration.PartialTraceData|null): TraceEngine.Types.Timing.MilliSeconds {
  const {startTime} = TraceEngine.Legacy.timesForEventInMilliseconds(event);
  if (TraceEngine.Legacy.eventIsFromNewEngine(event) && traceParsedData) {
    const time = TraceEngine.Helpers.Timing.timeStampForEventAdjustedByClosestNavigation(
        event,
        traceParsedData.Meta.traceBounds,
        traceParsedData.Meta.navigationsByNavigationId,
        traceParsedData.Meta.navigationsByFrameId,
    );
    return TraceEngine.Helpers.Timing.microSecondsToMilliseconds(time);
  }

  let eventTimeStamp = startTime - model.minimumRecordTime();
  const {navigationId} = event.args.data;
  if (navigationId) {
    const navStartTime = model.navStartTimes().get(navigationId);
    if (navStartTime) {
      eventTimeStamp = startTime - navStartTime.startTime;
    }
  }

  return TraceEngine.Types.Timing.MilliSeconds(eventTimeStamp);
}<|MERGE_RESOLUTION|>--- conflicted
+++ resolved
@@ -1409,13 +1409,9 @@
     return result;
   }
 
-<<<<<<< HEAD
   static eventColor(event: TraceEngine.Legacy.Event): string {
-=======
-  static eventColor(event: SDK.TracingModel.Event): string {
     if (event.omg === 2) return 'red';
 
->>>>>>> dfe97dcd
     if (TimelineModel.TimelineModel.TimelineModelImpl.isJsFrameEvent(event)) {
       const frame = event.args['data'];
       if (TimelineUIUtils.isUserFrame(frame)) {
