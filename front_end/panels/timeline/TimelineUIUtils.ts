// Copyright 2021 The Chromium Authors. All rights reserved.
// Use of this source code is governed by a BSD-style license that can be
// found in the LICENSE file.

/*
 * Copyright (C) 2013 Google Inc. All rights reserved.
 * Copyright (C) 2012 Intel Inc. All rights reserved.
 *
 * Redistribution and use in source and binary forms, with or without
 * modification, are permitted provided that the following conditions are
 * met:
 *
 *     * Redistributions of source code must retain the above copyright
 * notice, this list of conditions and the following disclaimer.
 *     * Redistributions in binary form must reproduce the above
 * copyright notice, this list of conditions and the following disclaimer
 * in the documentation and/or other materials provided with the
 * distribution.
 *     * Neither the name of Google Inc. nor the names of its
 * contributors may be used to endorse or promote products derived from
 * this software without specific prior written permission.
 *
 * THIS SOFTWARE IS PROVIDED BY THE COPYRIGHT HOLDERS AND CONTRIBUTORS
 * "AS IS" AND ANY EXPRESS OR IMPLIED WARRANTIES, INCLUDING, BUT NOT
 * LIMITED TO, THE IMPLIED WARRANTIES OF MERCHANTABILITY AND FITNESS FOR
 * A PARTICULAR PURPOSE ARE DISCLAIMED. IN NO EVENT SHALL THE COPYRIGHT
 * OWNER OR CONTRIBUTORS BE LIABLE FOR ANY DIRECT, INDIRECT, INCIDENTAL,
 * SPECIAL, EXEMPLARY, OR CONSEQUENTIAL DAMAGES (INCLUDING, BUT NOT
 * LIMITED TO, PROCUREMENT OF SUBSTITUTE GOODS OR SERVICES; LOSS OF USE,
 * DATA, OR PROFITS; OR BUSINESS INTERRUPTION) HOWEVER CAUSED AND ON ANY
 * THEORY OF LIABILITY, WHETHER IN CONTRACT, STRICT LIABILITY, OR TORT
 * (INCLUDING NEGLIGENCE OR OTHERWISE) ARISING IN ANY WAY OUT OF THE USE
 * OF THIS SOFTWARE, EVEN IF ADVISED OF THE POSSIBILITY OF SUCH DAMAGE.
 */

import * as Common from '../../core/common/common.js';
import * as i18n from '../../core/i18n/i18n.js';
import * as Platform from '../../core/platform/platform.js';
import * as SDK from '../../core/sdk/sdk.js';
import * as Bindings from '../../models/bindings/bindings.js';
import * as TimelineModel from '../../models/timeline_model/timeline_model.js';
import * as TraceEngine from '../../models/trace/trace.js';
import * as PerfUI from '../../ui/legacy/components/perf_ui/perf_ui.js';
import * as Components from '../../ui/legacy/components/utils/utils.js';
import * as UI from '../../ui/legacy/legacy.js';

import type * as Protocol from '../../generated/protocol.js';
import invalidationsTreeStyles from './invalidationsTree.css.js';
// eslint-disable-next-line rulesdir/es_modules_import
import imagePreviewStyles from '../../ui/legacy/components/utils/imagePreview.css.js';

import {CLSRect} from './CLSLinkifier.js';
import {TimelinePanel} from './TimelinePanel.js';
import {TimelineSelection} from './TimelineSelection.js';

const UIStrings = {
  /**
   *@description Text in Timeline UIUtils of the Performance panel
   *@example {node1} PH1
   *@example {node2} PH2
   */
  sAndS: '{PH1} and {PH2}',
  /**
   *@description Text in Timeline UIUtils of the Performance panel
   *@example {node1} PH1
   *@example {node2} PH2
   */
  sAndSOther: '{PH1}, {PH2}, and 1 other',
  /**
   *@description Text in Timeline UIUtils of the Performance panel
   */
  task: 'Task',
  /**
   *@description Text for other types of items
   */
  other: 'Other',
  /**
   *@description Text that refers to the animation of the web page
   */
  animation: 'Animation',
  /**
   *@description Text that refers to some events
   */
  event: 'Event',
  /**
   *@description Text in Timeline UIUtils of the Performance panel
   */
  requestMainThreadFrame: 'Request Main Thread Frame',
  /**
   *@description Text in Timeline UIUtils of the Performance panel
   */
  frameStart: 'Frame Start',
  /**
   *@description Text in Timeline UIUtils of the Performance panel
   */
  frameStartMainThread: 'Frame Start (main thread)',
  /**
   *@description Text in Timeline UIUtils of the Performance panel
   */
  drawFrame: 'Draw Frame',
  /**
   *@description Noun for an event in the Performance panel. This marks time
   spent in an operation that only happens when the profiler is active.
   */
  profilingOverhead: 'Profiling Overhead',
  /**
   *@description The process the browser uses to determine a target element for a
   *pointer event. Typically, this is determined by considering the pointer's
   *location and also the visual layout of elements on the screen.
   */
  hitTest: 'Hit Test',
  /**
   *@description Noun for an event in the Performance panel. The browser has decided
   *that the styles for some elements need to be recalculated and scheduled that
   *recalculation process at some time in the future.
   */
  scheduleStyleRecalculation: 'Schedule Style Recalculation',
  /**
   *@description Text in Timeline UIUtils of the Performance panel
   */
  recalculateStyle: 'Recalculate Style',
  /**
   *@description Text in Timeline UIUtils of the Performance panel
   */
  invalidateLayout: 'Invalidate Layout',
  /**
   *@description Noun for an event in the Performance panel. Layerize is a step
   *where we calculate which layers to create.
   */
  layerize: 'Layerize',
  /**
   *@description Text in Timeline UIUtils of the Performance panel
   */
  layout: 'Layout',
  /**
   *@description Noun for an event in the Performance panel. Paint setup is a
   *step before the 'Paint' event. A paint event is when the browser draws pixels
   *to the screen. This step is the setup beforehand.
   */
  paintSetup: 'Paint Setup',
  /**
   *@description Noun for a paint event in the Performance panel, where an image
   *was being painted. A paint event is when the browser draws pixels to the
   *screen, in this case specifically for an image in a website.
   */
  paintImage: 'Paint Image',
  /**
   *@description Noun for an event in the Performance panel. Pre-paint is a
   *step before the 'Paint' event. A paint event is when the browser records the
   *instructions for drawing the page. This step is the setup beforehand.
   */
  prePaint: 'Pre-Paint',
  /**
   *@description Text in Timeline UIUtils of the Performance panel
   */
  updateLayer: 'Update Layer',
  /**
   *@description Text in Timeline UIUtils of the Performance panel
   */
  updateLayerTree: 'Update Layer Tree',
  /**
   *@description Noun for a paint event in the Performance panel. A paint event is when the browser draws pixels to the screen.
   */
  paint: 'Paint',
  /**
   *@description Text in Timeline UIUtils of the Performance panel
   */
  rasterizePaint: 'Rasterize Paint',
  /**
   *@description The action to scroll
   */
  scroll: 'Scroll',
  /**
   *@description Noun for an event in the Performance panel. Commit is a step
   *where we send (also known as "commit") layers to the compositor thread. This
   *step follows the "Layerize" step which is what calculates which layers to
   *create.
   */
  commit: 'Commit',
  /**
   *@description Text in Timeline UIUtils of the Performance panel
   */
  compositeLayers: 'Composite Layers',
  /**
   *@description Text in Timeline UIUtils of the Performance panel
   */
  computeIntersections: 'Compute Intersections',
  /**
   *@description Text in Timeline UIUtils of the Performance panel
   */
  parseHtml: 'Parse HTML',
  /**
   *@description Text in Timeline UIUtils of the Performance panel
   */
  parseStylesheet: 'Parse Stylesheet',
  /**
   *@description Text in Timeline UIUtils of the Performance panel
   */
  installTimer: 'Install Timer',
  /**
   *@description Text in Timeline UIUtils of the Performance panel
   */
  removeTimer: 'Remove Timer',
  /**
   *@description Text in Timeline UIUtils of the Performance panel
   */
  timerFired: 'Timer Fired',
  /**
   *@description Text for an event. Shown in the timeline in the Performance panel.
   * XHR refers to XmlHttpRequest, a Web API. This particular Web API has a property
   * named 'readyState' (https://developer.mozilla.org/en-US/docs/Web/API/XMLHttpRequest/readyState). When
   * the 'readyState' property changes the text is shown.
   */
  xhrReadyStateChange: '`XHR` Ready State Change',
  /**
   * @description Text for an event. Shown in the timeline in the Perforamnce panel.
   * XHR refers to XmlHttpRequest, a Web API. (see https://developer.mozilla.org/en-US/docs/Web/API/XMLHttpRequest)
   * The text is shown when a XmlHttpRequest load event happens on the inspected page.
   */
  xhrLoad: '`XHR` Load',
  /**
   *@description Text in Timeline UIUtils of the Performance panel
   */
  compileScript: 'Compile Script',
  /**
   *@description Text in Timeline UIUtils of the Performance panel
   */
  cacheScript: 'Cache Script Code',
  /**
   *@description Text in Timeline UIUtils of the Performance panel
   */
  compileCode: 'Compile Code',
  /**
   *@description Text in Timeline UIUtils of the Performance panel
   */
  optimizeCode: 'Optimize Code',
  /**
   *@description Text in Timeline UIUtils of the Performance panel
   */
  evaluateScript: 'Evaluate Script',
  /**
   *@description Text in Timeline UIUtils of the Performance panel
   */
  compileModule: 'Compile Module',
  /**
   *@description Text in Timeline UIUtils of the Performance panel
   */
  cacheModule: 'Cache Module Code',
  /**
   * @description Text for an event. Shown in the timeline in the Perforamnce panel.
   * "Module" refers to JavaScript modules: https://developer.mozilla.org/en-US/docs/Web/JavaScript/Guide/Modules
   * JavaScript modules are a way to organize JavaScript code.
   * "Evaluate" is the phase when the JavaScript code of a module is executed.
   */
  evaluateModule: 'Evaluate Module',
  /**
   *@description Noun indicating that a compile task (type: streaming) happened.
   */
  streamingCompileTask: 'Streaming Compile Task',
  /**
   *@description Text in Timeline UIUtils of the Performance panel
   */
  waitingForNetwork: 'Waiting for Network',
  /**
   *@description Text in Timeline UIUtils of the Performance panel
   */
  parseAndCompile: 'Parse and Compile',
  /**
   *@description Text in Timeline UIUtils of the Performance panel
   */
  streamingWasmResponse: 'Streaming Wasm Response',
  /**
   *@description Text in Timeline UIUtils of the Performance panel
   */
  compiledWasmModule: 'Compiled Wasm Module',
  /**
   *@description Text in Timeline UIUtils of the Performance panel
   */
  cachedWasmModule: 'Cached Wasm Module',
  /**
   *@description Text in Timeline UIUtils of the Performance panel
   */
  wasmModuleCacheHit: 'Wasm Module Cache Hit',
  /**
   *@description Text in Timeline UIUtils of the Performance panel
   */
  wasmModuleCacheInvalid: 'Wasm Module Cache Invalid',
  /**
   *@description Text in Timeline UIUtils of the Performance panel
   */
  frameStartedLoading: 'Frame Started Loading',
  /**
   *@description Text in Timeline UIUtils of the Performance panel
   */
  onloadEvent: 'Onload Event',
  /**
   *@description Text in Timeline UIUtils of the Performance panel
   */
  domcontentloadedEvent: 'DOMContentLoaded Event',
  /**
   *@description Text in Timeline UIUtils of the Performance panel
   */
  firstPaint: 'First Paint',
  /**
   *@description Text in Timeline UIUtils of the Performance panel
   */
  firstContentfulPaint: 'First Contentful Paint',
  /**
   *@description Text in Timeline UIUtils of the Performance panel
   */
  largestContentfulPaint: 'Largest Contentful Paint',
  /**
   *@description Text for timestamps of items
   */
  timestamp: 'Timestamp',
  /**
   *@description Noun for a 'time' event that happens in the Console (a tool in
   * DevTools). The user can trigger console time events from their code, and
   * they will show up in the Performance panel. Time events are used to measure
   * the duration of something, e.g. the user will emit two time events at the
   * start and end of some interesting task.
   */
  consoleTime: 'Console Time',
  /**
   *@description Text in Timeline UIUtils of the Performance panel
   */
  userTiming: 'User Timing',
  /**
   * @description Name for an event shown in the Performance panel. When a network
   * request is about to be sent by the browser, the time is recorded and DevTools
   * is notified that a network request will be sent momentarily.
   */
  willSendRequest: 'Will Send Request',
  /**
   *@description Text in Timeline UIUtils of the Performance panel
   */
  sendRequest: 'Send Request',
  /**
   *@description Text in Timeline UIUtils of the Performance panel
   */
  receiveResponse: 'Receive Response',
  /**
   *@description Text in Timeline UIUtils of the Performance panel
   */
  finishLoading: 'Finish Loading',
  /**
   *@description Text in Timeline UIUtils of the Performance panel
   */
  receiveData: 'Receive Data',
  /**
   *@description Event category in the Performance panel for time spent to execute microtasks in JavaScript
   */
  runMicrotasks: 'Run Microtasks',
  /**
   *@description Text in Timeline UIUtils of the Performance panel
   */
  functionCall: 'Function Call',
  /**
   *@description Text in Timeline UIUtils of the Performance panel
   */
  gcEvent: 'GC Event',
  /**
   *@description Event category in the Performance panel for time spent to perform a full Garbage Collection pass
   */
  majorGc: 'Major GC',
  /**
   *@description Event category in the Performance panel for time spent to perform a quick Garbage Collection pass
   */
  minorGc: 'Minor GC',
  /**
   *@description Event category in the Performance panel for root node in CPUProfile
   */
  jsRoot: 'JS Root',
  /**
   *@description Event category in the Performance panel for JavaScript nodes in CPUProfile
   */
  jsFrame: 'JS Frame',
  /**
   *@description Event category in the Performance panel for idle nodes in CPUProfile
   */
  jsIdleFrame: 'JS Idle Frame',
  /**
   *@description Event category in the Performance panel for system nodes in CPUProfile
   */
  jsSystemFrame: 'JS System Frame',
  /**
   *@description Text for the request animation frame event
   */
  requestAnimationFrame: 'Request Animation Frame',
  /**
   *@description Text shown next to the interaction event's ID in the detail view.
   */
  interactionID: 'ID',
  /**
   *@description Text to cancel the animation frame
   */
  cancelAnimationFrame: 'Cancel Animation Frame',
  /**
   *@description Text for the event that an animation frame is fired
   */
  animationFrameFired: 'Animation Frame Fired',
  /**
   *@description Text in Timeline UIUtils of the Performance panel
   */
  requestIdleCallback: 'Request Idle Callback',
  /**
   *@description Text in Timeline UIUtils of the Performance panel
   */
  cancelIdleCallback: 'Cancel Idle Callback',
  /**
   *@description Text in Timeline UIUtils of the Performance panel
   */
  fireIdleCallback: 'Fire Idle Callback',
  /**
   *@description Text in Timeline UIUtils of the Performance panel
   */
  createWebsocket: 'Create WebSocket',
  /**
   *@description Text in Timeline UIUtils of the Performance panel
   */
  sendWebsocketHandshake: 'Send WebSocket Handshake',
  /**
   *@description Text in Timeline UIUtils of the Performance panel
   */
  receiveWebsocketHandshake: 'Receive WebSocket Handshake',
  /**
   *@description Text in Timeline UIUtils of the Performance panel
   */
  destroyWebsocket: 'Destroy WebSocket',
  /**
   *@description Event category in the Performance panel for time spent in the embedder of the WebView
   */
  embedderCallback: 'Embedder Callback',
  /**
   *@description Event category in the Performance panel for time spent decoding an image
   */
  imageDecode: 'Image Decode',
  /**
   *@description Event category in the Performance panel for time spent to resize an image
   */
  imageResize: 'Image Resize',
  /**
   *@description Event category in the Performance panel for time spent in the GPU
   */
  gpu: 'GPU',
  /**
   *@description Event category in the Performance panel for time spent to perform Garbage Collection for the Document Object Model
   */
  domGc: 'DOM GC',
  /**
   *@description Event category in the Performance panel for time spent to perform encryption
   */
  encrypt: 'Encrypt',
  /**
   *@description Text in Timeline UIUtils of the Performance panel
   */
  encryptReply: 'Encrypt Reply',
  /**
   *@description Event category in the Performance panel for time spent to perform decryption
   */
  decrypt: 'Decrypt',
  /**
   *@description Text in Timeline UIUtils of the Performance panel
   */
  decryptReply: 'Decrypt Reply',
  /**
   * @description Noun phrase meaning 'the browser was preparing the digest'.
   * Digest: https://developer.mozilla.org/en-US/docs/Glossary/Digest
   */
  digest: 'Digest',
  /**
   *@description Noun phrase meaning 'the browser was preparing the digest
   *reply'. Digest: https://developer.mozilla.org/en-US/docs/Glossary/Digest
   */
  digestReply: 'Digest Reply',
  /**
   *@description The 'sign' stage of a web crypto event. Shown when displaying what the website was doing at a particular point in time.
   */
  sign: 'Sign',
  /**
   * @description Noun phrase for an event of the Web Crypto API. The event is recorded when the signing process is concluded.
   * Signature: https://developer.mozilla.org/en-US/docs/Glossary/Signature/Security
   */
  signReply: 'Sign Reply',
  /**
   *@description Text in Timeline UIUtils of the Performance panel
   */
  verify: 'Verify',
  /**
   *@description Text in Timeline UIUtils of the Performance panel
   */
  verifyReply: 'Verify Reply',
  /**
   *@description Text in Timeline UIUtils of the Performance panel
   */
  asyncTask: 'Async Task',
  /**
   *@description Text in Timeline for Layout Shift records
   */
  layoutShift: 'Layout Shift',
  /**
   *@description Text in Timeline for an Event Timing record
   */
  eventTiming: 'Event Timing',
  /**
   *@description Text in Timeline UIUtils of the Performance panel
   */
  compile: 'Compile',
  /**
   *@description Text to parse something
   */
  parse: 'Parse',
  /**
   *@description Text with two placeholders separated by a colon
   *@example {Node removed} PH1
   *@example {div#id1} PH2
   */
  sS: '{PH1}: {PH2}',
  /**
   *@description Details text in Timeline UIUtils of the Performance panel
   *@example {30 MB} PH1
   */
  sCollected: '{PH1} collected',
  /**
   *@description Details text in Timeline UIUtils of the Performance panel
   *@example {https://example.com} PH1
   *@example {2} PH2
   *@example {4} PH3
   */
  sSs: '{PH1} [{PH2}…{PH3}]',
  /**
   *@description Details text in Timeline UIUtils of the Performance panel
   *@example {https://example.com} PH1
   *@example {2} PH2
   */
  sSSquareBrackets: '{PH1} [{PH2}…]',
  /**
   *@description Text that is usually a hyperlink to more documentation
   */
  learnMore: 'Learn more',
  /**
   *@description Text in Timeline UIUtils of the Performance panel
   */
  compilationCacheStatus: 'Compilation cache status',
  /**
   *@description Text in Timeline UIUtils of the Performance panel
   */
  compilationCacheSize: 'Compilation cache size',
  /**
   *@description Text in Timeline UIUtils of the Performance panel
   */
  scriptLoadedFromCache: 'script loaded from cache',
  /**
   *@description Text in Timeline UIUtils of the Performance panel
   */
  failedToLoadScriptFromCache: 'failed to load script from cache',
  /**
   *@description Text in Timeline UIUtils of the Performance panel
   */
  scriptNotEligible: 'script not eligible',
  /**
   *@description Text for the total time of something
   */
  totalTime: 'Total Time',
  /**
   *@description Time of a single activity, as opposed to the total time
   */
  selfTime: 'Self Time',
  /**
   *@description Label in the summary view in the Performance panel for a number which indicates how much managed memory has been reclaimed by performing Garbage Collection
   */
  collected: 'Collected',
  /**
   *@description Text for a programming function
   */
  function: 'Function',
  /**
   *@description Text in Timeline UIUtils of the Performance panel
   */
  timerId: 'Timer ID',
  /**
   *@description Text in Timeline UIUtils of the Performance panel
   */
  timeout: 'Timeout',
  /**
   *@description Text in Timeline UIUtils of the Performance panel
   */
  repeats: 'Repeats',
  /**
   *@description Text in Timeline UIUtils of the Performance panel
   */
  callbackId: 'Callback ID',
  /**
   *@description Text that refers to the resources of the web page
   */
  resource: 'Resource',
  /**
   *@description Text that refers to the network request method
   */
  requestMethod: 'Request Method',
  /**
   *@description Status code of an event
   */
  statusCode: 'Status Code',
  /**
   *@description Text in Timeline UIUtils of the Performance panel
   */
  mimeTypeCaps: 'MIME Type',
  /**
   *@description Text to show the priority of an item
   */
  priority: 'Priority',
  /**
   *@description Text in Timeline UIUtils of the Performance panel
   */
  encodedData: 'Encoded Data',
  /**
   *@description Text in Timeline UIUtils of the Performance panel
   */
  sBytes: '{n, plural, =1 {# Byte} other {# Bytes}}',
  /**
   *@description Text in Timeline UIUtils of the Performance panel
   */
  decodedBody: 'Decoded Body',
  /**
   *@description Text for a module, the programming concept
   */
  module: 'Module',
  /**
   *@description Label for a group of JavaScript files
   */
  script: 'Script',
  /**
   *@description Text in Timeline UIUtils of the Performance panel
   */
  streamed: 'Streamed',
  /**
   *@description Text in Timeline UIUtils of the Performance panel
   */
  eagerCompile: 'Compiling all functions eagerly',
  /**
   *@description Text in Timeline UIUtils of the Performance panel
   */
  url: 'Url',
  /**
   *@description Text in Timeline UIUtils of the Performance panel
   */
  producedCacheSize: 'Produced Cache Size',
  /**
   *@description Text in Timeline UIUtils of the Performance panel
   */
  consumedCacheSize: 'Consumed Cache Size',
  /**
   *@description Title for a group of cities
   */
  location: 'Location',
  /**
   *@description Text in Timeline UIUtils of the Performance panel
   *@example {2} PH1
   *@example {2} PH2
   */
  sSCurlyBrackets: '({PH1}, {PH2})',
  /**
   *@description Text in Timeline UIUtils of the Performance panel
   */
  dimensions: 'Dimensions',
  /**
   *@description Text in Timeline UIUtils of the Performance panel
   *@example {2} PH1
   *@example {2} PH2
   */
  sSDimensions: '{PH1} × {PH2}',
  /**
   *@description Related node label in Timeline UIUtils of the Performance panel
   */
  layerRoot: 'Layer Root',
  /**
   *@description Related node label in Timeline UIUtils of the Performance panel
   */
  ownerElement: 'Owner Element',
  /**
   *@description Text in Timeline UIUtils of the Performance panel
   */
  imageUrl: 'Image URL',
  /**
   *@description Text in Timeline UIUtils of the Performance panel
   */
  stylesheetUrl: 'Stylesheet URL',
  /**
   *@description Text in Timeline UIUtils of the Performance panel
   */
  elementsAffected: 'Elements Affected',
  /**
   *@description Text in Timeline UIUtils of the Performance panel
   */
  nodesThatNeedLayout: 'Nodes That Need Layout',
  /**
   *@description Text in Timeline UIUtils of the Performance panel
   *@example {2} PH1
   *@example {10} PH2
   */
  sOfS: '{PH1} of {PH2}',
  /**
   *@description Related node label in Timeline UIUtils of the Performance panel
   */
  layoutRoot: 'Layout root',
  /**
   *@description Text in Timeline UIUtils of the Performance panel
   */
  message: 'Message',
  /**
   *@description Text in Timeline UIUtils of the Performance panel
   */
  websocketProtocol: 'WebSocket Protocol',
  /**
   *@description Text in Timeline UIUtils of the Performance panel
   */
  callbackFunction: 'Callback Function',
  /**
   *@description The current state of an item
   */
  state: 'State',
  /**
   *@description Text in Timeline UIUtils of the Performance panel
   */
  range: 'Range',
  /**
   *@description Text in Timeline UIUtils of the Performance panel
   */
  allottedTime: 'Allotted Time',
  /**
   *@description Text in Timeline UIUtils of the Performance panel
   */
  invokedByTimeout: 'Invoked by Timeout',
  /**
   *@description Text that refers to some types
   */
  type: 'Type',
  /**
   *@description Text for the size of something
   */
  size: 'Size',
  /**
   *@description Text for the details of something
   */
  details: 'Details',
  /**
   *@description Title in Timeline for Cumulative Layout Shifts
   */
  cumulativeLayoutShifts: 'Cumulative Layout Shifts',
  /**
   *@description Text for the link to the evolved CLS website
   */
  evolvedClsLink: 'evolved',
  /**
   *@description Warning in Timeline that CLS can cause a poor user experience. It contains a link to inform developers about the recent changes to how CLS is measured. The new CLS metric is said to have evolved from the previous version.
   *@example {Link to web.dev/metrics} PH1
   *@example {Link to web.dev/evolving-cls which will always have the text 'evolved'} PH2
   */
  sCLSInformation: '{PH1} can result in poor user experiences. It has recently {PH2}.',
  /**
   *@description Text to indicate an item is a warning
   */
  warning: 'Warning',
  /**
   *@description Title for the Timeline CLS Score
   */
  score: 'Score',
  /**
   *@description Text in Timeline for the cumulative CLS score
   */
  cumulativeScore: 'Cumulative Score',
  /**
   *@description Text in Timeline for the current CLS score
   */
  currentClusterScore: 'Current Cluster Score',
  /**
   *@description Text in Timeline for the current CLS cluster
   */
  currentClusterId: 'Current Cluster ID',
  /**
   *@description Text in Timeline for whether input happened recently
   */
  hadRecentInput: 'Had recent input',
  /**
   *@description Text in Timeline indicating that input has happened recently
   */
  yes: 'Yes',
  /**
   *@description Text in Timeline indicating that input has not happened recently
   */
  no: 'No',
  /**
   *@description Label for Cumulative Layout records, indicating where they moved from
   */
  movedFrom: 'Moved from',
  /**
   *@description Label for Cumulative Layout records, indicating where they moved to
   */
  movedTo: 'Moved to',
  /**
   *@description Text in Timeline UIUtils of the Performance panel
   */
  relatedNode: 'Related Node',
  /**
   *@description Text for previewing items
   */
  preview: 'Preview',
  /**
   *@description Text in Timeline UIUtils of the Performance panel
   */
  aggregatedTime: 'Aggregated Time',
  /**
   *@description Text in Timeline UIUtils of the Performance panel
   */
  networkRequest: 'Network request',
  /**
   *@description Text in Timeline UIUtils of the Performance panel
   */
  loadFromCache: 'load from cache',
  /**
   *@description Text in Timeline UIUtils of the Performance panel
   */
  networkTransfer: 'network transfer',
  /**
   *@description Text in Timeline UIUtils of the Performance panel
   *@example {1ms} PH1
   *@example {network transfer} PH2
   *@example {1ms} PH3
   */
  SSSResourceLoading: ' ({PH1} {PH2} + {PH3} resource loading)',
  /**
   *@description Text for the duration of something
   */
  duration: 'Duration',
  /**
   *@description Text in Timeline UIUtils of the Performance panel
   */
  mimeType: 'Mime Type',
  /**
   *@description Text in Timeline UIUtils of the Performance panel
   */
  FromMemoryCache: ' (from memory cache)',
  /**
   *@description Text in Timeline UIUtils of the Performance panel
   */
  FromCache: ' (from cache)',
  /**
   *@description Label for a network request indicating that it was a HTTP2 server push instead of a regular network request, in the Performance panel
   */
  FromPush: ' (from push)',
  /**
   *@description Text in Timeline UIUtils of the Performance panel
   */
  FromServiceWorker: ' (from `service worker`)',
  /**
   *@description Text for the initiator of something
   */
  initiator: 'Initiator',
  /**
   *@description Call site stack label in Timeline UIUtils of the Performance panel
   */
  timerInstalled: 'Timer Installed',
  /**
   *@description Call site stack label in Timeline UIUtils of the Performance panel
   */
  animationFrameRequested: 'Animation Frame Requested',
  /**
   *@description Call site stack label in Timeline UIUtils of the Performance panel
   */
  idleCallbackRequested: 'Idle Callback Requested',
  /**
   *@description Stack label in Timeline UIUtils of the Performance panel
   */
  recalculationForced: 'Recalculation Forced',
  /**
   *@description Call site stack label in Timeline UIUtils of the Performance panel
   */
  firstLayoutInvalidation: 'First Layout Invalidation',
  /**
   *@description Stack label in Timeline UIUtils of the Performance panel
   */
  layoutForced: 'Layout Forced',
  /**
   *@description Text in Timeline UIUtils of the Performance panel
   */
  callStacks: 'Call Stacks',
  /**
   *@description Text for the execution stack trace
   */
  stackTrace: 'Stack Trace',
  /**
   *@description Text in Timeline UIUtils of the Performance panel
   */
  invalidations: 'Invalidations',
  /**
   * @description Text in Timeline UIUtils of the Performance panel. Phrase is followed by a number of milliseconds.
   * Some events or tasks might have been only started, but have not ended yet. Such events or tasks are considered
   * "pending".
   */
  pendingFor: 'Pending for',
  /**
   *@description Text for revealing an item in its destination
   */
  reveal: 'Reveal',
  /**
   *@description Noun label for a stack trace which indicates the first time some condition was invalidated.
   */
  firstInvalidated: 'First Invalidated',
  /**
   *@description Title in Timeline UIUtils of the Performance panel
   */
  styleInvalidations: 'Style Invalidations',
  /**
   *@description Title in Timeline UIUtils of the Performance panel
   */
  layoutInvalidations: 'Layout Invalidations',
  /**
   *@description Title in Timeline UIUtils of the Performance panel
   */
  otherInvalidations: 'Other Invalidations',
  /**
   *@description Title of the paint profiler, old name of the performance pane
   */
  paintProfiler: 'Paint Profiler',
  /**
   *@description Text in Timeline Flame Chart View of the Performance panel
   *@example {Frame} PH1
   *@example {10ms} PH2
   */
  sAtS: '{PH1} at {PH2}',
  /**
   *@description Category in the Summary view of the Performance panel to indicate time spent to load resources
   */
  loading: 'Loading',
  /**
   *@description Text in Timeline for the Experience title
   */
  experience: 'Experience',
  /**
   *@description Category in the Summary view of the Performance panel to indicate time spent in script execution
   */
  scripting: 'Scripting',
  /**
   *@description Category in the Summary view of the Performance panel to indicate time spent in rendering the web page
   */
  rendering: 'Rendering',
  /**
   *@description Category in the Summary view of the Performance panel to indicate time spent to visually represent the web page
   */
  painting: 'Painting',
  /**
   *@description Text in Timeline UIUtils of the Performance panel
   */
  async: 'Async',
  /**
   *@description Category in the Summary view of the Performance panel to indicate time spent in the rest of the system
   */
  system: 'System',
  /**
   *@description Category in the Summary view of the Performance panel to indicate idle time
   */
  idle: 'Idle',
  /**
   *@description Text in Timeline UIUtils of the Performance panel
   *@example {blink.console} PH1
   */
  sSelf: '{PH1} (self)',
  /**
   *@description Text in Timeline UIUtils of the Performance panel
   *@example {blink.console} PH1
   */
  sChildren: '{PH1} (children)',
  /**
   *@description Text in Timeline UIUtils of the Performance panel
   */
  timeSpentInRendering: 'Time spent in rendering',
  /**
   *@description Text for a rendering frame
   */
  frame: 'Frame',
  /**
   *@description Text in Timeline UIUtils of the Performance panel
   */
  cpuTime: 'CPU time',
  /**
   *@description Text in Timeline UIUtils of the Performance panel
   */
  layerTree: 'Layer tree',
  /**
   *@description Text in Timeline UIUtils of the Performance panel
   */
  show: 'Show',
  /**
   *@description Text in Timeline UIUtils of the Performance panel
   *@example {10ms} PH1
   *@example {10ms} PH2
   */
  sAtSParentheses: '{PH1} (at {PH2})',
  /**
   *@description Text that only contain a placeholder
   *@example {100ms (at 200ms)} PH1
   */
  emptyPlaceholder: '{PH1}',  // eslint-disable-line rulesdir/l10n_no_locked_or_placeholder_only_phrase
  /**
   *@description Text in Timeline UIUtils of the Performance panel
   */
  jank: 'jank',
  /**
   *@description Text in Timeline UIUtils of the Performance panel
   *@example {Took 3ms} PH1
   *@example {jank} PH2
   */
  sLongFrameTimesAreAnIndicationOf: '{PH1}. Long frame times are an indication of {PH2}',
  /**
   *@description Text in Timeline UIUtils of the Performance panel
   */
  forcedReflow: 'Forced reflow',
  /**
   *@description Text in Timeline UIUtils of the Performance panel
   *@example {Forced reflow} PH1
   */
  sIsALikelyPerformanceBottleneck: '{PH1} is a likely performance bottleneck.',
  /**
   *@description Span text content in Timeline UIUtils of the Performance panel
   *@example {10ms} PH1
   */
  idleCallbackExecutionExtended: 'Idle callback execution extended beyond deadline by {PH1}',
  /**
   *@description Span text content in Timeline UIUtils of the Performance panel
   *@example {10ms} PH1
   */
  handlerTookS: 'Handler took {PH1}',
  /**
   *@description Warning to the user in the Performance panel that an input handler, which was run multiple times, took too long. Placeholder text is time in ms.
   *@example {20ms} PH1
   */
  recurringHandlerTookS: 'Recurring handler took {PH1}',
  /**
   *@description Text in Timeline UIUtils of the Performance panel
   */
  longTask: 'Long task',
  /**
   *@description Text in Timeline UIUtils of the Performance panel
   *@example {task} PH1
   *@example {10ms} PH2
   */
  sTookS: '{PH1} took {PH2}.',
  /**
   *@description Text that indicates something is not optimized
   */
  notOptimized: 'Not optimized',
  /**
   *@description Text that starts with a colon and includes a placeholder
   *@example {3.0} PH1
   */
  emptyPlaceholderColon: ': {PH1}',
  /**
   *@description Text in Timeline UIUtils of the Performance panel
   */
  unknownCause: 'Unknown cause',
  /**
   *@description Text in Timeline UIUtils of the Performance panel
   *@example {Unkown reason} PH1
   *@example {node1} PH2
   */
  sForS: '{PH1} for {PH2}',
  /**
   *@description Text in Timeline UIUtils of the Performance panel
   *@example {StyleInvalidator for element} PH1
   *@example {Stack trace: function  line} PH2
   */
  sSDot: '{PH1}. {PH2}',
  /**
   *@description Text in Object Properties Section
   */
  unknown: 'unknown',
  /**
   *@description Text of a DOM element in Timeline UIUtils of the Performance panel
   */
  stackTraceColon: 'Stack trace:',
  /**
   *@description Text in Timeline UIUtils of the Performance panel
   */
  nodes: 'Nodes:',
  /**
   *@description Text in Timeline UIUtils of the Performance panel
   */
  node: 'Node:',
  /**
   *@description Text of a DOM element in Timeline UIUtils of the Performance panel
   *@example {id2} PH1
   *@example {a, b} PH2
   */
  changedIdToSs: '(changed id to "{PH1}"{PH2})',
  /**
   *@description Text of a DOM element in Timeline UIUtils of the Performance panel
   *@example {class-name2} PH1
   *@example {a, b} PH2
   */
  changedClassToSs: '(changed class to "{PH1}"{PH2})',
  /**
   *@description Text of a DOM element in Timeline UIUtils of the Performance panel
   *@example {attribute-name} PH1
   *@example {a, b} PH2
   */
  changedAttributeToSs: '(changed attribute to "{PH1}"{PH2})',
  /**
   *@description Text of a DOM element in Timeline UIUtils of the Performance panel
   *@example {after} PH1
   *@example {a, b} PH2
   */
  changedPesudoToSs: '(changed pseudo to "{PH1}"{PH2})',
  /**
   *@description Text of a DOM element in Timeline UIUtils of the Performance panel
   *@example {part} PH1
   *@example {a, b} PH2
   */
  changedSs: '(changed "{PH1}"{PH2})',
  /**
   *@description Text in Timeline UIUtils of the Performance panel
   *@example {node1} PH1
   *@example {node2} PH2
   *@example {2} PH3
   */
  sSAndSOthers: '{PH1}, {PH2}, and {PH3} others',
  /**
   *@description Text of a DOM element in Timeline UIUtils of the Performance panel
   */
  UnknownNode: '[ unknown node ]',
};
const str_ = i18n.i18n.registerUIStrings('panels/timeline/TimelineUIUtils.ts', UIStrings);
const i18nString = i18n.i18n.getLocalizedString.bind(undefined, str_);

let eventStylesMap: EventStylesMap;

let categories: {
  [x: string]: TimelineCategory,
};

let eventCategories: string[];

let eventDispatchDesciptors: EventDispatchTypeDescriptor[];

let colorGenerator: Common.Color.Generator;

const requestPreviewElements = new WeakMap<TimelineModel.TimelineModel.NetworkRequest, HTMLImageElement>();

interface EventStylesMap {
  [x: string]: TimelineRecordStyle;
}
type LinkifyLocationOptions = {
  scriptId: Protocol.Runtime.ScriptId|null,
  url: string,
  lineNumber: number,
  columnNumber?: number,
  isFreshRecording?: boolean, target: SDK.Target.Target|null, linkifier: Components.Linkifier.Linkifier,
};

export class TimelineUIUtils {
  private static initEventStyles(): EventStylesMap {
    if (eventStylesMap) {
      return eventStylesMap;
    }

    const type = TimelineModel.TimelineModel.RecordType;
    const categories = TimelineUIUtils.categories();
    const rendering = categories['rendering'];
    const scripting = categories['scripting'];
    const loading = categories['loading'];
    const experience = categories['experience'];
    const painting = categories['painting'];
    const other = categories['other'];
    const idle = categories['idle'];

    const eventStyles: EventStylesMap = {};
    eventStyles[type.Task] = new TimelineRecordStyle(i18nString(UIStrings.task), other);
    eventStyles[type.Program] = new TimelineRecordStyle(i18nString(UIStrings.other), other);
    eventStyles[type.StartProfiling] = new TimelineRecordStyle(UIStrings.profilingOverhead, other);
    eventStyles[type.Animation] = new TimelineRecordStyle(i18nString(UIStrings.animation), rendering);
    eventStyles[type.EventDispatch] = new TimelineRecordStyle(i18nString(UIStrings.event), scripting);
    eventStyles[type.RequestMainThreadFrame] =
        new TimelineRecordStyle(i18nString(UIStrings.requestMainThreadFrame), rendering, true);
    eventStyles[type.BeginFrame] = new TimelineRecordStyle(i18nString(UIStrings.frameStart), rendering, true);
    eventStyles[type.BeginMainThreadFrame] =
        new TimelineRecordStyle(i18nString(UIStrings.frameStartMainThread), rendering, true);
    eventStyles[type.DrawFrame] = new TimelineRecordStyle(i18nString(UIStrings.drawFrame), rendering, true);
    eventStyles[type.HitTest] = new TimelineRecordStyle(i18nString(UIStrings.hitTest), rendering);
    eventStyles[type.ScheduleStyleRecalculation] =
        new TimelineRecordStyle(i18nString(UIStrings.scheduleStyleRecalculation), rendering);
    eventStyles[type.RecalculateStyles] = new TimelineRecordStyle(i18nString(UIStrings.recalculateStyle), rendering);
    eventStyles[type.UpdateLayoutTree] = new TimelineRecordStyle(i18nString(UIStrings.recalculateStyle), rendering);
    eventStyles[type.InvalidateLayout] =
        new TimelineRecordStyle(i18nString(UIStrings.invalidateLayout), rendering, true);
    eventStyles[type.Layerize] = new TimelineRecordStyle(i18nString(UIStrings.layerize), rendering);
    eventStyles[type.Layout] = new TimelineRecordStyle(i18nString(UIStrings.layout), rendering);
    eventStyles[type.PaintSetup] = new TimelineRecordStyle(i18nString(UIStrings.paintSetup), painting);
    eventStyles[type.PaintImage] = new TimelineRecordStyle(i18nString(UIStrings.paintImage), painting, true);
    eventStyles[type.UpdateLayer] = new TimelineRecordStyle(i18nString(UIStrings.updateLayer), painting, true);
    eventStyles[type.UpdateLayerTree] = new TimelineRecordStyle(i18nString(UIStrings.updateLayerTree), rendering);
    eventStyles[type.Paint] = new TimelineRecordStyle(i18nString(UIStrings.paint), painting);
    eventStyles[type.PrePaint] = new TimelineRecordStyle(i18nString(UIStrings.prePaint), rendering);
    eventStyles[type.RasterTask] = new TimelineRecordStyle(i18nString(UIStrings.rasterizePaint), painting);
    eventStyles[type.ScrollLayer] = new TimelineRecordStyle(i18nString(UIStrings.scroll), rendering);
    eventStyles[type.Commit] = new TimelineRecordStyle(i18nString(UIStrings.commit), painting);
    eventStyles[type.CompositeLayers] = new TimelineRecordStyle(i18nString(UIStrings.compositeLayers), painting);
    eventStyles[type.ComputeIntersections] =
        new TimelineRecordStyle(i18nString(UIStrings.computeIntersections), rendering);
    eventStyles[type.ParseHTML] = new TimelineRecordStyle(i18nString(UIStrings.parseHtml), loading);
    eventStyles[type.ParseAuthorStyleSheet] = new TimelineRecordStyle(i18nString(UIStrings.parseStylesheet), loading);
    eventStyles[type.TimerInstall] = new TimelineRecordStyle(i18nString(UIStrings.installTimer), scripting);
    eventStyles[type.TimerRemove] = new TimelineRecordStyle(i18nString(UIStrings.removeTimer), scripting);
    eventStyles[type.TimerFire] = new TimelineRecordStyle(i18nString(UIStrings.timerFired), scripting);
    eventStyles[type.XHRReadyStateChange] =
        new TimelineRecordStyle(i18nString(UIStrings.xhrReadyStateChange), scripting);
    eventStyles[type.XHRLoad] = new TimelineRecordStyle(i18nString(UIStrings.xhrLoad), scripting);
    eventStyles[type.CompileScript] = new TimelineRecordStyle(i18nString(UIStrings.compileScript), scripting);
    eventStyles[type.CacheScript] = new TimelineRecordStyle(i18nString(UIStrings.cacheScript), scripting);
    eventStyles[type.CompileCode] = new TimelineRecordStyle(i18nString(UIStrings.compileCode), scripting);
    eventStyles[type.OptimizeCode] = new TimelineRecordStyle(i18nString(UIStrings.optimizeCode), scripting);
    eventStyles[type.EvaluateScript] = new TimelineRecordStyle(i18nString(UIStrings.evaluateScript), scripting);
    eventStyles[type.CompileModule] = new TimelineRecordStyle(i18nString(UIStrings.compileModule), scripting);
    eventStyles[type.CacheModule] = new TimelineRecordStyle(i18nString(UIStrings.cacheModule), scripting);
    eventStyles[type.EvaluateModule] = new TimelineRecordStyle(i18nString(UIStrings.evaluateModule), scripting);
    eventStyles[type.StreamingCompileScript] =
        new TimelineRecordStyle(i18nString(UIStrings.streamingCompileTask), other);
    eventStyles[type.StreamingCompileScriptWaiting] =
        new TimelineRecordStyle(i18nString(UIStrings.waitingForNetwork), idle);
    eventStyles[type.StreamingCompileScriptParsing] =
        new TimelineRecordStyle(i18nString(UIStrings.parseAndCompile), scripting);
    eventStyles[type.WasmStreamFromResponseCallback] =
        new TimelineRecordStyle(i18nString(UIStrings.streamingWasmResponse), scripting);
    eventStyles[type.WasmCompiledModule] = new TimelineRecordStyle(i18nString(UIStrings.compiledWasmModule), scripting);
    eventStyles[type.WasmCachedModule] = new TimelineRecordStyle(i18nString(UIStrings.cachedWasmModule), scripting);
    eventStyles[type.WasmModuleCacheHit] = new TimelineRecordStyle(i18nString(UIStrings.wasmModuleCacheHit), scripting);
    eventStyles[type.WasmModuleCacheInvalid] =
        new TimelineRecordStyle(i18nString(UIStrings.wasmModuleCacheInvalid), scripting);
    eventStyles[type.FrameStartedLoading] =
        new TimelineRecordStyle(i18nString(UIStrings.frameStartedLoading), loading, true);
    eventStyles[type.MarkLoad] = new TimelineRecordStyle(i18nString(UIStrings.onloadEvent), scripting, true);
    eventStyles[type.MarkDOMContent] =
        new TimelineRecordStyle(i18nString(UIStrings.domcontentloadedEvent), scripting, true);
    eventStyles[type.MarkFirstPaint] = new TimelineRecordStyle(i18nString(UIStrings.firstPaint), painting, true);
    eventStyles[type.MarkFCP] = new TimelineRecordStyle(i18nString(UIStrings.firstContentfulPaint), rendering, true);
    eventStyles[type.MarkLCPCandidate] =
        new TimelineRecordStyle(i18nString(UIStrings.largestContentfulPaint), rendering, true);
    eventStyles[type.TimeStamp] = new TimelineRecordStyle(i18nString(UIStrings.timestamp), scripting);
    eventStyles[type.ConsoleTime] = new TimelineRecordStyle(i18nString(UIStrings.consoleTime), scripting);
    eventStyles[type.UserTiming] = new TimelineRecordStyle(i18nString(UIStrings.userTiming), scripting);
    eventStyles[type.ResourceWillSendRequest] = new TimelineRecordStyle(i18nString(UIStrings.willSendRequest), loading);
    eventStyles[type.ResourceSendRequest] = new TimelineRecordStyle(i18nString(UIStrings.sendRequest), loading);
    eventStyles[type.ResourceReceiveResponse] = new TimelineRecordStyle(i18nString(UIStrings.receiveResponse), loading);
    eventStyles[type.ResourceFinish] = new TimelineRecordStyle(i18nString(UIStrings.finishLoading), loading);
    eventStyles[type.ResourceReceivedData] = new TimelineRecordStyle(i18nString(UIStrings.receiveData), loading);
    eventStyles[type.RunMicrotasks] = new TimelineRecordStyle(i18nString(UIStrings.runMicrotasks), scripting);
    eventStyles[type.FunctionCall] = new TimelineRecordStyle(i18nString(UIStrings.functionCall), scripting);
    eventStyles[type.GCEvent] = new TimelineRecordStyle(i18nString(UIStrings.gcEvent), scripting);
    eventStyles[type.MajorGC] = new TimelineRecordStyle(i18nString(UIStrings.majorGc), scripting);
    eventStyles[type.MinorGC] = new TimelineRecordStyle(i18nString(UIStrings.minorGc), scripting);

    // Event types used to display CPU Profile.
    eventStyles[type.JSRoot] = new TimelineRecordStyle(i18nString(UIStrings.jsRoot), idle, /* hidden*/ true);
    eventStyles[type.JSFrame] = new TimelineRecordStyle(i18nString(UIStrings.jsFrame), scripting);
    eventStyles[type.JSIdleFrame] = new TimelineRecordStyle(i18nString(UIStrings.jsIdleFrame), idle, /* hidden*/ true);
    // System nodes shoulde be other type. See categories() function in this file (TimelineUIUtils.ts).
    eventStyles[type.JSSystemFrame] =
        new TimelineRecordStyle(i18nString(UIStrings.jsSystemFrame), other, /* hidden*/ true);

    eventStyles[type.RequestAnimationFrame] =
        new TimelineRecordStyle(i18nString(UIStrings.requestAnimationFrame), scripting);
    eventStyles[type.CancelAnimationFrame] =
        new TimelineRecordStyle(i18nString(UIStrings.cancelAnimationFrame), scripting);
    eventStyles[type.FireAnimationFrame] =
        new TimelineRecordStyle(i18nString(UIStrings.animationFrameFired), scripting);
    eventStyles[type.RequestIdleCallback] =
        new TimelineRecordStyle(i18nString(UIStrings.requestIdleCallback), scripting);
    eventStyles[type.CancelIdleCallback] = new TimelineRecordStyle(i18nString(UIStrings.cancelIdleCallback), scripting);
    eventStyles[type.FireIdleCallback] = new TimelineRecordStyle(i18nString(UIStrings.fireIdleCallback), scripting);
    eventStyles[type.WebSocketCreate] = new TimelineRecordStyle(i18nString(UIStrings.createWebsocket), scripting);
    eventStyles[type.WebSocketSendHandshakeRequest] =
        new TimelineRecordStyle(i18nString(UIStrings.sendWebsocketHandshake), scripting);
    eventStyles[type.WebSocketReceiveHandshakeResponse] =
        new TimelineRecordStyle(i18nString(UIStrings.receiveWebsocketHandshake), scripting);
    eventStyles[type.WebSocketDestroy] = new TimelineRecordStyle(i18nString(UIStrings.destroyWebsocket), scripting);
    eventStyles[type.EmbedderCallback] = new TimelineRecordStyle(i18nString(UIStrings.embedderCallback), scripting);
    eventStyles[type.DecodeImage] = new TimelineRecordStyle(i18nString(UIStrings.imageDecode), painting);
    eventStyles[type.ResizeImage] = new TimelineRecordStyle(i18nString(UIStrings.imageResize), painting);
    eventStyles[type.GPUTask] = new TimelineRecordStyle(i18nString(UIStrings.gpu), categories['gpu']);

    eventStyles[type.GCCollectGarbage] = new TimelineRecordStyle(i18nString(UIStrings.domGc), scripting);

    eventStyles[type.CryptoDoEncrypt] = new TimelineRecordStyle(i18nString(UIStrings.encrypt), scripting);
    eventStyles[type.CryptoDoEncryptReply] = new TimelineRecordStyle(i18nString(UIStrings.encryptReply), scripting);
    eventStyles[type.CryptoDoDecrypt] = new TimelineRecordStyle(i18nString(UIStrings.decrypt), scripting);
    eventStyles[type.CryptoDoDecryptReply] = new TimelineRecordStyle(i18nString(UIStrings.decryptReply), scripting);
    eventStyles[type.CryptoDoDigest] = new TimelineRecordStyle(i18nString(UIStrings.digest), scripting);
    eventStyles[type.CryptoDoDigestReply] = new TimelineRecordStyle(i18nString(UIStrings.digestReply), scripting);
    eventStyles[type.CryptoDoSign] = new TimelineRecordStyle(i18nString(UIStrings.sign), scripting);
    eventStyles[type.CryptoDoSignReply] = new TimelineRecordStyle(i18nString(UIStrings.signReply), scripting);
    eventStyles[type.CryptoDoVerify] = new TimelineRecordStyle(i18nString(UIStrings.verify), scripting);
    eventStyles[type.CryptoDoVerifyReply] = new TimelineRecordStyle(i18nString(UIStrings.verifyReply), scripting);

    eventStyles[type.AsyncTask] = new TimelineRecordStyle(i18nString(UIStrings.asyncTask), categories['async']);

    eventStyles[type.LayoutShift] = new TimelineRecordStyle(i18nString(UIStrings.layoutShift), experience);

    eventStyles[type.EventTiming] = new TimelineRecordStyle(UIStrings.eventTiming, experience);

    eventStylesMap = eventStyles;
    return eventStyles;
  }

  // TODO(crbug.com/1172300) Ignored during the jsdoc to ts migration
  // eslint-disable-next-line @typescript-eslint/no-explicit-any
  static setEventStylesMap(eventStyles: any): void {
    eventStylesMap = eventStyles;
  }

  static frameDisplayName(frame: Protocol.Runtime.CallFrame): string {
    if (!TimelineModel.TimelineJSProfile.TimelineJSProfileProcessor.isNativeRuntimeFrame(frame)) {
      return UI.UIUtils.beautifyFunctionName(frame.functionName);
    }
    const nativeGroup = TimelineModel.TimelineJSProfile.TimelineJSProfileProcessor.nativeGroup(frame.functionName);
    const groups = TimelineModel.TimelineJSProfile.TimelineJSProfileProcessor.NativeGroups;
    switch (nativeGroup) {
      case groups.Compile:
        return i18nString(UIStrings.compile);
      case groups.Parse:
        return i18nString(UIStrings.parse);
    }
    return frame.functionName;
  }

  static testContentMatching(traceEvent: SDK.TracingModel.Event, regExp: RegExp): boolean {
    const title = TimelineUIUtils.eventStyle(traceEvent).title;
    const tokens = [title];
    const url = TimelineModel.TimelineModel.TimelineData.forEvent(traceEvent).url;
    if (url) {
      tokens.push(url);
    }
    appendObjectProperties(traceEvent.args, 2);
    return regExp.test(tokens.join('|'));

    interface ContentObject {
      [x: string]: number|string|ContentObject;
    }
    function appendObjectProperties(object: ContentObject, depth: number): void {
      if (!depth) {
        return;
      }
      for (const key in object) {
        const value = object[key];
        if (typeof value === 'string') {
          tokens.push(value);
        } else if (typeof value === 'number') {
          tokens.push(String(value));
        } else if (typeof value === 'object' && value !== null) {
          appendObjectProperties(value, depth - 1);
        }
      }
    }
  }

  static eventURL(event: SDK.TracingModel.Event): Platform.DevToolsPath.UrlString|null {
    const data = event.args['data'] || event.args['beginData'];
    const url = data && data.url;
    if (url) {
      return url;
    }
    const stackTrace = data && data['stackTrace'];
    const frame = stackTrace && stackTrace.length && stackTrace[0] ||
        TimelineModel.TimelineModel.TimelineData.forEvent(event).topFrame();
    return frame && frame.url as Platform.DevToolsPath.UrlString || null;
  }

  static eventStyle(event: SDK.TracingModel.Event): TimelineRecordStyle {
    const eventStyles = TimelineUIUtils.initEventStyles();
    if (event.hasCategory(TimelineModel.TimelineModel.TimelineModelImpl.Category.Console) ||
        event.hasCategory(TimelineModel.TimelineModel.TimelineModelImpl.Category.UserTiming)) {
      return new TimelineRecordStyle(event.name, TimelineUIUtils.categories()['scripting']);
    }

    let result: TimelineRecordStyle = eventStyles[event.name];
    // If there's no defined RecordStyle for this event, define as other & hidden.
    if (!result) {
      result = new TimelineRecordStyle(event.name, TimelineUIUtils.categories()['other'], true);
      eventStyles[event.name] = result;
    }
    return result;
  }

  static eventColor(event: SDK.TracingModel.Event): string {
    if (TimelineModel.TimelineModel.TimelineModelImpl.isJsFrameEvent(event)) {
      const frame = event.args['data'];
      if (TimelineUIUtils.isUserFrame(frame)) {
        return TimelineUIUtils.colorForId(frame.url);
      }
    }
    const color = TimelineUIUtils.eventStyle(event).category.color;

    // This event is considered idle time but still rendered as a scripting event here
    // to connect the StreamingCompileScriptParsing events it belongs to.
    if (event.name === TimelineModel.TimelineModel.RecordType.StreamingCompileScriptWaiting) {
      const color = Common.Color.parse(TimelineUIUtils.categories().scripting.color);
      if (!color) {
        throw new Error('Unable to parse color from TimelineUIUtils.categories().scripting.color');
      }
      return color.setAlpha(0.3).asString() as string;
    }

    return color;
  }

  static eventTitle(event: SDK.TracingModel.Event): string {
    const recordType = TimelineModel.TimelineModel.RecordType;
    const eventData = event.args['data'];
    if (TimelineModel.TimelineModel.TimelineModelImpl.isJsFrameEvent(event)) {
      return TimelineUIUtils.frameDisplayName(eventData);
    }

    if (event.name === 'EventTiming' && event.args.data && event.args.data.interactionId) {
      // This is an interaction event because it has an ID, so just show the type of interaction.
      return event.args.data.type;
    }
    const title = TimelineUIUtils.eventStyle(event).title;
    if (event.hasCategory(TimelineModel.TimelineModel.TimelineModelImpl.Category.Console)) {
      return title;
    }
    if (event.name === recordType.TimeStamp) {
      return i18nString(UIStrings.sS, {PH1: title, PH2: eventData['message']});
    }
    if (event.name === recordType.Animation && eventData && eventData['name']) {
      return i18nString(UIStrings.sS, {PH1: title, PH2: eventData['name']});
    }
    if (event.name === recordType.EventDispatch && eventData && eventData['type']) {
      return i18nString(UIStrings.sS, {PH1: title, PH2: eventData['type']});
    }
    return title;
  }

  static isUserFrame(frame: Protocol.Runtime.CallFrame): boolean {
    return frame.scriptId !== '0' && !(frame.url && frame.url.startsWith('native '));
  }

  static networkRequestCategory(request: TimelineModel.TimelineModel.NetworkRequest): NetworkCategory {
    const categories = NetworkCategory;
    switch (request.mimeType) {
      case 'text/html':
        return categories.HTML;
      case 'application/javascript':
      case 'application/x-javascript':
      case 'text/javascript':
        return categories.Script;
      case 'text/css':
        return categories.Style;
      case 'audio/ogg':
      case 'image/gif':
      case 'image/jpeg':
      case 'image/png':
      case 'image/svg+xml':
      case 'image/webp':
      case 'image/x-icon':
      case 'font/opentype':
      case 'font/woff2':
      case 'application/font-woff':
        return categories.Media;
      default:
        return categories.Other;
    }
  }

  static networkCategoryColor(category: NetworkCategory): string {
    const categories = NetworkCategory;
    switch (category) {
      case categories.HTML:
        return 'hsl(214, 67%, 66%)';
      case categories.Script:
        return 'hsl(43, 83%, 64%)';
      case categories.Style:
        return 'hsl(256, 67%, 70%)';
      case categories.Media:
        return 'hsl(109, 33%, 55%)';
      default:
        return 'hsl(0, 0%, 70%)';
    }
  }

  static async buildDetailsTextForTraceEvent(event: SDK.TracingModel.Event): Promise<string|null> {
    const recordType = TimelineModel.TimelineModel.RecordType;
    let detailsText;
    const eventData = event.args['data'];
    switch (event.name) {
      case recordType.GCEvent:
      case recordType.MajorGC:
      case recordType.MinorGC: {
        const delta = event.args['usedHeapSizeBefore'] - event.args['usedHeapSizeAfter'];
        detailsText = i18nString(UIStrings.sCollected, {PH1: Platform.NumberUtilities.bytesToString(delta)});
        break;
      }
      case recordType.FunctionCall:
        if (eventData && eventData['url'] && eventData['lineNumber'] !== undefined &&
            eventData['columnNumber'] !== undefined) {
          detailsText = eventData.url + ':' + (eventData.lineNumber + 1) + ':' + (eventData.columnNumber + 1);
        }
        break;
      case recordType.JSRoot:
      case recordType.JSFrame:
      case recordType.JSIdleFrame:
      case recordType.JSSystemFrame:
        detailsText = TimelineUIUtils.frameDisplayName(eventData);
        break;
      case recordType.EventDispatch:
        detailsText = eventData ? eventData['type'] : null;
        break;
      case recordType.Paint: {
        const width = TimelineUIUtils.quadWidth(eventData.clip);
        const height = TimelineUIUtils.quadHeight(eventData.clip);
        if (width && height) {
          detailsText = i18nString(UIStrings.sSDimensions, {PH1: width, PH2: height});
        }
        break;
      }
      case recordType.ParseHTML: {
        const startLine = event.args['beginData']['startLine'];
        const endLine = event.args['endData'] && event.args['endData']['endLine'];
        const url = Bindings.ResourceUtils.displayNameForURL(event.args['beginData']['url']);
        if (endLine >= 0) {
          detailsText = i18nString(UIStrings.sSs, {PH1: url, PH2: startLine + 1, PH3: endLine + 1});
        } else {
          detailsText = i18nString(UIStrings.sSSquareBrackets, {PH1: url, PH2: startLine + 1});
        }
        break;
      }
      case recordType.CompileModule:
      case recordType.CacheModule:
        detailsText = Bindings.ResourceUtils.displayNameForURL(event.args['fileName']);
        break;
      case recordType.CompileScript:
      case recordType.CacheScript:
      case recordType.EvaluateScript: {
        const url = eventData && eventData['url'];
        if (url) {
          detailsText = Bindings.ResourceUtils.displayNameForURL(url) + ':' + (eventData['lineNumber'] + 1);
        }
        break;
      }
      case recordType.WasmCompiledModule:
      case recordType.WasmModuleCacheHit: {
        const url = event.args['url'];
        if (url) {
          detailsText = Bindings.ResourceUtils.displayNameForURL(url);
        }
        break;
      }

      case recordType.StreamingCompileScript:
      case recordType.XHRReadyStateChange:
      case recordType.XHRLoad: {
        const url = eventData['url'];
        if (url) {
          detailsText = Bindings.ResourceUtils.displayNameForURL(url);
        }
        break;
      }
      case recordType.TimeStamp:
        detailsText = eventData['message'];
        break;

      case recordType.WebSocketCreate:
      case recordType.WebSocketSendHandshakeRequest:
      case recordType.WebSocketReceiveHandshakeResponse:
      case recordType.WebSocketDestroy:
      case recordType.ResourceWillSendRequest:
      case recordType.ResourceSendRequest:
      case recordType.ResourceReceivedData:
      case recordType.ResourceReceiveResponse:
      case recordType.ResourceFinish:
      case recordType.PaintImage:
      case recordType.DecodeImage:
      case recordType.ResizeImage:
      case recordType.DecodeLazyPixelRef: {
        const url = TimelineModel.TimelineModel.TimelineData.forEvent(event).url;
        if (url) {
          detailsText = Bindings.ResourceUtils.displayNameForURL(url);
        }
        break;
      }

      case recordType.EmbedderCallback:
        detailsText = eventData['callbackName'];
        break;

      case recordType.Animation:
        detailsText = eventData && eventData['name'];
        break;

      case recordType.AsyncTask:
        detailsText = eventData ? eventData['name'] : null;
        break;

      default:
        if (event.hasCategory(TimelineModel.TimelineModel.TimelineModelImpl.Category.Console)) {
          detailsText = null;
        } else {
          detailsText = await linkifyTopCallFrameAsText();
        }
        break;
    }

    return detailsText;

    async function linkifyTopCallFrameAsText(): Promise<string|null> {
      const frame = TimelineModel.TimelineModel.TimelineData.forEvent(event).topFrame();
      if (!frame) {
        return null;
      }

      return frame.url + ':' + (frame.lineNumber + 1) + ':' + (frame.columnNumber + 1);
    }
  }

  static async buildDetailsNodeForTraceEvent(
      event: SDK.TracingModel.Event, target: SDK.Target.Target|null, linkifier: Components.Linkifier.Linkifier,
      isFreshRecording = false): Promise<Node|null> {
    const recordType = TimelineModel.TimelineModel.RecordType;
    let details: HTMLElement|HTMLSpanElement|(Element | null)|Text|null = null;
    let detailsText;
    const eventData = event.args['data'];
    switch (event.name) {
      case recordType.GCEvent:
      case recordType.MajorGC:
      case recordType.MinorGC:
      case recordType.EventDispatch:
      case recordType.Paint:
      case recordType.Animation:
      case recordType.EmbedderCallback:
      case recordType.ParseHTML:
      case recordType.WasmStreamFromResponseCallback:
      case recordType.WasmCompiledModule:
      case recordType.WasmModuleCacheHit:
      case recordType.WasmCachedModule:
      case recordType.WasmModuleCacheInvalid:
      case recordType.WebSocketCreate:
      case recordType.WebSocketSendHandshakeRequest:
      case recordType.WebSocketReceiveHandshakeResponse:
      case recordType.WebSocketDestroy: {
        detailsText = await TimelineUIUtils.buildDetailsTextForTraceEvent(event);
        break;
      }

      case recordType.PaintImage:
      case recordType.DecodeImage:
      case recordType.ResizeImage:
      case recordType.DecodeLazyPixelRef:
      case recordType.XHRReadyStateChange:
      case recordType.XHRLoad:
      case recordType.ResourceWillSendRequest:
      case recordType.ResourceSendRequest:
      case recordType.ResourceReceivedData:
      case recordType.ResourceReceiveResponse:
      case recordType.ResourceFinish: {
        const url = TimelineModel.TimelineModel.TimelineData.forEvent(event).url;
        if (url) {
          const options = {
            tabStop: true,
            showColumnNumber: false,
            inlineFrameIndex: 0,
          };
          details = Components.Linkifier.Linkifier.linkifyURL(url, options);
        }
        break;
      }

      case recordType.JSRoot:
      case recordType.FunctionCall:
      case recordType.JSIdleFrame:
      case recordType.JSSystemFrame:
      case recordType.JSFrame: {
        details = document.createElement('span');
        UI.UIUtils.createTextChild(details, TimelineUIUtils.frameDisplayName(eventData));
        const location = this.linkifyLocation({
          scriptId: eventData['scriptId'],
          url: eventData['url'],
          lineNumber: eventData['lineNumber'],
          columnNumber: eventData['columnNumber'],
          target,
          isFreshRecording,
          linkifier,
        });
        if (location) {
          UI.UIUtils.createTextChild(details, ' @ ');
          details.appendChild(location);
        }
        break;
      }

      case recordType.CompileModule:
      case recordType.CacheModule: {
        details = this.linkifyLocation({
          scriptId: null,
          url: event.args['fileName'],
          lineNumber: 0,
          columnNumber: 0,
          target,
          isFreshRecording,
          linkifier,
        });
        break;
      }

      case recordType.CompileScript:
      case recordType.CacheScript:
      case recordType.EvaluateScript: {
        const url = eventData['url'];
        if (url) {
          details = this.linkifyLocation({
            scriptId: null,
            url,
            lineNumber: eventData['lineNumber'],
            columnNumber: 0,
            target,
            isFreshRecording,
            linkifier,
          });
        }
        break;
      }

      case recordType.StreamingCompileScript: {
        const url = eventData['url'];
        if (url) {
          details = this.linkifyLocation(
              {scriptId: null, url, lineNumber: 0, columnNumber: 0, target, isFreshRecording, linkifier});
        }
        break;
      }

      default: {
        if (event.hasCategory(TimelineModel.TimelineModel.TimelineModelImpl.Category.Console)) {
          detailsText = null;
        } else {
          details = this.linkifyTopCallFrame(event, target, linkifier, isFreshRecording);
        }
        break;
      }
    }

    if (!details && detailsText) {
      details = document.createTextNode(detailsText);
    }
    return details;
  }

  static linkifyLocation(linkifyOptions: LinkifyLocationOptions): Element|null {
    const {scriptId, url, lineNumber, columnNumber, isFreshRecording, linkifier, target} = linkifyOptions;
    const options = {
      lineNumber,
      columnNumber,
      showColumnNumber: true,
      inlineFrameIndex: 0,
      className: 'timeline-details',
      tabStop: true,
    };
    if (isFreshRecording) {
      return linkifier.linkifyScriptLocation(
          target, scriptId, url as Platform.DevToolsPath.UrlString, lineNumber, options);
    }
    return Components.Linkifier.Linkifier.linkifyURL(url as Platform.DevToolsPath.UrlString, options);
  }

  static linkifyTopCallFrame(
      event: SDK.TracingModel.Event, target: SDK.Target.Target|null, linkifier: Components.Linkifier.Linkifier,
      isFreshRecording = false): Element|null {
    const frame = TimelineModel.TimelineProfileTree.eventStackFrame(event);
    if (!frame) {
      return null;
    }
    const options = {
      className: 'timeline-details',
      tabStop: true,
      inlineFrameIndex: 0,
      showColumnNumber: true,
      columnNumber: frame.columnNumber,
      lineNumber: frame.lineNumber,
    };
    if (isFreshRecording) {
      return linkifier.maybeLinkifyConsoleCallFrame(target, frame, {showColumnNumber: true, inlineFrameIndex: 0});
    }
    return Components.Linkifier.Linkifier.linkifyURL(frame.url as Platform.DevToolsPath.UrlString, options);
  }

  static buildDetailsNodeForPerformanceEvent(event: SDK.TracingModel.Event): Element {
    let link = 'https://web.dev/user-centric-performance-metrics/';
    let name = 'page performance metrics';
    const recordType = TimelineModel.TimelineModel.RecordType;
    switch (event.name) {
      case recordType.MarkLCPCandidate:
        link = 'https://web.dev/lcp/';
        name = 'largest contentful paint';
        break;
      case recordType.MarkFCP:
        link = 'https://web.dev/first-contentful-paint/';
        name = 'first contentful paint';
        break;
      default:
        break;
    }

    return UI.Fragment.html`<div>${UI.XLink.XLink.create(link, i18nString(UIStrings.learnMore))} about ${name}.</div>`;
  }

  static buildConsumeCacheDetails(
      eventData: {
        consumedCacheSize?: number,
        cacheRejected?: boolean,
      },
      contentHelper: TimelineDetailsContentHelper): void {
    if (typeof eventData.consumedCacheSize === 'number') {
      contentHelper.appendTextRow(
          i18nString(UIStrings.compilationCacheStatus), i18nString(UIStrings.scriptLoadedFromCache));
      contentHelper.appendTextRow(
          i18nString(UIStrings.compilationCacheSize),
          Platform.NumberUtilities.bytesToString(eventData.consumedCacheSize));
    } else if ('cacheRejected' in eventData && eventData['cacheRejected']) {
      // Version mismatch or similar.
      contentHelper.appendTextRow(
          i18nString(UIStrings.compilationCacheStatus), i18nString(UIStrings.failedToLoadScriptFromCache));
    } else {
      contentHelper.appendTextRow(
          i18nString(UIStrings.compilationCacheStatus), i18nString(UIStrings.scriptNotEligible));
    }
  }

  static async buildTraceEventDetails(
      event: SDK.TracingModel.Event,
      model: TimelineModel.TimelineModel.TimelineModelImpl,
      linkifier: Components.Linkifier.Linkifier,
      detailed: boolean,
      // TODO(crbug.com/1430809): the order of these arguments is slightly
      // awkward because to change them is to cause a lot of layout tests to be
      // updated. We should rewrite those tests as unit tests in this codebase,
      // and then we can more easily change this method.
      traceParseData: TraceEngine.TraceModel.PartialTraceParseDataDuringMigration|null = null,
      ): Promise<DocumentFragment> {
    const maybeTarget = model.targetByEvent(event);
    let relatedNodesMap: (Map<number, SDK.DOMModel.DOMNode|null>|null)|null = null;
    if (maybeTarget) {
      const target = (maybeTarget as SDK.Target.Target);
      // @ts-ignore TODO(crbug.com/1011811): Remove symbol usage.
      if (typeof event[previewElementSymbol] === 'undefined') {
        let previewElement: (Element|null)|null = null;
        const url = TimelineModel.TimelineModel.TimelineData.forEvent(event).url;
        if (url) {
          previewElement = await Components.ImagePreview.ImagePreview.build(target, url, false, {
            imageAltText: Components.ImagePreview.ImagePreview.defaultAltTextForImageURL(url),
            precomputedFeatures: undefined,
          });
        } else if (TimelineModel.TimelineModel.TimelineData.forEvent(event).picture) {
          previewElement = await TimelineUIUtils.buildPicturePreviewContent(event, target);
        }
        // @ts-ignore TODO(crbug.com/1011811): Remove symbol usage.
        event[previewElementSymbol] = previewElement;
      }

      const nodeIdsToResolve = new Set<Protocol.DOM.BackendNodeId>();
      const timelineData = TimelineModel.TimelineModel.TimelineData.forEvent(event);
      if (timelineData.backendNodeIds) {
        for (let i = 0; i < timelineData.backendNodeIds.length; ++i) {
          nodeIdsToResolve.add(timelineData.backendNodeIds[i]);
        }
      }
      const invalidationTrackingEvents = TimelineModel.TimelineModel.InvalidationTracker.invalidationEventsFor(event);
      if (invalidationTrackingEvents) {
        TimelineUIUtils.collectInvalidationNodeIds(nodeIdsToResolve, invalidationTrackingEvents);
      }
      if (nodeIdsToResolve.size) {
        const domModel = target.model(SDK.DOMModel.DOMModel);
        if (domModel) {
          relatedNodesMap = await domModel.pushNodesByBackendIdsToFrontend(nodeIdsToResolve);
        }
      }
    }

    const recordTypes = TimelineModel.TimelineModel.RecordType;

    if (event.name === recordTypes.LayoutShift) {
      // Ensure that there are no pie charts or extended info for layout shifts.
      detailed = false;
    }

    // This message may vary per event.name;
    let relatedNodeLabel;

    const contentHelper = new TimelineDetailsContentHelper(model.targetByEvent(event), linkifier);
    const color = model.isMarkerEvent(event) ? TimelineUIUtils.markerStyleForEvent(event).color :
                                               TimelineUIUtils.eventStyle(event).category.color;
    contentHelper.addSection(TimelineUIUtils.eventTitle(event), color);

    const eventData = event.args['data'];
    const timelineData = TimelineModel.TimelineModel.TimelineData.forEvent(event);
    const initiator = timelineData.initiator();
    let url: Platform.DevToolsPath.UrlString|null = null;

    if (timelineData.warning) {
      contentHelper.appendWarningRow(event);
    }
    if (event.name === recordTypes.JSFrame && eventData['deoptReason']) {
      contentHelper.appendWarningRow(event, TimelineModel.TimelineModel.TimelineModelImpl.WarningType.V8Deopt);
    }

    if (detailed && !Number.isNaN(event.duration || 0)) {
      contentHelper.appendTextRow(
          i18nString(UIStrings.totalTime), i18n.TimeUtilities.millisToString(event.duration || 0, true));
      contentHelper.appendTextRow(
          i18nString(UIStrings.selfTime), i18n.TimeUtilities.millisToString(event.selfTime, true));
    }
    console.log('isgeneric', model.isGenericTrace());
    if (model.isGenericTrace()) {
      for (const key in event.args) {
        try {
          contentHelper.appendTextRow(key, JSON.stringify(event.args[key]));
        } catch (e) {
          contentHelper.appendTextRow(key, `<${typeof event.args[key]}>`);
        }
      }
      return contentHelper.fragment;
    }

    switch (event.name) {
      case recordTypes.GCEvent:
      case recordTypes.MajorGC:
      case recordTypes.MinorGC: {
        const delta = event.args['usedHeapSizeBefore'] - event.args['usedHeapSizeAfter'];
        contentHelper.appendTextRow(i18nString(UIStrings.collected), Platform.NumberUtilities.bytesToString(delta));
        break;
      }

      case recordTypes.JSRoot:
      case recordTypes.JSFrame:
      case recordTypes.JSIdleFrame:
      case recordTypes.JSSystemFrame:
      case recordTypes.FunctionCall: {
        const detailsNode = await TimelineUIUtils.buildDetailsNodeForTraceEvent(
            event, model.targetByEvent(event), linkifier, model.isFreshRecording());
        if (detailsNode) {
          contentHelper.appendElementRow(i18nString(UIStrings.function), detailsNode);
        }
        break;
      }

      case recordTypes.TimerFire:
      case recordTypes.TimerInstall:
      case recordTypes.TimerRemove: {
        contentHelper.appendTextRow(i18nString(UIStrings.timerId), eventData['timerId']);
        if (event.name === recordTypes.TimerInstall) {
          contentHelper.appendTextRow(
              i18nString(UIStrings.timeout), i18n.TimeUtilities.millisToString(eventData['timeout']));
          contentHelper.appendTextRow(i18nString(UIStrings.repeats), !eventData['singleShot']);
        }
        break;
      }

      case recordTypes.FireAnimationFrame: {
        contentHelper.appendTextRow(i18nString(UIStrings.callbackId), eventData['id']);
        break;
      }

      case recordTypes.ResourceWillSendRequest:
      case recordTypes.ResourceSendRequest:
      case recordTypes.ResourceReceiveResponse:
      case recordTypes.ResourceReceivedData:
      case recordTypes.ResourceFinish: {
        url = timelineData.url;
        if (url) {
          const options = {
            tabStop: true,
            showColumnNumber: false,
            inlineFrameIndex: 0,
          };
          contentHelper.appendElementRow(
              i18nString(UIStrings.resource), Components.Linkifier.Linkifier.linkifyURL(url, options));
        }
        if (eventData['requestMethod']) {
          contentHelper.appendTextRow(i18nString(UIStrings.requestMethod), eventData['requestMethod']);
        }
        if (typeof eventData['statusCode'] === 'number') {
          contentHelper.appendTextRow(i18nString(UIStrings.statusCode), eventData['statusCode']);
        }
        if (eventData['mimeType']) {
          contentHelper.appendTextRow(i18nString(UIStrings.mimeTypeCaps), eventData['mimeType']);
        }
        if ('priority' in eventData) {
          const priority = PerfUI.NetworkPriorities.uiLabelForNetworkPriority(eventData['priority']);
          contentHelper.appendTextRow(i18nString(UIStrings.priority), priority);
        }
        if (eventData['encodedDataLength']) {
          contentHelper.appendTextRow(
              i18nString(UIStrings.encodedData), i18nString(UIStrings.sBytes, {n: eventData['encodedDataLength']}));
        }
        if (eventData['decodedBodyLength']) {
          contentHelper.appendTextRow(
              i18nString(UIStrings.decodedBody), i18nString(UIStrings.sBytes, {n: eventData['decodedBodyLength']}));
        }
        break;
      }

      case recordTypes.CompileModule: {
        contentHelper.appendLocationRow(i18nString(UIStrings.module), event.args['fileName'], 0);
        break;
      }

      case recordTypes.CompileScript: {
        url = eventData && eventData['url'] as Platform.DevToolsPath.UrlString;
        if (url) {
          contentHelper.appendLocationRow(
              i18nString(UIStrings.script), url, eventData['lineNumber'], eventData['columnNumber']);
        }
        const isEager = eventData['eager'] ?? false;
        if (isEager) {
          contentHelper.appendTextRow(i18nString(UIStrings.eagerCompile), true);
        }
        const isStreamed = eventData['streamed'];
        contentHelper.appendTextRow(
            i18nString(UIStrings.streamed), isStreamed + (isStreamed ? '' : `: ${eventData['notStreamedReason']}`));
        TimelineUIUtils.buildConsumeCacheDetails(eventData, contentHelper);
        break;
      }

      case recordTypes.CacheModule: {
        url = eventData && eventData['url'] as Platform.DevToolsPath.UrlString;
        contentHelper.appendTextRow(
            i18nString(UIStrings.compilationCacheSize),
            Platform.NumberUtilities.bytesToString(eventData['producedCacheSize']));
        break;
      }

      case recordTypes.CacheScript: {
        url = eventData && eventData['url'] as Platform.DevToolsPath.UrlString;
        if (url) {
          contentHelper.appendLocationRow(
              i18nString(UIStrings.script), url, eventData['lineNumber'], eventData['columnNumber']);
        }
        contentHelper.appendTextRow(
            i18nString(UIStrings.compilationCacheSize),
            Platform.NumberUtilities.bytesToString(eventData['producedCacheSize']));
        break;
      }

      case recordTypes.EvaluateScript: {
        url = eventData && eventData['url'] as Platform.DevToolsPath.UrlString;
        if (url) {
          contentHelper.appendLocationRow(
              i18nString(UIStrings.script), url, eventData['lineNumber'], eventData['columnNumber']);
        }
        break;
      }

      case recordTypes.WasmStreamFromResponseCallback:
      case recordTypes.WasmCompiledModule:
      case recordTypes.WasmCachedModule:
      case recordTypes.WasmModuleCacheHit:
      case recordTypes.WasmModuleCacheInvalid: {
        if (eventData) {
          url = event.args['url'] as Platform.DevToolsPath.UrlString;
          if (url) {
            contentHelper.appendTextRow(i18nString(UIStrings.url), url);
          }
          const producedCachedSize = event.args['producedCachedSize'];
          if (producedCachedSize) {
            contentHelper.appendTextRow(i18nString(UIStrings.producedCacheSize), producedCachedSize);
          }
          const consumedCachedSize = event.args['consumedCachedSize'];
          if (consumedCachedSize) {
            contentHelper.appendTextRow(i18nString(UIStrings.consumedCacheSize), consumedCachedSize);
          }
        }
        break;
      }

      // @ts-ignore Fall-through intended.
      case recordTypes.Paint: {
        const clip = eventData['clip'];
        contentHelper.appendTextRow(
            i18nString(UIStrings.location), i18nString(UIStrings.sSCurlyBrackets, {PH1: clip[0], PH2: clip[1]}));
        const clipWidth = TimelineUIUtils.quadWidth(clip);
        const clipHeight = TimelineUIUtils.quadHeight(clip);
        contentHelper.appendTextRow(
            i18nString(UIStrings.dimensions), i18nString(UIStrings.sSDimensions, {PH1: clipWidth, PH2: clipHeight}));
      }

      case recordTypes.PaintSetup:
      case recordTypes.Rasterize:
      case recordTypes.ScrollLayer: {
        relatedNodeLabel = i18nString(UIStrings.layerRoot);
        break;
      }

      case recordTypes.PaintImage:
      case recordTypes.DecodeLazyPixelRef:
      case recordTypes.DecodeImage:
      case recordTypes.ResizeImage:
      case recordTypes.DrawLazyPixelRef: {
        relatedNodeLabel = i18nString(UIStrings.ownerElement);
        url = timelineData.url;
        if (url) {
          const options = {
            tabStop: true,
            showColumnNumber: false,
            inlineFrameIndex: 0,
          };
          contentHelper.appendElementRow(
              i18nString(UIStrings.imageUrl), Components.Linkifier.Linkifier.linkifyURL(url, options));
        }
        break;
      }

      case recordTypes.ParseAuthorStyleSheet: {
        url = eventData['styleSheetUrl'] as Platform.DevToolsPath.UrlString;
        if (url) {
          const options = {
            tabStop: true,
            showColumnNumber: false,
            inlineFrameIndex: 0,
          };
          contentHelper.appendElementRow(
              i18nString(UIStrings.stylesheetUrl), Components.Linkifier.Linkifier.linkifyURL(url, options));
        }
        break;
      }

      case recordTypes.UpdateLayoutTree:  // We don't want to see default details.
      case recordTypes.RecalculateStyles: {
        contentHelper.appendTextRow(i18nString(UIStrings.elementsAffected), event.args['elementCount']);
        break;
      }

      case recordTypes.Layout: {
        const beginData = event.args['beginData'];
        contentHelper.appendTextRow(
            i18nString(UIStrings.nodesThatNeedLayout),
            i18nString(UIStrings.sOfS, {PH1: beginData['dirtyObjects'], PH2: beginData['totalObjects']}));
        relatedNodeLabel = i18nString(UIStrings.layoutRoot);
        break;
      }

      case recordTypes.ConsoleTime: {
        contentHelper.appendTextRow(i18nString(UIStrings.message), event.name);
        break;
      }

      case recordTypes.WebSocketCreate:
      case recordTypes.WebSocketSendHandshakeRequest:
      case recordTypes.WebSocketReceiveHandshakeResponse:
      case recordTypes.WebSocketDestroy: {
        const initiatorData = initiator ? initiator.args['data'] : eventData;
        if (typeof initiatorData['webSocketURL'] !== 'undefined') {
          contentHelper.appendTextRow(i18n.i18n.lockedString('URL'), initiatorData['webSocketURL']);
        }
        if (typeof initiatorData['webSocketProtocol'] !== 'undefined') {
          contentHelper.appendTextRow(i18nString(UIStrings.websocketProtocol), initiatorData['webSocketProtocol']);
        }
        if (typeof eventData['message'] !== 'undefined') {
          contentHelper.appendTextRow(i18nString(UIStrings.message), eventData['message']);
        }
        break;
      }

      case recordTypes.EmbedderCallback: {
        contentHelper.appendTextRow(i18nString(UIStrings.callbackFunction), eventData['callbackName']);
        break;
      }

      case recordTypes.Animation: {
        if (event.phase === TraceEngine.Types.TraceEvents.Phase.ASYNC_NESTABLE_INSTANT) {
          contentHelper.appendTextRow(i18nString(UIStrings.state), eventData['state']);
        }
        break;
      }

      case recordTypes.ParseHTML: {
        const beginData = event.args['beginData'];
        const startLine = beginData['startLine'] - 1;
        const endLine = event.args['endData'] ? event.args['endData']['endLine'] - 1 : undefined;
        url = beginData['url'];
        if (url) {
          contentHelper.appendLocationRange(i18nString(UIStrings.range), url, startLine, endLine);
        }
        break;
      }

      // @ts-ignore Fall-through intended.
      case recordTypes.FireIdleCallback: {
        contentHelper.appendTextRow(
            i18nString(UIStrings.allottedTime), i18n.TimeUtilities.millisToString(eventData['allottedMilliseconds']));
        contentHelper.appendTextRow(i18nString(UIStrings.invokedByTimeout), eventData['timedOut']);
      }

      case recordTypes.RequestIdleCallback:
      case recordTypes.CancelIdleCallback: {
        contentHelper.appendTextRow(i18nString(UIStrings.callbackId), eventData['id']);
        break;
      }

      case recordTypes.EventDispatch: {
        contentHelper.appendTextRow(i18nString(UIStrings.type), eventData['type']);
        break;
      }

      // @ts-ignore Fall-through intended.
      case recordTypes.MarkLCPCandidate: {
        contentHelper.appendTextRow(i18nString(UIStrings.type), String(eventData['type']));
        contentHelper.appendTextRow(i18nString(UIStrings.size), String(eventData['size']));
      }

      case recordTypes.MarkFirstPaint:
      case recordTypes.MarkFCP:
      case recordTypes.MarkLoad:
      case recordTypes.MarkDOMContent: {
        const adjustedEventTimeStamp = timeStampForEventAdjustedForClosestNavigationIfPossible(
            event,
            model,
            traceParseData,
        );

        contentHelper.appendTextRow(
            i18nString(UIStrings.timestamp), i18n.TimeUtilities.preciseMillisToString(adjustedEventTimeStamp, 1));
        contentHelper.appendElementRow(
            i18nString(UIStrings.details), TimelineUIUtils.buildDetailsNodeForPerformanceEvent(event));
        break;
      }

      case recordTypes.EventTiming: {
        const detailsNode = await TimelineUIUtils.buildDetailsNodeForTraceEvent(
            event, model.targetByEvent(event), linkifier, model.isFreshRecording());
        if (detailsNode) {
          contentHelper.appendElementRow(i18nString(UIStrings.details), detailsNode);
        }
        if (eventData.interactionId) {
          contentHelper.appendTextRow(i18nString(UIStrings.interactionID), eventData.interactionId);
        }
        break;
      }

      case recordTypes.LayoutShift: {
        const warning = document.createElement('span');
        const clsLink = UI.XLink.XLink.create('https://web.dev/cls/', i18nString(UIStrings.cumulativeLayoutShifts));
        const evolvedClsLink =
            UI.XLink.XLink.create('https://web.dev/evolving-cls/', i18nString(UIStrings.evolvedClsLink));

        warning.appendChild(
            i18n.i18n.getFormatLocalizedString(str_, UIStrings.sCLSInformation, {PH1: clsLink, PH2: evolvedClsLink}));
        contentHelper.appendElementRow(i18nString(UIStrings.warning), warning, true);

        contentHelper.appendTextRow(i18nString(UIStrings.score), eventData['score'].toPrecision(4));
        contentHelper.appendTextRow(
            i18nString(UIStrings.cumulativeScore), eventData['cumulative_score'].toPrecision(4));
        if ('_current_cluster_id' in eventData) {
          contentHelper.appendTextRow(i18nString(UIStrings.currentClusterId), eventData['_current_cluster_id']);
        }
        if ('_current_cluster_score' in eventData) {
          contentHelper.appendTextRow(
              i18nString(UIStrings.currentClusterScore), eventData['_current_cluster_score'].toPrecision(4));
        }
        contentHelper.appendTextRow(
            i18nString(UIStrings.hadRecentInput),
            eventData['had_recent_input'] ? i18nString(UIStrings.yes) : i18nString(UIStrings.no));

        for (const impactedNode of eventData['impacted_nodes']) {
          const oldRect = new CLSRect(impactedNode['old_rect']);
          const newRect = new CLSRect(impactedNode['new_rect']);

          const linkedOldRect = await Common.Linkifier.Linkifier.linkify(oldRect);
          const linkedNewRect = await Common.Linkifier.Linkifier.linkify(newRect);

          contentHelper.appendElementRow(i18nString(UIStrings.movedFrom), linkedOldRect);
          contentHelper.appendElementRow(i18nString(UIStrings.movedTo), linkedNewRect);
        }

        break;
      }

      default: {
<<<<<<< HEAD
        console.log('defaulttttttttttt');
        const detailsNode =
            await TimelineUIUtils.buildDetailsNodeForTraceEvent(event, model.targetByEvent(event), linkifier);
=======
        const detailsNode = await TimelineUIUtils.buildDetailsNodeForTraceEvent(
            event, model.targetByEvent(event), linkifier, model.isFreshRecording());
>>>>>>> cc7fdc94
        if (detailsNode) {
          contentHelper.appendElementRow(i18nString(UIStrings.details), detailsNode);
        }
        break;
      }
    }

    for (let i = 0; i < timelineData.backendNodeIds.length; ++i) {
      const relatedNode = relatedNodesMap && relatedNodesMap.get(timelineData.backendNodeIds[i]);
      if (relatedNode) {
        const nodeSpan = await Common.Linkifier.Linkifier.linkify(relatedNode);
        contentHelper.appendElementRow(relatedNodeLabel || i18nString(UIStrings.relatedNode), nodeSpan);
      }
    }

    // @ts-ignore TODO(crbug.com/1011811): Remove symbol usage.
    if (event[previewElementSymbol]) {
      contentHelper.addSection(i18nString(UIStrings.preview));
      // @ts-ignore TODO(crbug.com/1011811): Remove symbol usage.
      contentHelper.appendElementRow('', event[previewElementSymbol]);
    }

    console.log('mkay');

    if (initiator || timelineData.stackTraceForSelfOrInitiator() ||
        TimelineModel.TimelineModel.InvalidationTracker.invalidationEventsFor(event)) {
      TimelineUIUtils.generateCauses(event, model.targetByEvent(event), relatedNodesMap, contentHelper);
    }

    const stats: {
      [x: string]: number,
    } = {};
    const showPieChart = detailed && TimelineUIUtils.aggregatedStatsForTraceEvent(stats, model, event);
    if (showPieChart) {
      contentHelper.addSection(i18nString(UIStrings.aggregatedTime));
      const pieChart =
          TimelineUIUtils.generatePieChart(stats, TimelineUIUtils.eventStyle(event).category, event.selfTime);
      contentHelper.appendElementRow('', pieChart);
    }

    return contentHelper.fragment;
  }

  static statsForTimeRange(events: SDK.TracingModel.Event[], startTime: number, endTime: number): {
    [x: string]: number,
  } {
    if (!events.length) {
      return {'idle': endTime - startTime};
    }

    buildRangeStatsCacheIfNeeded(events);
    const aggregatedStats = subtractStats(aggregatedStatsAtTime(endTime), aggregatedStatsAtTime(startTime));
    const aggregatedTotal = Object.values(aggregatedStats).reduce((a, b) => a + b, 0);
    aggregatedStats['idle'] = Math.max(0, endTime - startTime - aggregatedTotal);
    return aggregatedStats;

    function aggregatedStatsAtTime(time: number): {
      [x: string]: number,
    } {
      const stats: {
        [x: string]: number,
      } = {};
      // @ts-ignore TODO(crbug.com/1011811): Remove symbol usage.
      const cache = events[categoryBreakdownCacheSymbol];
      for (const category in cache) {
        const categoryCache = cache[category];
        const index =
            Platform.ArrayUtilities.upperBound(categoryCache.time, time, Platform.ArrayUtilities.DEFAULT_COMPARATOR);
        let value;
        if (index === 0) {
          value = 0;
        } else if (index === categoryCache.time.length) {
          value = categoryCache.value[categoryCache.value.length - 1];
        } else {
          const t0 = categoryCache.time[index - 1];
          const t1 = categoryCache.time[index];
          const v0 = categoryCache.value[index - 1];
          const v1 = categoryCache.value[index];
          value = v0 + (v1 - v0) * (time - t0) / (t1 - t0);
        }
        stats[category] = value;
      }
      return stats;
    }

    function subtractStats(
        a: {
          [x: string]: number,
        },
        b: {
          [x: string]: number,
        }): {
      [x: string]: number,
    } {
      const result = Object.assign({}, a);
      for (const key in b) {
        result[key] -= b[key];
      }
      return result;
    }

    function buildRangeStatsCacheIfNeeded(events: SDK.TracingModel.Event[]): void {
      // @ts-ignore TODO(crbug.com/1011811): Remove symbol usage.
      if (events[categoryBreakdownCacheSymbol]) {
        return;
      }

      // aggeregatedStats is a map by categories. For each category there's an array
      // containing sorted time points which records accumulated value of the category.
      const aggregatedStats: {
        [x: string]: {
          time: number[],
          value: number[],
        },
      } = {};
      const categoryStack: string[] = [];
      let lastTime = 0;
      TimelineModel.TimelineModel.TimelineModelImpl.forEachEvent(
          events, onStartEvent, onEndEvent, undefined, undefined, undefined, filterForStats());

      function filterForStats(): (arg0: SDK.TracingModel.Event) => boolean {
        const visibleEventsFilter = TimelineUIUtils.visibleEventsFilter();
        return (event: SDK.TracingModel.Event): boolean =>
                   visibleEventsFilter.accept(event) || SDK.TracingModel.TracingModel.isTopLevelEvent(event);
      }

      function updateCategory(category: string, time: number): void {
        let statsArrays: {
          time: number[],
          value: number[],
        } = aggregatedStats[category];
        if (!statsArrays) {
          statsArrays = {time: [], value: []};
          aggregatedStats[category] = statsArrays;
        }
        if (statsArrays.time.length && statsArrays.time[statsArrays.time.length - 1] === time || lastTime > time) {
          return;
        }
        const lastValue = statsArrays.value.length > 0 ? statsArrays.value[statsArrays.value.length - 1] : 0;
        statsArrays.value.push(lastValue + time - lastTime);
        statsArrays.time.push(time);
      }

      function categoryChange(from: string|null, to: string|null, time: number): void {
        if (from) {
          updateCategory(from, time);
        }
        lastTime = time;
        if (to) {
          updateCategory(to, time);
        }
      }

      function onStartEvent(e: SDK.TracingModel.Event): void {
        const category = TimelineUIUtils.eventStyle(e).category.name;
        const parentCategory = categoryStack.length ? categoryStack[categoryStack.length - 1] : null;
        if (category !== parentCategory) {
          categoryChange(parentCategory || null, category, e.startTime);
        }
        categoryStack.push(category);
      }

      function onEndEvent(e: SDK.TracingModel.Event): void {
        const category = categoryStack.pop();
        const parentCategory = categoryStack.length ? categoryStack[categoryStack.length - 1] : null;
        if (category !== parentCategory) {
          categoryChange(category || null, parentCategory || null, e.endTime || 0);
        }
      }

      const obj = (events as Object);
      // @ts-ignore TODO(crbug.com/1011811): Remove symbol usage.
      obj[categoryBreakdownCacheSymbol] = aggregatedStats;
    }
  }

  static async buildNetworkRequestDetails(
      request: TimelineModel.TimelineModel.NetworkRequest, model: TimelineModel.TimelineModel.TimelineModelImpl,
      linkifier: Components.Linkifier.Linkifier): Promise<DocumentFragment> {
    const target = model.targetByEvent(request.children[0]);
    const contentHelper = new TimelineDetailsContentHelper(target, linkifier);
    const category = TimelineUIUtils.networkRequestCategory(request);
    const color = TimelineUIUtils.networkCategoryColor(category);
    contentHelper.addSection(i18nString(UIStrings.networkRequest), color);

    if (request.url) {
      const options = {
        tabStop: true,
        showColumnNumber: false,
        inlineFrameIndex: 0,
      };
      contentHelper.appendElementRow(
          i18n.i18n.lockedString('URL'), Components.Linkifier.Linkifier.linkifyURL(request.url, options));
    }

    // The time from queueing the request until resource processing is finished.
    const fullDuration = request.endTime - (request.getStartTime() || -Infinity);
    if (isFinite(fullDuration)) {
      let textRow = i18n.TimeUtilities.millisToString(fullDuration, true);
      // The time from queueing the request until the download is finished. This
      // corresponds to the total time reported for the request in the network tab.
      const networkDuration = (request.finishTime || request.getStartTime()) - request.getStartTime();
      // The time it takes to make the resource available to the renderer process.
      const processingDuration = request.endTime - (request.finishTime || 0);
      if (isFinite(networkDuration) && isFinite(processingDuration)) {
        const networkDurationStr = i18n.TimeUtilities.millisToString(networkDuration, true);
        const processingDurationStr = i18n.TimeUtilities.millisToString(processingDuration, true);
        const cacheOrNetworkLabel =
            request.cached() ? i18nString(UIStrings.loadFromCache) : i18nString(UIStrings.networkTransfer);
        textRow += i18nString(
            UIStrings.SSSResourceLoading,
            {PH1: networkDurationStr, PH2: cacheOrNetworkLabel, PH3: processingDurationStr});
      }
      contentHelper.appendTextRow(i18nString(UIStrings.duration), textRow);
    }

    if (request.requestMethod) {
      contentHelper.appendTextRow(i18nString(UIStrings.requestMethod), request.requestMethod);
    }
    if (typeof request.priority === 'string') {
      const priority =
          PerfUI.NetworkPriorities.uiLabelForNetworkPriority((request.priority as Protocol.Network.ResourcePriority));
      contentHelper.appendTextRow(i18nString(UIStrings.priority), priority);
    }
    if (request.mimeType) {
      contentHelper.appendTextRow(i18nString(UIStrings.mimeType), request.mimeType);
    }
    let lengthText = '';
    if (request.memoryCached()) {
      lengthText += i18nString(UIStrings.FromMemoryCache);
    } else if (request.cached()) {
      lengthText += i18nString(UIStrings.FromCache);
    } else if (request.timing && request.timing.pushStart) {
      lengthText += i18nString(UIStrings.FromPush);
    }
    if (request.fromServiceWorker) {
      lengthText += i18nString(UIStrings.FromServiceWorker);
    }
    if (request.encodedDataLength || !lengthText) {
      lengthText = `${Platform.NumberUtilities.bytesToString(request.encodedDataLength)}${lengthText}`;
    }
    contentHelper.appendTextRow(i18nString(UIStrings.encodedData), lengthText);
    if (request.decodedBodyLength) {
      contentHelper.appendTextRow(
          i18nString(UIStrings.decodedBody), Platform.NumberUtilities.bytesToString(request.decodedBodyLength));
    }
    const title = i18nString(UIStrings.initiator);
    const sendRequest = request.children[0];
    const topFrame = TimelineModel.TimelineModel.TimelineData.forEvent(sendRequest).topFrame();
    if (topFrame) {
      const link = linkifier.maybeLinkifyConsoleCallFrame(
          target, topFrame, {tabStop: true, inlineFrameIndex: 0, showColumnNumber: true});
      if (link) {
        contentHelper.appendElementRow(title, link);
      }
    } else {
      const initiator = TimelineModel.TimelineModel.TimelineData.forEvent(sendRequest).initiator();
      if (initiator) {
        const initiatorURL = TimelineModel.TimelineModel.TimelineData.forEvent(initiator).url;
        if (initiatorURL) {
          const link =
              linkifier.maybeLinkifyScriptLocation(target, null, initiatorURL, 0, {tabStop: true, inlineFrameIndex: 0});
          if (link) {
            contentHelper.appendElementRow(title, link);
          }
        }
      }
    }

    if (!requestPreviewElements.get(request) && request.url && target) {
      const previewElement = (await Components.ImagePreview.ImagePreview.build(target, request.url, false, {
        imageAltText: Components.ImagePreview.ImagePreview.defaultAltTextForImageURL(request.url),
        precomputedFeatures: undefined,
      }) as HTMLImageElement);

      requestPreviewElements.set(request, previewElement);
    }

    const requestPreviewElement = requestPreviewElements.get(request);
    if (requestPreviewElement) {
      contentHelper.appendElementRow(i18nString(UIStrings.preview), requestPreviewElement);
    }
    return contentHelper.fragment;
  }

  static stackTraceFromCallFrames(callFrames: Protocol.Runtime.CallFrame[]): Protocol.Runtime.StackTrace {
    return {callFrames: callFrames} as Protocol.Runtime.StackTrace;
  }

  private static generateCauses(
      event: SDK.TracingModel.Event, target: SDK.Target.Target|null,
      relatedNodesMap: Map<number, SDK.DOMModel.DOMNode|null>|null, contentHelper: TimelineDetailsContentHelper): void {
    const recordTypes = TimelineModel.TimelineModel.RecordType;

    let callSiteStackLabel;
    let stackLabel;

    switch (event.name) {
      case recordTypes.TimerFire:
        callSiteStackLabel = i18nString(UIStrings.timerInstalled);
        break;
      case recordTypes.FireAnimationFrame:
        callSiteStackLabel = i18nString(UIStrings.animationFrameRequested);
        break;
      case recordTypes.FireIdleCallback:
        callSiteStackLabel = i18nString(UIStrings.idleCallbackRequested);
        break;
      case recordTypes.UpdateLayoutTree:
      case recordTypes.RecalculateStyles:
        stackLabel = i18nString(UIStrings.recalculationForced);
        break;
      case recordTypes.Layout:
        callSiteStackLabel = i18nString(UIStrings.firstLayoutInvalidation);
        stackLabel = i18nString(UIStrings.layoutForced);
        break;
    }

    const timelineData = TimelineModel.TimelineModel.TimelineData.forEvent(event);
    // Direct cause.
    console.log({timelineData})
    if (timelineData.stackTrace && timelineData.stackTrace.length) {
      contentHelper.addSection(i18nString(UIStrings.callStacks));
      contentHelper.appendStackTrace(
          stackLabel || i18nString(UIStrings.stackTrace),
          TimelineUIUtils.stackTraceFromCallFrames(timelineData.stackTrace));
    }

    const initiator = TimelineModel.TimelineModel.TimelineData.forEvent(event).initiator();
    // Indirect causes.
    if (TimelineModel.TimelineModel.InvalidationTracker.invalidationEventsFor(event) && target) {
      // Full invalidation tracking (experimental).
      contentHelper.addSection(i18nString(UIStrings.invalidations));
      TimelineUIUtils.generateInvalidations(event, target, relatedNodesMap, contentHelper);
    } else if (initiator) {  // Partial invalidation tracking.
      const delay = event.startTime - initiator.startTime;
      contentHelper.appendTextRow(i18nString(UIStrings.pendingFor), i18n.TimeUtilities.preciseMillisToString(delay, 1));

      const link = document.createElement('span');
      link.classList.add('devtools-link');
      UI.ARIAUtils.markAsLink(link);
      link.tabIndex = 0;
      link.textContent = i18nString(UIStrings.reveal);
      link.addEventListener('click', () => {
        TimelinePanel.instance().select(TimelineSelection.fromSDKTraceEvent((initiator as SDK.TracingModel.Event)));
      });
      link.addEventListener('keydown', event => {
        if (event.key === 'Enter') {
          TimelinePanel.instance().select(TimelineSelection.fromSDKTraceEvent((initiator as SDK.TracingModel.Event)));
          event.consume(true);
        }
      });
      contentHelper.appendElementRow(i18nString(UIStrings.initiator), link);

      const initiatorStackTrace = TimelineModel.TimelineModel.TimelineData.forEvent(initiator).stackTrace;
      if (initiatorStackTrace) {
        contentHelper.appendStackTrace(
            callSiteStackLabel || i18nString(UIStrings.firstInvalidated),
            TimelineUIUtils.stackTraceFromCallFrames(initiatorStackTrace));
      }
    }
  }

  private static generateInvalidations(
      event: SDK.TracingModel.Event, target: SDK.Target.Target,
      relatedNodesMap: Map<number, SDK.DOMModel.DOMNode|null>|null, contentHelper: TimelineDetailsContentHelper): void {
    const invalidationTrackingEvents = TimelineModel.TimelineModel.InvalidationTracker.invalidationEventsFor(event);
    if (!invalidationTrackingEvents) {
      return;
    }

    const invalidations: {
      [x: string]: TimelineModel.TimelineModel.InvalidationTrackingEvent[],
    } = {};
    for (const invalidation of invalidationTrackingEvents) {
      if (!invalidations[invalidation.type]) {
        invalidations[invalidation.type] = [];
      }
      invalidations[invalidation.type].push(invalidation);
    }

    Object.keys(invalidations).forEach(function(type) {
      TimelineUIUtils.generateInvalidationsForType(type, target, invalidations[type], relatedNodesMap, contentHelper);
    });
  }

  private static generateInvalidationsForType(
      type: string, target: SDK.Target.Target, invalidations: TimelineModel.TimelineModel.InvalidationTrackingEvent[],
      relatedNodesMap: Map<number, SDK.DOMModel.DOMNode|null>|null, contentHelper: TimelineDetailsContentHelper): void {
    let title;
    switch (type) {
      case TimelineModel.TimelineModel.RecordType.StyleRecalcInvalidationTracking:
        title = i18nString(UIStrings.styleInvalidations);
        break;
      case TimelineModel.TimelineModel.RecordType.LayoutInvalidationTracking:
        title = i18nString(UIStrings.layoutInvalidations);
        break;
      default:
        title = i18nString(UIStrings.otherInvalidations);
        break;
    }

    const invalidationsTreeOutline = new UI.TreeOutline.TreeOutlineInShadow();
    invalidationsTreeOutline.registerCSSFiles([invalidationsTreeStyles]);
    invalidationsTreeOutline.element.classList.add('invalidations-tree');

    const invalidationGroups = groupInvalidationsByCause(invalidations);
    invalidationGroups.forEach(function(group) {
      const groupElement = new InvalidationsGroupElement(target, relatedNodesMap, contentHelper, group);
      invalidationsTreeOutline.appendChild(groupElement);
    });
    contentHelper.appendElementRow(title, invalidationsTreeOutline.element, false, true);

    function groupInvalidationsByCause(invalidations: TimelineModel.TimelineModel.InvalidationTrackingEvent[]):
        TimelineModel.TimelineModel.InvalidationTrackingEvent[][] {
      const causeToInvalidationMap = new Map<string, TimelineModel.TimelineModel.InvalidationTrackingEvent[]>();
      for (let index = 0; index < invalidations.length; index++) {
        const invalidation = invalidations[index];
        let causeKey = '';
        if (invalidation.cause.reason) {
          causeKey += invalidation.cause.reason + '.';
        }
        if (invalidation.cause.stackTrace) {
          invalidation.cause.stackTrace.forEach(function(stackFrame) {
            causeKey += stackFrame['functionName'] + '.';
            causeKey += stackFrame['scriptId'] + '.';
            causeKey += stackFrame['url'] + '.';
            causeKey += stackFrame['lineNumber'] + '.';
            causeKey += stackFrame['columnNumber'] + '.';
          });
        }

        const causeToInvalidation = causeToInvalidationMap.get(causeKey);
        if (causeToInvalidation) {
          causeToInvalidation.push(invalidation);
        } else {
          causeToInvalidationMap.set(causeKey, [invalidation]);
        }
      }
      return [...causeToInvalidationMap.values()];
    }
  }

  private static collectInvalidationNodeIds(
      nodeIds: Set<number>, invalidations: TimelineModel.TimelineModel.InvalidationTrackingEvent[]): void {
    Platform.SetUtilities.addAll(nodeIds, invalidations.map(invalidation => invalidation.nodeId).filter(id => id));
  }

  private static aggregatedStatsForTraceEvent(
      total: {
        [x: string]: number,
      },
      model: TimelineModel.TimelineModel.TimelineModelImpl, event: SDK.TracingModel.Event): boolean {
    const events = model.inspectedTargetEvents();
    function eventComparator(startTime: number, e: SDK.TracingModel.Event): number {
      return startTime - e.startTime;
    }

    const index = Platform.ArrayUtilities.binaryIndexOf(events, event.startTime, eventComparator);
    // Not a main thread event?
    if (index < 0) {
      return false;
    }
    let hasChildren = false;
    const endTime = event.endTime;
    if (endTime) {
      for (let i = index; i < events.length; i++) {
        const nextEvent = events[i];
        if (nextEvent.startTime >= endTime) {
          break;
        }
        if (!nextEvent.selfTime) {
          continue;
        }
        if (nextEvent.thread !== event.thread) {
          continue;
        }
        if (i > index) {
          hasChildren = true;
        }
        const categoryName = TimelineUIUtils.eventStyle(nextEvent).category.name;
        total[categoryName] = (total[categoryName] || 0) + nextEvent.selfTime;
      }
    }
    if (TraceEngine.Types.TraceEvents.isAsyncPhase(event.phase)) {
      if (event.endTime) {
        let aggregatedTotal = 0;
        for (const categoryName in total) {
          aggregatedTotal += total[categoryName];
        }
        total['idle'] = Math.max(0, event.endTime - event.startTime - aggregatedTotal);
      }
      return false;
    }
    return hasChildren;
  }

  static async buildPicturePreviewContent(event: SDK.TracingModel.Event, target: SDK.Target.Target):
      Promise<Element|null> {
    const snapshotWithRect =
        await new TimelineModel.TimelineFrameModel.LayerPaintEvent(event, target).snapshotPromise();
    if (!snapshotWithRect) {
      return null;
    }
    const imageURLPromise = snapshotWithRect.snapshot.replay();
    snapshotWithRect.snapshot.release();
    const imageURL = await imageURLPromise as Platform.DevToolsPath.UrlString;
    if (!imageURL) {
      return null;
    }
    const stylesContainer = document.createElement('div');
    const shadowRoot = stylesContainer.attachShadow({mode: 'open'});
    shadowRoot.adoptedStyleSheets = [imagePreviewStyles];
    const container = shadowRoot.createChild('div') as HTMLDivElement;
    container.classList.add('image-preview-container', 'vbox', 'link');
    const img = (container.createChild('img') as HTMLImageElement);
    img.src = imageURL;
    img.alt = Components.ImagePreview.ImagePreview.defaultAltTextForImageURL(imageURL);
    const paintProfilerButton = container.createChild('a');
    paintProfilerButton.textContent = i18nString(UIStrings.paintProfiler);
    UI.ARIAUtils.markAsLink(container);
    container.tabIndex = 0;
    container.addEventListener(
        'click', () => TimelinePanel.instance().select(TimelineSelection.fromSDKTraceEvent(event)), false);
    container.addEventListener('keydown', keyEvent => {
      if (keyEvent.key === 'Enter') {
        TimelinePanel.instance().select(TimelineSelection.fromSDKTraceEvent(event));
        keyEvent.consume(true);
      }
    });
    return stylesContainer;
  }

  static createEventDivider(event: SDK.TracingModel.Event, zeroTime: number): Element {
    const eventDivider = document.createElement('div');
    eventDivider.classList.add('resources-event-divider');
    const startTime = i18n.TimeUtilities.millisToString(event.startTime - zeroTime);
    UI.Tooltip.Tooltip.install(
        eventDivider, i18nString(UIStrings.sAtS, {PH1: TimelineUIUtils.eventTitle(event), PH2: startTime}));
    const style = TimelineUIUtils.markerStyleForEvent(event);
    if (style.tall) {
      eventDivider.style.backgroundColor = style.color;
    }
    return eventDivider;
  }

  static visibleTypes(): string[] {
    const eventStyles = TimelineUIUtils.initEventStyles();
    const result = [];
    for (const name in eventStyles) {
      if (!eventStyles[name].hidden) {
        result.push(name);
      }
    }
    return result;
  }

  static visibleEventsFilter(): TimelineModel.TimelineModelFilter.TimelineModelFilter {
    return new TimelineModel.TimelineModelFilter.TimelineVisibleEventsFilter(TimelineUIUtils.visibleTypes());
  }

  static categories(): {
    [x: string]: TimelineCategory,
  } {
    if (categories) {
      return categories;
    }
    categories = {
      loading: new TimelineCategory(
          'loading', i18nString(UIStrings.loading), true, 'hsl(214, 67%, 74%)', 'hsl(214, 67%, 66%)'),
      experience: new TimelineCategory(
          'experience', i18nString(UIStrings.experience), false, 'hsl(5, 80%, 74%)', 'hsl(5, 80%, 66%)'),
      scripting: new TimelineCategory(
          'scripting', i18nString(UIStrings.scripting), true, 'hsl(43, 83%, 72%)', 'hsl(43, 83%, 64%) '),
      rendering: new TimelineCategory(
          'rendering', i18nString(UIStrings.rendering), true, 'hsl(256, 67%, 76%)', 'hsl(256, 67%, 70%)'),
      painting: new TimelineCategory(
          'painting', i18nString(UIStrings.painting), true, 'hsl(109, 33%, 64%)', 'hsl(109, 33%, 55%)'),
      gpu: new TimelineCategory('gpu', i18nString(UIStrings.gpu), false, 'hsl(109, 33%, 64%)', 'hsl(109, 33%, 55%)'),
      async:
          new TimelineCategory('async', i18nString(UIStrings.async), false, 'hsl(0, 100%, 50%)', 'hsl(0, 100%, 40%)'),
      other: new TimelineCategory('other', i18nString(UIStrings.system), false, 'hsl(0, 0%, 87%)', 'hsl(0, 0%, 79%)'),
      idle: new TimelineCategory('idle', i18nString(UIStrings.idle), false, 'hsl(0, 0%, 98%)', 'hsl(0, 0%, 98%)'),
    };
    return categories;
  }

  static setCategories(cats: {
    [x: string]: TimelineCategory,
  }): void {
    categories = cats;
  }

  static getTimelineMainEventCategories(): string[] {
    if (eventCategories) {
      return eventCategories;
    }
    eventCategories = ['idle', 'loading', 'painting', 'rendering', 'scripting', 'other'];
    return eventCategories;
  }

  static setTimelineMainEventCategories(categories: string[]): void {
    eventCategories = categories;
  }

  static generatePieChart(
      aggregatedStats: {
        [x: string]: number,
      },
      selfCategory?: TimelineCategory, selfTime?: number): Element {
    let total = 0;
    for (const categoryName in aggregatedStats) {
      total += aggregatedStats[categoryName];
    }

    const element = document.createElement('div');
    element.classList.add('timeline-details-view-pie-chart-wrapper');
    element.classList.add('hbox');

    const pieChart = new PerfUI.PieChart.PieChart();
    const slices: {
      value: number,
      color: string,
      title: string,
    }[] = [];

    function appendLegendRow(name: string, title: string, value: number, color: string): void {
      if (!value) {
        return;
      }
      slices.push({value, color, title});
    }

    // In case of self time, first add self, then children of the same category.
    if (selfCategory) {
      if (selfTime) {
        appendLegendRow(
            selfCategory.name, i18nString(UIStrings.sSelf, {PH1: selfCategory.title}), selfTime, selfCategory.color);
      }
      // Children of the same category.
      const categoryTime = aggregatedStats[selfCategory.name];
      const value = categoryTime - (selfTime || 0);
      if (value > 0) {
        appendLegendRow(
            selfCategory.name, i18nString(UIStrings.sChildren, {PH1: selfCategory.title}), value,
            selfCategory.childColor);
      }
    }

    // Add other categories.
    for (const categoryName in TimelineUIUtils.categories()) {
      const category = TimelineUIUtils.categories()[categoryName];
      if (category === selfCategory) {
        continue;
      }
      appendLegendRow(category.name, category.title, aggregatedStats[category.name], category.childColor);
    }

    pieChart.data = {
      chartName: i18nString(UIStrings.timeSpentInRendering),
      size: 110,
      formatter: (value: number): string => i18n.TimeUtilities.preciseMillisToString(value),
      showLegend: true,
      total,
      slices,
    };
    const pieChartContainer = element.createChild('div', 'vbox');
    pieChartContainer.appendChild(pieChart);

    return element;
  }

  static generateDetailsContentForFrame(
      frame: TimelineModel.TimelineFrameModel.TimelineFrame,
      filmStripFrame: SDK.FilmStripModel.Frame|null): DocumentFragment {
    const contentHelper = new TimelineDetailsContentHelper(null, null);
    contentHelper.addSection(i18nString(UIStrings.frame));

    const duration = TimelineUIUtils.frameDuration(frame);
    contentHelper.appendElementRow(i18nString(UIStrings.duration), duration, frame.hasWarnings());
    contentHelper.appendTextRow(i18nString(UIStrings.cpuTime), i18n.TimeUtilities.millisToString(frame.cpuTime, true));
    if (filmStripFrame) {
      const filmStripPreview = document.createElement('div');
      filmStripPreview.classList.add('timeline-filmstrip-preview');
      void filmStripFrame.imageDataPromise()
          .then(data => UI.UIUtils.loadImageFromData(data))
          .then(image => image && filmStripPreview.appendChild(image));
      contentHelper.appendElementRow('', filmStripPreview);
      filmStripPreview.addEventListener('click', frameClicked.bind(null, filmStripFrame), false);
    }

    if (frame.layerTree) {
      contentHelper.appendElementRow(
          i18nString(UIStrings.layerTree),
          Components.Linkifier.Linkifier.linkifyRevealable(frame.layerTree, i18nString(UIStrings.show)));
    }

    function frameClicked(filmStripFrame: SDK.FilmStripModel.Frame): void {
      new PerfUI.FilmStripView.Dialog(filmStripFrame, 0);
    }

    return contentHelper.fragment;
  }

  static frameDuration(frame: TimelineModel.TimelineFrameModel.TimelineFrame): Element {
    const durationText = i18nString(UIStrings.sAtSParentheses, {
      PH1: i18n.TimeUtilities.millisToString(frame.endTime - frame.startTime, true),
      PH2: i18n.TimeUtilities.millisToString(frame.startTimeOffset, true),
    });
    if (!frame.hasWarnings()) {
      return i18n.i18n.getFormatLocalizedString(str_, UIStrings.emptyPlaceholder, {PH1: durationText});
    }

    const link = UI.XLink.XLink.create(
        'https://developers.google.com/web/fundamentals/performance/rendering/', i18nString(UIStrings.jank));
    return i18n.i18n.getFormatLocalizedString(
        str_, UIStrings.sLongFrameTimesAreAnIndicationOf, {PH1: durationText, PH2: link});
  }

  static quadWidth(quad: number[]): number {
    return Math.round(Math.sqrt(Math.pow(quad[0] - quad[2], 2) + Math.pow(quad[1] - quad[3], 2)));
  }

  static quadHeight(quad: number[]): number {
    return Math.round(Math.sqrt(Math.pow(quad[0] - quad[6], 2) + Math.pow(quad[1] - quad[7], 2)));
  }

  static eventDispatchDesciptors(): EventDispatchTypeDescriptor[] {
    if (eventDispatchDesciptors) {
      return eventDispatchDesciptors;
    }
    const lightOrange = 'hsl(40,100%,80%)';
    const orange = 'hsl(40,100%,50%)';
    const green = 'hsl(90,100%,40%)';
    const purple = 'hsl(256,100%,75%)';
    eventDispatchDesciptors = [
      new EventDispatchTypeDescriptor(
          1, lightOrange, ['mousemove', 'mouseenter', 'mouseleave', 'mouseout', 'mouseover']),
      new EventDispatchTypeDescriptor(
          1, lightOrange, ['pointerover', 'pointerout', 'pointerenter', 'pointerleave', 'pointermove']),
      new EventDispatchTypeDescriptor(2, green, ['wheel']),
      new EventDispatchTypeDescriptor(3, orange, ['click', 'mousedown', 'mouseup']),
      new EventDispatchTypeDescriptor(3, orange, ['touchstart', 'touchend', 'touchmove', 'touchcancel']),
      new EventDispatchTypeDescriptor(
          3, orange, ['pointerdown', 'pointerup', 'pointercancel', 'gotpointercapture', 'lostpointercapture']),
      new EventDispatchTypeDescriptor(3, purple, ['keydown', 'keyup', 'keypress']),
    ];
    return eventDispatchDesciptors;
  }

  static markerShortTitle(event: SDK.TracingModel.Event): string|null {
    const recordTypes = TimelineModel.TimelineModel.RecordType;
    switch (event.name) {
      case recordTypes.MarkDOMContent:
        return i18n.i18n.lockedString('DCL');
      case recordTypes.MarkLoad:
        return i18n.i18n.lockedString('L');
      case recordTypes.MarkFirstPaint:
        return i18n.i18n.lockedString('FP');
      case recordTypes.MarkFCP:
        return i18n.i18n.lockedString('FCP');
      case recordTypes.MarkLCPCandidate:
        return i18n.i18n.lockedString('LCP');
    }
    return null;
  }

  static markerStyleForEvent(event: SDK.TracingModel.Event): TimelineMarkerStyle {
    const tallMarkerDashStyle = [6, 4];
    const title = TimelineUIUtils.eventTitle(event);
    const recordTypes = TimelineModel.TimelineModel.RecordType;

    if (event.name !== recordTypes.NavigationStart &&
        (event.hasCategory(TimelineModel.TimelineModel.TimelineModelImpl.Category.Console) ||
         event.hasCategory(TimelineModel.TimelineModel.TimelineModelImpl.Category.UserTiming))) {
      return {
        title: title,
        dashStyle: tallMarkerDashStyle,
        lineWidth: 0.5,
        color: event.hasCategory(TimelineModel.TimelineModel.TimelineModelImpl.Category.UserTiming) ? 'purple' :
                                                                                                      'orange',
        tall: false,
        lowPriority: false,
      };
    }
    let tall = false;
    let color = 'grey';
    switch (event.name) {
      case recordTypes.NavigationStart:
        color = '#FF9800';
        tall = true;
        break;
      case recordTypes.FrameStartedLoading:
        color = 'green';
        tall = true;
        break;
      case recordTypes.MarkDOMContent:
        color = '#0867CB';
        tall = true;
        break;
      case recordTypes.MarkLoad:
        color = '#B31412';
        tall = true;
        break;
      case recordTypes.MarkFirstPaint:
        color = '#228847';
        tall = true;
        break;
      case recordTypes.MarkFCP:
        color = '#1A6937';
        tall = true;
        break;
      case recordTypes.MarkLCPCandidate:
        color = '#1A3422';
        tall = true;
        break;
      case recordTypes.TimeStamp:
        color = 'orange';
        break;
    }
    return {
      title: title,
      dashStyle: tallMarkerDashStyle,
      lineWidth: 0.5,
      color: color,
      tall: tall,
      lowPriority: false,
    };
  }

  static colorForId(id: string): string {
    if (!colorGenerator) {
      colorGenerator =
          new Common.Color.Generator({min: 30, max: 330, count: undefined}, {min: 50, max: 80, count: 3}, 85);
      colorGenerator.setColorForID('', '#f2ecdc');
    }
    return colorGenerator.colorForID(id);
  }

  static eventWarning(event: SDK.TracingModel.Event, warningType?: string): Element|null {
    const timelineData = TimelineModel.TimelineModel.TimelineData.forEvent(event);
    const warning = warningType || timelineData.warning;
    if (!warning) {
      return null;
    }
    const warnings = TimelineModel.TimelineModel.TimelineModelImpl.WarningType;
    const span = document.createElement('span');
    const eventData = event.args['data'];

    switch (warning) {
      case warnings.ForcedStyle:
      case warnings.ForcedLayout: {
        const forcedReflowLink = UI.XLink.XLink.create(
            'https://developers.google.com/web/fundamentals/performance/rendering/avoid-large-complex-layouts-and-layout-thrashing#avoid-forced-synchronous-layouts',
            i18nString(UIStrings.forcedReflow));
        span.appendChild(i18n.i18n.getFormatLocalizedString(
            str_, UIStrings.sIsALikelyPerformanceBottleneck, {PH1: forcedReflowLink}));
        break;
      }

      case warnings.IdleDeadlineExceeded: {
        const exceededMs =
            i18n.TimeUtilities.millisToString((event.duration || 0) - eventData['allottedMilliseconds'], true);
        span.textContent = i18nString(UIStrings.idleCallbackExecutionExtended, {PH1: exceededMs});
        break;
      }

      case warnings.LongHandler: {
        span.textContent =
            i18nString(UIStrings.handlerTookS, {PH1: i18n.TimeUtilities.millisToString((event.duration || 0), true)});
        break;
      }

      case warnings.LongRecurringHandler: {
        span.textContent = i18nString(
            UIStrings.recurringHandlerTookS, {PH1: i18n.TimeUtilities.millisToString((event.duration || 0), true)});
        break;
      }

      case warnings.LongTask: {
        const longTaskLink =
            UI.XLink.XLink.create('https://web.dev/optimize-long-tasks/', i18nString(UIStrings.longTask));
        span.appendChild(i18n.i18n.getFormatLocalizedString(
            str_, UIStrings.sTookS,
            {PH1: longTaskLink, PH2: i18n.TimeUtilities.millisToString((event.duration || 0), true)}));
        break;
      }

      case warnings.V8Deopt: {
        span.appendChild(UI.XLink.XLink.create(
            'https://github.com/GoogleChrome/devtools-docs/issues/53', i18nString(UIStrings.notOptimized)));
        UI.UIUtils.createTextChild(span, i18nString(UIStrings.emptyPlaceholderColon, {PH1: eventData['deoptReason']}));
        break;
      }

      default: {
        console.assert(false, 'Unhandled TimelineModel.WarningType');
      }
    }
    return span;
  }

  static displayNameForFrame(frame: TimelineModel.TimelineModel.PageFrame, trimAt: number = 30): string {
    const url = frame.url;
    if (!trimAt) {
      trimAt = 30;
    }
    return url.startsWith('about:') ? `"${Platform.StringUtilities.trimMiddle(frame.name, trimAt)}"` :
                                      frame.url.trimEnd(trimAt);
  }
}

export class TimelineRecordStyle {
  title: string;
  category: TimelineCategory;
  hidden: boolean;

  constructor(title: string, category: TimelineCategory, hidden: boolean|undefined = false) {
    this.title = title;
    this.category = category;
    this.hidden = hidden;
  }
}

// TODO(crbug.com/1167717): Make this a const enum again
// eslint-disable-next-line rulesdir/const_enum
export enum NetworkCategory {
  HTML = 'HTML',
  Script = 'Script',
  Style = 'Style',
  Media = 'Media',
  Other = 'Other',
}

export const aggregatedStatsKey = Symbol('aggregatedStats');

export class InvalidationsGroupElement extends UI.TreeOutline.TreeElement {
  toggleOnClick: boolean;
  private readonly relatedNodesMap: Map<number, SDK.DOMModel.DOMNode|null>|null;
  private readonly contentHelper: TimelineDetailsContentHelper;
  private readonly invalidations: TimelineModel.TimelineModel.InvalidationTrackingEvent[];

  constructor(
      target: SDK.Target.Target, relatedNodesMap: Map<number, SDK.DOMModel.DOMNode|null>|null,
      contentHelper: TimelineDetailsContentHelper,
      invalidations: TimelineModel.TimelineModel.InvalidationTrackingEvent[]) {
    super('', true);

    this.listItemElement.classList.add('header');
    this.selectable = false;
    this.toggleOnClick = true;

    this.relatedNodesMap = relatedNodesMap;
    this.contentHelper = contentHelper;
    this.invalidations = invalidations;
    this.title = this.createTitle(target);
  }

  private createTitle(target: SDK.Target.Target): Element {
    const first = this.invalidations[0];
    const reason = first.cause.reason || i18nString(UIStrings.unknownCause);
    const topFrame = first.cause.stackTrace && first.cause.stackTrace[0];

    const truncatedNodesElement = this.getTruncatedNodesElement(this.invalidations);
    if (truncatedNodesElement === null) {
      return i18n.i18n.getFormatLocalizedString(str_, UIStrings.emptyPlaceholder, {PH1: reason});
    }

    const title = i18n.i18n.getFormatLocalizedString(str_, UIStrings.sForS, {PH1: reason, PH2: truncatedNodesElement});

    if (topFrame && this.contentHelper.linkifier()) {
      const stack = document.createElement('span');
      stack.classList.add('monospace');
      const completeTitle = i18n.i18n.getFormatLocalizedString(str_, UIStrings.sSDot, {PH1: title, PH2: stack});
      stack.createChild('span').textContent = TimelineUIUtils.frameDisplayName(topFrame);
      const linkifier = this.contentHelper.linkifier();
      if (linkifier) {
        const link =
            linkifier.maybeLinkifyConsoleCallFrame(target, topFrame, {showColumnNumber: true, inlineFrameIndex: 0});
        if (link) {
          if (!link.textContent) {
            link.textContent = i18nString(UIStrings.unknown);
          }
          stack.createChild('span').textContent = ' @ ';
          stack.createChild('span').appendChild(link);
        }
      }
      return completeTitle;
    }

    return title;
  }

  async onpopulate(): Promise<void> {
    const content = document.createElement('div');
    content.classList.add('content');

    const first = this.invalidations[0];
    if (first.cause.stackTrace) {
      const stack = content.createChild('div');
      UI.UIUtils.createTextChild(stack, i18nString(UIStrings.stackTraceColon));
      this.contentHelper.createChildStackTraceElement(
          stack, TimelineUIUtils.stackTraceFromCallFrames(first.cause.stackTrace));
    }

    UI.UIUtils.createTextChild(
        content, this.invalidations.length !== 1 ? i18nString(UIStrings.nodes) : i18nString(UIStrings.node));
    const nodeList = content.createChild('div', 'node-list');
    let firstNode = true;
    for (let i = 0; i < this.invalidations.length; i++) {
      const invalidation = this.invalidations[i];
      const invalidationNode = this.createInvalidationNode(invalidation, true);
      if (invalidationNode) {
        if (!firstNode) {
          UI.UIUtils.createTextChild(nodeList, ', ');
        }
        firstNode = false;

        nodeList.appendChild(invalidationNode);

        const extraData = invalidation.extraData ? ', ' + invalidation.extraData : '';
        if (invalidation.changedId) {
          UI.UIUtils.createTextChild(
              nodeList, i18nString(UIStrings.changedIdToSs, {PH1: invalidation.changedId, PH2: extraData}));
        } else if (invalidation.changedClass) {
          UI.UIUtils.createTextChild(
              nodeList, i18nString(UIStrings.changedClassToSs, {PH1: invalidation.changedClass, PH2: extraData}));
        } else if (invalidation.changedAttribute) {
          UI.UIUtils.createTextChild(
              nodeList,
              i18nString(UIStrings.changedAttributeToSs, {PH1: invalidation.changedAttribute, PH2: extraData}));
        } else if (invalidation.changedPseudo) {
          UI.UIUtils.createTextChild(
              nodeList, i18nString(UIStrings.changedPesudoToSs, {PH1: invalidation.changedPseudo, PH2: extraData}));
        } else if (invalidation.selectorPart) {
          UI.UIUtils.createTextChild(
              nodeList, i18nString(UIStrings.changedSs, {PH1: invalidation.selectorPart, extraData}));
        }
      }
    }

    const contentTreeElement = new UI.TreeOutline.TreeElement(content, false);
    contentTreeElement.selectable = false;
    this.appendChild(contentTreeElement);
  }

  private getTruncatedNodesElement(invalidations: TimelineModel.TimelineModel.InvalidationTrackingEvent[]): Element
      |null {
    const invalidationNodes = [];
    const invalidationNodeIdMap: {
      [x: number]: boolean,
    } = {};
    for (let i = 0; i < invalidations.length; i++) {
      const invalidation = invalidations[i];
      const invalidationNode = this.createInvalidationNode(invalidation, false);
      invalidationNode.addEventListener(
          'click',

          (evt: Event) => evt.consume(), false);
      if (invalidationNode && invalidation.nodeId && !invalidationNodeIdMap[invalidation.nodeId]) {
        invalidationNodes.push(invalidationNode);
        invalidationNodeIdMap[invalidation.nodeId] = true;
      }
    }

    if (invalidationNodes.length === 1) {
      const node = invalidationNodes[0];
      if (node instanceof HTMLSpanElement) {
        return node;
      }

      return null;
    }
    if (invalidationNodes.length === 2) {
      return i18n.i18n.getFormatLocalizedString(
          str_, UIStrings.sAndS, {PH1: invalidationNodes[0], PH2: invalidationNodes[1]});
    }
    if (invalidationNodes.length === 3) {
      return i18n.i18n.getFormatLocalizedString(
          str_, UIStrings.sAndSOther, {PH1: invalidationNodes[0], PH2: invalidationNodes[1]});
    }
    if (invalidationNodes.length >= 4) {
      return i18n.i18n.getFormatLocalizedString(
          str_, UIStrings.sSAndSOthers,
          {PH1: invalidationNodes[0], PH2: invalidationNodes[1], PH3: String(invalidationNodes.length - 2)});
    }
    return null;
  }

  private createInvalidationNode(
      invalidation: TimelineModel.TimelineModel.InvalidationTrackingEvent, showUnknownNodes: boolean): HTMLSpanElement
      |Text {
    const node = (invalidation.nodeId && this.relatedNodesMap) ? this.relatedNodesMap.get(invalidation.nodeId) : null;
    if (node) {
      const nodeSpan = document.createElement('span');
      void Common.Linkifier.Linkifier.linkify(node).then(link => nodeSpan.appendChild(link));
      return nodeSpan;
    }
    if (invalidation.nodeName) {
      const nodeSpan = document.createElement('span');
      nodeSpan.textContent = invalidation.nodeName;
      return nodeSpan;
    }
    if (showUnknownNodes) {
      const nodeSpan = document.createElement('span');
      return UI.UIUtils.createTextChild(nodeSpan, i18nString(UIStrings.UnknownNode));
    }

    throw new Error('Unable to create invalidation node');
  }
}

export const previewElementSymbol = Symbol('previewElement');

export class EventDispatchTypeDescriptor {
  priority: number;
  color: string;
  eventTypes: string[];

  constructor(priority: number, color: string, eventTypes: string[]) {
    this.priority = priority;
    this.color = color;
    this.eventTypes = eventTypes;
  }
}

export class TimelineCategory {
  name: string;
  title: string;
  visible: boolean;
  childColor: string;
  color: string;
  private hiddenInternal?: boolean;

  constructor(name: string, title: string, visible: boolean, childColor: string, color: string) {
    this.name = name;
    this.title = title;
    this.visible = visible;
    this.childColor = childColor;
    this.color = color;
    this.hidden = false;
  }

  get hidden(): boolean {
    return Boolean(this.hiddenInternal);
  }

  set hidden(hidden: boolean) {
    this.hiddenInternal = hidden;
  }
}

export class TimelineDetailsContentHelper {
  fragment: DocumentFragment;
  private linkifierInternal: Components.Linkifier.Linkifier|null;
  private target: SDK.Target.Target|null;
  element: HTMLDivElement;
  private tableElement: HTMLElement;

  constructor(target: SDK.Target.Target|null, linkifier: Components.Linkifier.Linkifier|null) {
    this.fragment = document.createDocumentFragment();

    this.linkifierInternal = linkifier;
    this.target = target;

    this.element = document.createElement('div');
    this.element.classList.add('timeline-details-view-block');
    this.tableElement = this.element.createChild('div', 'vbox timeline-details-chip-body');
    this.fragment.appendChild(this.element);
  }

  addSection(title: string, swatchColor?: string): void {
    if (!this.tableElement.hasChildNodes()) {
      this.element.removeChildren();
    } else {
      this.element = document.createElement('div');
      this.element.classList.add('timeline-details-view-block');
      this.fragment.appendChild(this.element);
    }

    if (title) {
      const titleElement = this.element.createChild('div', 'timeline-details-chip-title');
      if (swatchColor) {
        titleElement.createChild('div').style.backgroundColor = swatchColor;
      }
      UI.UIUtils.createTextChild(titleElement, title);
    }

    this.tableElement = this.element.createChild('div', 'vbox timeline-details-chip-body');
    this.fragment.appendChild(this.element);
  }

  linkifier(): Components.Linkifier.Linkifier|null {
    return this.linkifierInternal;
  }

  appendTextRow(title: string, value: string|number|boolean): void {
    const rowElement = this.tableElement.createChild('div', 'timeline-details-view-row');
    rowElement.createChild('div', 'timeline-details-view-row-title').textContent = title;
    rowElement.createChild('div', 'timeline-details-view-row-value').textContent = value.toString();
  }

  appendElementRow(title: string, content: string|Node, isWarning?: boolean, isStacked?: boolean): void {
    const rowElement = this.tableElement.createChild('div', 'timeline-details-view-row');
    if (isWarning) {
      rowElement.classList.add('timeline-details-warning');
    }
    if (isStacked) {
      rowElement.classList.add('timeline-details-stack-values');
    }
    const titleElement = rowElement.createChild('div', 'timeline-details-view-row-title');
    titleElement.textContent = title;
    const valueElement = rowElement.createChild('div', 'timeline-details-view-row-value');
    if (content instanceof Node) {
      valueElement.appendChild(content);
    } else {
      UI.UIUtils.createTextChild(valueElement, content || '');
    }
  }

  appendLocationRow(title: string, url: string, startLine: number, startColumn?: number): void {
    if (!this.linkifierInternal || !this.target) {
      return;
    }

    const options = {
      tabStop: true,
      columnNumber: startColumn,
      showColumnNumber: true,
      inlineFrameIndex: 0,
    };
    const link = this.linkifierInternal.maybeLinkifyScriptLocation(
        this.target, null, url as Platform.DevToolsPath.UrlString, startLine, options);
    if (!link) {
      return;
    }
    this.appendElementRow(title, link);
  }

  appendLocationRange(title: string, url: Platform.DevToolsPath.UrlString, startLine: number, endLine?: number): void {
    if (!this.linkifierInternal || !this.target) {
      return;
    }
    const locationContent = document.createElement('span');
    const link = this.linkifierInternal.maybeLinkifyScriptLocation(
        this.target, null, url, startLine, {tabStop: true, inlineFrameIndex: 0});
    if (!link) {
      return;
    }
    locationContent.appendChild(link);
    UI.UIUtils.createTextChild(
        locationContent, Platform.StringUtilities.sprintf(' [%s…%s]', startLine + 1, (endLine || 0) + 1 || ''));
    this.appendElementRow(title, locationContent);
  }

  appendStackTrace(title: string, stackTrace: Protocol.Runtime.StackTrace): void {
    if (!this.linkifierInternal || !this.target) {
      return;
    }

    const rowElement = this.tableElement.createChild('div', 'timeline-details-view-row');
    rowElement.createChild('div', 'timeline-details-view-row-title').textContent = title;
    this.createChildStackTraceElement(rowElement, stackTrace);
  }

  createChildStackTraceElement(parentElement: Element, stackTrace: Protocol.Runtime.StackTrace): void {
    if (!this.linkifierInternal || !this.target) {
      return;
    }
    parentElement.classList.add('timeline-details-stack-values');
    const stackTraceElement =
        parentElement.createChild('div', 'timeline-details-view-row-value timeline-details-view-row-stack-trace');
    const callFrameContents = Components.JSPresentationUtils.buildStackTracePreviewContents(
        this.target, this.linkifierInternal, {stackTrace, tabStops: true, showColumnNumber: false});
    stackTraceElement.appendChild(callFrameContents.element);
  }

  appendWarningRow(event: SDK.TracingModel.Event, warningType?: string): void {
    const warning = TimelineUIUtils.eventWarning(event, warningType);
    if (warning) {
      this.appendElementRow(i18nString(UIStrings.warning), warning, true);
    }
  }
}

export const categoryBreakdownCacheSymbol = Symbol('categoryBreakdownCache');
export interface TimelineMarkerStyle {
  title: string;
  color: string;
  lineWidth: number;
  dashStyle: number[];
  tall: boolean;
  lowPriority: boolean;
}

/**
 * Given a particular event, this method can adjust its timestamp by
 * substracting the timestamp of the previous navigation. This helps in cases
 * where the user has navigated multiple times in the trace, so that we can show
 * the LCP (for example) relative to the last navigation.
 *
 * Currently this helper lives here and can deal with legacy events or new
 * events, preferring to use the new engine's data structure if possible. In the
 * future, once the old engine is removed, we can move this method into the
 * TraceEngine helpers, and not have it take the legacy model.
 **/
export function timeStampForEventAdjustedForClosestNavigationIfPossible(
    event: SDK.TracingModel.Event, model: TimelineModel.TimelineModel.TimelineModelImpl,
    traceParsedData: TraceEngine.TraceModel.PartialTraceParseDataDuringMigration|
    null): TraceEngine.Types.Timing.MilliSeconds {
  if (event instanceof SDK.TracingModel.PayloadEvent && traceParsedData) {
    const payload = event.rawPayload();
    const time = TraceEngine.Helpers.Timing.timeStampForEventAdjustedByClosestNavigation(
        payload,
        traceParsedData.Meta.traceBounds,
        traceParsedData.Meta.navigationsByNavigationId,
        traceParsedData.Meta.navigationsByFrameId,
    );
    return TraceEngine.Helpers.Timing.microSecondsToMilliseconds(time);
  }

  let eventTimeStamp = event.startTime - model.minimumRecordTime();
  const {navigationId} = event.args.data;
  if (navigationId) {
    const navStartTime = model.navStartTimes().get(navigationId);
    if (navStartTime) {
      eventTimeStamp = event.startTime - navStartTime.startTime;
    }
  }

  return TraceEngine.Types.Timing.MilliSeconds(eventTimeStamp);
}<|MERGE_RESOLUTION|>--- conflicted
+++ resolved
@@ -2280,14 +2280,8 @@
       }
 
       default: {
-<<<<<<< HEAD
-        console.log('defaulttttttttttt');
-        const detailsNode =
-            await TimelineUIUtils.buildDetailsNodeForTraceEvent(event, model.targetByEvent(event), linkifier);
-=======
         const detailsNode = await TimelineUIUtils.buildDetailsNodeForTraceEvent(
             event, model.targetByEvent(event), linkifier, model.isFreshRecording());
->>>>>>> cc7fdc94
         if (detailsNode) {
           contentHelper.appendElementRow(i18nString(UIStrings.details), detailsNode);
         }
