--- conflicted
+++ resolved
@@ -1371,24 +1371,16 @@
   }
 
   static eventColor(event: TraceEngine.Legacy.CompatibleTraceEvent): string {
-<<<<<<< HEAD
     if (event.omg === 2) {
       return 'red';
     }
-    if (TimelineModel.TimelineModel.TimelineModelImpl.isJsFrameEvent(event)) {
-      const frame = event.args['data'];
+
+    if (TraceEngine.Legacy.eventIsFromNewEngine(event) && TraceEngine.Types.TraceEvents.isProfileCall(event)) {
+      const frame = event.callFrame;
       if (TimelineUIUtils.isUserFrame(frame)) {
         if (TimelineUIUtils.isWasmIdleFrame(frame)) {
           return TimelineUIUtils.eventStyle(event).category.color;
         }
-        return TimelineUIUtils.colorForId(frame.url);
-      }
-    }
-=======
->>>>>>> 8a31fc6d
-    if (TraceEngine.Legacy.eventIsFromNewEngine(event) && TraceEngine.Types.TraceEvents.isProfileCall(event)) {
-      const frame = event.callFrame;
-      if (TimelineUIUtils.isUserFrame(frame)) {
         return TimelineUIUtils.colorForId(frame.url);
       }
     }
@@ -1806,16 +1798,12 @@
                 event, TimelineModel.TimelineModel.TimelineModelImpl.Category.Console)) {
           detailsText = null;
         } else {
-<<<<<<< HEAD
-          details = this.linkifyTopCallFrame(event, target, linkifier, isFreshRecording);
+          details = TraceEngine.Legacy.eventIsFromNewEngine(event) ?
+              this.linkifyTopCallFrame(event, target, linkifier, isFreshRecording) :
+              null;
           if (!Object.keys(event.args).length) {
             return details;
           }
-=======
-          details = TraceEngine.Legacy.eventIsFromNewEngine(event) ?
-              this.linkifyTopCallFrame(event, target, linkifier, isFreshRecording) :
-              null;
->>>>>>> 8a31fc6d
         }
         break;
       }
