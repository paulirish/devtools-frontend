/*
 * Copyright (C) 2006, 2007, 2008 Apple Inc.  All rights reserved.
 * Copyright (C) 2009 Anthony Ricaud <rik@webkit.org>
 *
 * Redistribution and use in source and binary forms, with or without
 * modification, are permitted provided that the following conditions
 * are met:
 *
 * 1.  Redistributions of source code must retain the above copyright
 *     notice, this list of conditions and the following disclaimer.
 * 2.  Redistributions in binary form must reproduce the above copyright
 *     notice, this list of conditions and the following disclaimer in the
 *     documentation and/or other materials provided with the distribution.
 * 3.  Neither the name of Apple Computer, Inc. ("Apple") nor the names of
 *     its contributors may be used to endorse or promote products derived
 *     from this software without specific prior written permission.
 *
 * THIS SOFTWARE IS PROVIDED BY APPLE AND ITS CONTRIBUTORS "AS IS" AND ANY
 * EXPRESS OR IMPLIED WARRANTIES, INCLUDING, BUT NOT LIMITED TO, THE IMPLIED
 * WARRANTIES OF MERCHANTABILITY AND FITNESS FOR A PARTICULAR PURPOSE ARE
 * DISCLAIMED. IN NO EVENT SHALL APPLE OR ITS CONTRIBUTORS BE LIABLE FOR ANY
 * DIRECT, INDIRECT, INCIDENTAL, SPECIAL, EXEMPLARY, OR CONSEQUENTIAL DAMAGES
 * (INCLUDING, BUT NOT LIMITED TO, PROCUREMENT OF SUBSTITUTE GOODS OR SERVICES;
 * LOSS OF USE, DATA, OR PROFITS; OR BUSINESS INTERRUPTION) HOWEVER CAUSED AND
 * ON ANY THEORY OF LIABILITY, WHETHER IN CONTRACT, STRICT LIABILITY, OR TORT
 * (INCLUDING NEGLIGENCE OR OTHERWISE) ARISING IN ANY WAY OUT OF THE USE OF
 * THIS SOFTWARE, EVEN IF ADVISED OF THE POSSIBILITY OF SUCH DAMAGE.
 */

.timeline-toolbar-container {
  display: flex;
  flex: none;
}

.timeline-toolbar-container > .toolbar {
  background-color: var(--sys-color-cdt-base-container);
  border-bottom: 1px solid var(--sys-color-divider);
}

.timeline-main-toolbar {
  flex: 1 1 auto;
}

.timeline-settings-pane {
  flex: none;
  background-color: var(--sys-color-cdt-base-container);
  border-bottom: 1px solid var(--sys-color-divider);
}

#timeline-overview-panel {
  flex: none;
  position: relative;
  border-bottom: 1px solid var(--sys-color-divider);
}

#timeline-overview-grid {
  background-color: var(--sys-color-cdt-base-container);
}

#timeline-overview-grid .timeline-grid-header {
  height: 12px;
}

#timeline-overview-grid .resources-dividers-label-bar {
  pointer-events: auto;
  height: 12px;
}

#timeline-overview-grid .resources-divider-label {
  top: 1px;
}

.timeline-details-split {
  flex: auto;
}

.timeline.panel .status-pane-container {
  z-index: 1000;
  display: flex;
  align-items: center;
  pointer-events: none;
}

.timeline.panel .status-pane-container.tinted {
  background-color: var(--sys-color-cdt-base-container);
  pointer-events: auto;
}

.popover ul {
  margin: 0;
  padding: 0;
  list-style-type: none;
}

#memory-graphs-canvas-container {
  overflow: hidden;
  flex: auto;
  position: relative;
}

#memory-counters-graph {
  flex: auto;
}

#memory-graphs-canvas-container .memory-counter-marker {
  position: absolute;
  border-radius: 3px;
  width: 5px;
  height: 5px;
  margin-left: -3px;
  margin-top: -2px;
}

#memory-graphs-container .timeline-memory-header {
  flex: 0 0 26px;
  background-color: var(--sys-color-surface2);
  border-bottom: 1px solid var(--sys-color-divider);
  justify-content: space-between;
}

#memory-graphs-container .timeline-memory-header::after {
  content: "";
  background-image: var(--image-file-toolbarResizerVertical);
  background-repeat: no-repeat;
  background-position: right center, center;
  flex: 20px 0 0;
  margin: 0 4px;
}

.timeline-memory-toolbar {
  flex-shrink: 1;
}

.memory-counter-value {
  margin: 8px;
}

#counter-values-bar {
  flex: 0 0 20px;
  border-top: solid 1px var(--sys-color-divider);
  width: 100%;
  overflow: hidden;
  line-height: 18px;
}

.timeline-details {
  vertical-align: top;
}

.timeline-details-view {
  color: var(--sys-color-on-surface);
  overflow: hidden;
}

.timeline-details-view-body {
  flex: auto;
  overflow: auto;
  position: relative;
  background-color: var(--sys-color-cdt-base-container);
  user-select: text;
}

.timeline-details-view-block {
  flex: none;
  display: flex;
  background-color: var(--sys-color-cdt-base-container);
  flex-direction: column;
  padding-bottom: 5px;
  border-bottom: 1px solid var(--sys-color-divider);
}

.timeline-details-view-row {
  padding-left: 10px;
<<<<<<< HEAD
  line-height: 1.4;
=======
  line-height: 1.3;
>>>>>>> 62805599
}

.timeline-details-view-block .timeline-details-stack-values {
  flex-direction: column !important; /* stylelint-disable-line declaration-no-important */
}

.timeline-details-chip-title {
  font-size: 12px;
  padding: 8px;
  display: flex;
  align-items: center;
}

.timeline-details-view-block:first-child > .timeline-details-chip-title {
  font-size: 13px;
}

.timeline-details-view-row-title:not(:empty) {
  color: var(--sys-color-token-subtle);
  overflow: hidden;
  padding-right: 10px;
  display: inline-block;
  vertical-align: top;
}

.timeline-details-warning {
  --override-details-warning-background-color: rgb(250 209 209 / 48%);

  background-color: var(--override-details-warning-background-color);
}

.-theme-with-dark-background .timeline-details-warning,
:host-context(.-theme-with-dark-background) .timeline-details-warning {
  --override-details-warning-background-color: rgb(87 10 10 / 48%);
}

.timeline-details-warning .timeline-details-view-row-title {
  color: var(--sys-color-error);
}

.timeline-details-view-row-value {
  display: inline-block;
  user-select: text;
  text-overflow: ellipsis;
  overflow: hidden;
  padding: 0 3px;
}

.timeline-details-warning .timeline-details-view-row-value {
  white-space: nowrap;
  overflow: hidden;
  text-overflow: ellipsis;
}

.timeline-details-view-pie-chart-wrapper {
  margin: 4px 0;
}

.timeline-details-view-pie-chart {
  margin-top: 5px;
}

<<<<<<< HEAD
.timeline-details-view-row-stack-trace {
  line-height: inherit;
}

=======
>>>>>>> 62805599
.timeline-flamechart {
  overflow: hidden;
}

.brick-game {
  background-color: var(--sys-color-neutral-container);
  position: fixed;
  top: 0;
  left: 0;
  width: 100%;
  height: 100%;
  z-index: 9999; /* A high value to ensure it's on top */
}

.game-close-button {
  display: flex;
  align-items: center;
  justify-content: center;
  width: 25px;
  height: 25px;
  position: absolute;
  right: 15px;
  top: 15px;
  border-radius: 50%;
  cursor: pointer;
}

.scorePanel {
  display: flex;
  align-items: center;
  justify-content: center;
  flex-direction: column;
  white-space: pre-line;
  padding: 15px;
  position: absolute;
  left: 15px;
  bottom: 15px;
  border: double 7px transparent;
  border-radius: 20px;
  background-origin: border-box;
  background-clip: content-box, border-box;
  font-weight: 200;
}

.confetti-100 {
  display: block;
  top: 0;
  left: 0;
  width: 100%;
  height: 100%;
}

.confetti-100 > .confetti-100-particle {
  opacity: 0%;
  position: fixed;
  animation: confetti-100-animation 1s none ease-out;
  font-size: 30px;
}

@keyframes confetti-100-animation {
  0% {
    opacity: 100%;
    transform: translateY(0%) translateY(0%) rotate(0deg);
  }

  100% {
    opacity: 0%;
    transform: translateY(var(--to-Y)) translateX(var(--to-X)) rotate(var(--rotation));
  }
}

@media (prefers-reduced-motion) {
  .confetti-100 > .confetti-100-particle {
    animation-name: dissolve;
  }
}

.timeline-flamechart-resizer {
  flex: 8px 0 0;
  background-color: var(--sys-color-surface2);
  border: 1px var(--sys-color-divider);
  border-style: solid none;
  display: flex;
  flex-direction: row;
  align-items: flex-end;
  justify-content: center;
}

.timeline-network-resizer-disabled > .timeline-flamechart-resizer {
  display: none;
}

.timeline-flamechart-resizer::after {
  content: "...";
  font-size: 14px;
  margin-bottom: -1px;
}

.timeline-layers-view-properties table {
  width: 100%;
  border-collapse: collapse;
}

.timeline-layers-view-properties td {
  border: 1px solid var(--sys-color-divider);
  line-height: 22px;
}

.timeline-filmstrip-preview > img {
  margin-top: 5px;
  max-width: 500px;
  max-height: 300px;
  cursor: pointer;
  border: 1px solid var(--sys-color-divider);
}

.timeline-tree-view {
  display: flex;
  overflow: hidden;
}

.timeline-tree-view .toolbar {
  background-color: var(--sys-color-cdt-base-container);
  border-bottom: 1px solid var(--sys-color-divider);
}

.timeline-tree-view .data-grid {
  border: none;
  flex: auto;
}

.timeline-tree-view .data-grid .data-container {
  overflow-y: scroll;
}

.timeline-tree-view .data-grid.data-grid-fits-viewport .corner {
  display: table-cell;
}

.timeline-tree-view .data-grid table.data {
  background: var(--sys-color-cdt-base-container);
}

.timeline-tree-view .data-grid .odd {
  background-color: var(--sys-color-surface1);
}

.timeline-tree-view .data-grid tr:hover td:not(.bottom-filler-td) {
  background-color: var(--sys-color-state-hover-on-subtle);
}

.timeline-tree-view .data-grid td.numeric-column {
  text-align: right;
  position: relative;
}

.timeline-tree-view .data-grid div.background-percent-bar {
  float: right;
  position: relative;
  z-index: 1;
}

.timeline-tree-view .data-grid span.percent-column {
  color: var(--sys-color-token-subtle);
  width: 45px;
  display: inline-block;
}

.timeline-tree-view .data-grid tr.selected span {
  color: inherit;
}

.timeline-tree-view .data-grid tr.selected {
  background-color: var(--sys-color-tonal-container);
}

.timeline-tree-view .data-grid .name-container {
  display: flex;
  align-items: center;
  padding-left: 2px;
}

.timeline-tree-view .data-grid .name-container .activity-icon {
  width: 12px;
  height: 12px;
  border: 1px solid var(--divider-line);
  margin: 3px 0;
}

.timeline-tree-view .data-grid .name-container .activity-icon-container {
  margin-right: 3px;
  display: flex;
  flex-wrap: wrap;
  align-items: center;
  justify-content: center;
  width: 18px;
  height: 18px;
  overflow: hidden;
}

.timeline-tree-view .data-grid .name-container .activity-warning::after {
  content: "[deopt]";
  margin: 0 4px;
  line-height: 12px;
  font-size: 10px;
  color: var(--sys-color-state-disabled);
}

.timeline-tree-view .data-grid tr.selected .name-container .activity-warning::after {
  color: var(--sys-color-on-tonal-container);
}

.timeline-tree-view .data-grid .name-container .activity-link {
  flex: auto;
  text-align: right;
  overflow: hidden;
  text-overflow: ellipsis;
  margin-left: 5px;
}

.timeline-tree-view .data-grid .background-bar-container {
  position: absolute;
  left: 3px;
  right: 0;
}

.timeline-tree-view .data-grid .background-bar {
  float: right;
  height: 18px;
  background-color: var(--sys-color-surface-yellow);
  border-bottom: 1px solid var(--sys-color-yellow-outline);
}

.timeline-tree-view .data-grid .selected .background-bar {
  background-color: var(--app-color-selected-progress-bar);
  border-bottom: 1px solid var(--app-border-selected-progress-bar);
}

.timeline-tree-view .timeline-details-view-body .full-widget-dimmed-banner {
  background-color: inherit;
}

.timeline-details .filter-input-field {
  width: 120px;
}

.timeline-tree-view .data-grid thead {
  height: 21px;
  /* so the header is always above any body rows that the user has scrolled past */
  z-index: 2;
}

.timeline-stack-view-header {
  height: 27px;
  background-color: var(--sys-color-cdt-base-container);
  padding: 6px 10px;
  color: var(--sys-color-on-surface);
  white-space: nowrap;
  border-bottom: 1px solid var(--sys-color-divider);
}

.timeline-landing-page {
  position: absolute;
  background-color: var(--sys-color-cdt-base-container);
  justify-content: center;
  align-items: center;
  overflow: auto;
  font-size: 13px;
  color: var(--sys-color-on-surface-subtle);
}

@media (forced-colors: active) {
  .timeline-tree-view .data-grid .name-container .activity-icon {
    forced-color-adjust: none;
  }

  .timeline-tree-view .data-grid tr.selected span.percent-column,
  .timeline-tree-view .data-grid tr.selected div.background-percent-bar span,
  .timeline-tree-view .data-grid tr.selected .name-container .activity-link .devtools-link {
    color: HighlightText;
  }

  .timeline-tree-view .data-grid .background-bar,
  .timeline-tree-view .data-grid tr:hover td:not(.bottom-filler-td) {
    background-color: transparent;
  }

  .timeline-tree-view .data-grid tr.selected .background-bar {
    background-color: transparent;
    border-bottom-color: HighlightText;
  }
}

.timeline-details-view-body > div {
  overflow-y: hidden;
  overflow-x: hidden;
}

.timeline-landing-page > div {
  max-width: 450px;
  margin: 10px;
}

.timeline-details-chip-title > div {
  width: 12px;
  height: 12px;
  border: 1px solid var(--sys-color-divider);
  display: inline-block;
  margin-right: 4px;
  content: " ";
}

.timeline-paint-profiler-log-split > div:last-child {
  background-color: var(--color-background-elevation-1);
  z-index: 0;
}

.timeline-layers-view > div:last-child,
.timeline-layers-view-properties > div:last-child {
  background-color: var(--color-background-elevation-1);
}

.timeline.panel .status-pane-container > div {
  pointer-events: auto;
}

.timeline-landing-page > div > p {
  flex: none;
  white-space: pre-line;
  line-height: 18px;
}

.timeline-tree-view .data-grid .name-container div {
  flex: none;
}

.status-pane-container > .small-dialog {
  width: 100%;
  height: 100%;
}

.timeline-concurrency-input {
  width: 50px;
}

.timeline-concurrency-hidden {
  visibility: hidden;
}

devtools-feedback-button {
  float: right;
}<|MERGE_RESOLUTION|>--- conflicted
+++ resolved
@@ -119,7 +119,7 @@
 }
 
 #memory-graphs-container .timeline-memory-header::after {
-  content: "";
+  content: '';
   background-image: var(--image-file-toolbarResizerVertical);
   background-repeat: no-repeat;
   background-position: right center, center;
@@ -171,11 +171,7 @@
 
 .timeline-details-view-row {
   padding-left: 10px;
-<<<<<<< HEAD
-  line-height: 1.4;
-=======
   line-height: 1.3;
->>>>>>> 62805599
 }
 
 .timeline-details-view-block .timeline-details-stack-values {
@@ -238,13 +234,10 @@
   margin-top: 5px;
 }
 
-<<<<<<< HEAD
 .timeline-details-view-row-stack-trace {
   line-height: inherit;
 }
 
-=======
->>>>>>> 62805599
 .timeline-flamechart {
   overflow: hidden;
 }
@@ -338,7 +331,7 @@
 }
 
 .timeline-flamechart-resizer::after {
-  content: "...";
+  content: '...';
   font-size: 14px;
   margin-bottom: -1px;
 }
@@ -446,7 +439,7 @@
 }
 
 .timeline-tree-view .data-grid .name-container .activity-warning::after {
-  content: "[deopt]";
+  content: '[deopt]';
   margin: 0 4px;
   line-height: 12px;
   font-size: 10px;
@@ -554,7 +547,7 @@
   border: 1px solid var(--sys-color-divider);
   display: inline-block;
   margin-right: 4px;
-  content: " ";
+  content: ' ';
 }
 
 .timeline-paint-profiler-log-split > div:last-child {
