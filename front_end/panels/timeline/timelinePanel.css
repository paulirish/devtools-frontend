/*
 * Copyright (C) 2006, 2007, 2008 Apple Inc.  All rights reserved.
 * Copyright (C) 2009 Anthony Ricaud <rik@webkit.org>
 *
 * Redistribution and use in source and binary forms, with or without
 * modification, are permitted provided that the following conditions
 * are met:
 *
 * 1.  Redistributions of source code must retain the above copyright
 *     notice, this list of conditions and the following disclaimer.
 * 2.  Redistributions in binary form must reproduce the above copyright
 *     notice, this list of conditions and the following disclaimer in the
 *     documentation and/or other materials provided with the distribution.
 * 3.  Neither the name of Apple Computer, Inc. ("Apple") nor the names of
 *     its contributors may be used to endorse or promote products derived
 *     from this software without specific prior written permission.
 *
 * THIS SOFTWARE IS PROVIDED BY APPLE AND ITS CONTRIBUTORS "AS IS" AND ANY
 * EXPRESS OR IMPLIED WARRANTIES, INCLUDING, BUT NOT LIMITED TO, THE IMPLIED
 * WARRANTIES OF MERCHANTABILITY AND FITNESS FOR A PARTICULAR PURPOSE ARE
 * DISCLAIMED. IN NO EVENT SHALL APPLE OR ITS CONTRIBUTORS BE LIABLE FOR ANY
 * DIRECT, INDIRECT, INCIDENTAL, SPECIAL, EXEMPLARY, OR CONSEQUENTIAL DAMAGES
 * (INCLUDING, BUT NOT LIMITED TO, PROCUREMENT OF SUBSTITUTE GOODS OR SERVICES;
 * LOSS OF USE, DATA, OR PROFITS; OR BUSINESS INTERRUPTION) HOWEVER CAUSED AND
 * ON ANY THEORY OF LIABILITY, WHETHER IN CONTRACT, STRICT LIABILITY, OR TORT
 * (INCLUDING NEGLIGENCE OR OTHERWISE) ARISING IN ANY WAY OUT OF THE USE OF
 * THIS SOFTWARE, EVEN IF ADVISED OF THE POSSIBILITY OF SUCH DAMAGE.
 */

.timeline-toolbar-container {
  display: flex;
  flex: none;
  background-color: var(--sys-color-cdt-base-container);
  border-bottom: 1px solid var(--sys-color-divider);

  & > :first-child {
    flex: 1 1 auto;
  }
}

.timeline-settings-pane {
  display: grid;
  grid-template-columns: 50% 50%;
  flex: none;
  background-color: var(--sys-color-cdt-base-container);
  border-bottom: 1px solid var(--sys-color-divider);

  & > div {
    margin-left: 5px;
    display: flex;
    align-items: center;
    gap: 5px;

    & > select {
      height: var(--sys-size-9);
      min-width: var(--sys-size-14);
      border: none;
    }
  }
}

#timeline-overview-panel {
  flex: none;
  position: relative;
  border-bottom: 1px solid var(--sys-color-divider);
}

#timeline-overview-grid {
  background-color: var(--sys-color-cdt-base-container);
}

#timeline-overview-grid .timeline-grid-header {
  height: 12px;
}

#timeline-overview-grid .resources-dividers-label-bar {
  pointer-events: auto;
  height: 12px;
}

#timeline-overview-grid .resources-divider-label {
  top: 1px;
}

.timeline-details-split {
  flex: auto;
}

.timeline.panel .status-pane-container {
  z-index: 1000;
  display: flex;
  align-items: center;
  pointer-events: none;
}

.timeline.panel .status-pane-container.tinted {
  background-color: var(--sys-color-cdt-base-container);
  pointer-events: auto;
}

.timeline-landing-page.legacy > div > p {
  flex: none;
  white-space: pre-line;
  line-height: 18px;
}

.popover ul {
  margin: 0;
  padding: 0;
  list-style-type: none;
}

#memory-graphs-canvas-container {
  overflow: hidden;
  flex: auto;
  position: relative;

  .no-events-found {
    position: absolute;
    font: var(--sys-typescale-body4-regular);
    left: var(--sys-size-5);
    bottom: var(--sys-size-5);

    p {
      margin: 0;
    }
  }
}

#memory-counters-graph {
  flex: auto;
}

#memory-graphs-canvas-container .memory-counter-marker {
  position: absolute;
  border-radius: 3px;
  width: 5px;
  height: 5px;
  margin-left: -3px;
  margin-top: -2px;
}

#memory-graphs-container .timeline-memory-header {
  flex: 0 0 26px;
  background-color: var(--sys-color-surface2);
  border-bottom: 1px solid var(--sys-color-divider);
  justify-content: space-between;
}

#memory-graphs-container .timeline-memory-header::after {
<<<<<<< HEAD
  content: '';
=======
  content: "";
  /* stylelint-disable-next-line custom-property-pattern */
>>>>>>> 6b80ee8c
  background-image: var(--image-file-toolbarResizerVertical);
  background-repeat: no-repeat;
  background-position: right center, center;
  flex: 20px 0 0;
  margin: 0 4px;
}

.timeline-memory-toolbar {
  flex-shrink: 1;
}

.memory-counter-value {
  margin: 8px;
}

#counter-values-bar {
  flex: 0 0 20px;
  border-top: solid 1px var(--sys-color-divider);
  width: 100%;
  overflow: hidden;
  line-height: 18px;
}

.timeline-details {
  vertical-align: top;
}

.timeline-details-view {
  color: var(--sys-color-on-surface);
  overflow: hidden;
}

.timeline-details-view-body {
  flex: auto;
  overflow: auto;
  position: relative;
  background-color: var(--sys-color-cdt-base-container);
  user-select: text;
  display: block;
}

.timeline-details-view-block {
  flex: none;
  display: flex;
  background-color: var(--sys-color-cdt-base-container);
  flex-direction: column;
  padding-bottom: 5px;
  border-bottom: 1px solid var(--sys-color-divider);
}

.timeline-details-view-row {
  padding-left: 10px;
  min-height: 20px;
}

.timeline-details-view-block .timeline-details-stack-values {
  flex-direction: column !important; /* stylelint-disable-line declaration-no-important */
}

.timeline-details-chip-title {
  font-size: 12px;
  padding: 8px;
  display: flex;
  align-items: center;
}

.timeline-details-view-block:first-child > .timeline-details-chip-title {
  font-size: 13px;
}

.timeline-details-view-row-title:not(:empty) {
  color: var(--sys-color-token-subtle);
  overflow: hidden;
  padding-right: 10px;
  display: inline-block;
  vertical-align: top;
}

.timeline-details-warning {
  --override-details-warning-background-color: rgb(250 209 209 / 48%);

  background-color: var(--override-details-warning-background-color);
}

.theme-with-dark-background .timeline-details-warning,
:host-context(.theme-with-dark-background) .timeline-details-warning {
  --override-details-warning-background-color: rgb(87 10 10 / 48%);
}

.timeline-details-warning .timeline-details-view-row-title {
  color: var(--sys-color-error);
}

.timeline-details-view-row-value {
  display: inline-block;
  user-select: text;
  text-overflow: ellipsis;
  overflow: visible;
}

.timeline-details-warning .timeline-details-view-row-value {
  white-space: nowrap;
  overflow: hidden;
  text-overflow: ellipsis;
}

.timeline-details-view-pie-chart-wrapper {
  margin: 4px 0;
}

.timeline-details-view-pie-chart {
  margin-top: 5px;
}

.timeline-details-view-row-stack-trace {
  line-height: inherit;
}

.timeline-flamechart {
  overflow: hidden;
}

.brick-game {
  background-color: var(--sys-color-neutral-container);
  position: fixed;
  top: 0;
  left: 0;
  width: 100%;
  height: 100%;
  z-index: 9999; /* A high value to ensure it's on top */
}

.game-close-button {
  display: flex;
  align-items: center;
  justify-content: center;
  width: 25px;
  height: 25px;
  position: absolute;
  right: 15px;
  top: 15px;
  border-radius: 50%;
  cursor: pointer;
}

.scorePanel {
  display: flex;
  align-items: center;
  justify-content: center;
  flex-direction: column;
  white-space: pre-line;
  padding: 15px;
  position: absolute;
  left: 15px;
  bottom: 15px;
  border: double 7px transparent;
  border-radius: 20px;
  background-origin: border-box;
  background-clip: content-box, border-box;
  font-weight: 200;
}

.confetti-100 {
  display: block;
  top: 0;
  left: 0;
  width: 100%;
  height: 100%;
}

.confetti-100 > .confetti-100-particle {
  opacity: 0%;
  position: fixed;
  animation: confetti-100-animation 1s none ease-out;
  font-size: 30px;
}

@keyframes confetti-100-animation {
  0% {
    opacity: 100%;
    transform: translateY(0%) translateY(0%) rotate(0deg);
  }

  100% {
    opacity: 0%;
    /* stylelint-disable-next-line custom-property-pattern */
    transform: translateY(var(--to-Y)) translateX(var(--to-X)) rotate(var(--rotation));
  }
}

@media (prefers-reduced-motion) {
  .confetti-100 > .confetti-100-particle {
    animation-name: dissolve;
  }
}

.timeline-flamechart-resizer {
  flex: 8px 0 0;
  background-color: var(--sys-color-surface2);
  border: 1px var(--sys-color-divider);
  border-style: solid none;
  display: flex;
  flex-direction: row;
  align-items: flex-end;
  justify-content: center;
}

.timeline-network-resizer-disabled > .timeline-flamechart-resizer {
  display: none;
}

.timeline-flamechart-resizer::after {
  content: '...';
  font-size: 14px;
  margin-bottom: -1px;
}

.timeline-layers-view-properties table {
  width: 100%;
  border-collapse: collapse;
}

.timeline-layers-view-properties td {
  border: 1px solid var(--sys-color-divider);
  line-height: 22px;
}

.timeline-filmstrip-preview > img {
  max-width: 500px;
  max-height: 300px;
  cursor: pointer;
  border: 1px solid var(--sys-color-divider);
}

.timeline-tree-view {
  display: flex;
  overflow: hidden;
}

.timeline-tree-view devtools-toolbar {
  background-color: var(--sys-color-cdt-base-container);
  border-bottom: 1px solid var(--sys-color-divider);
}

.timeline-tree-view .data-grid {
  flex: auto;
}

.timeline-tree-view .data-grid .data-container {
  overflow-y: scroll;
}

.timeline-tree-view .data-grid.data-grid-fits-viewport .corner {
  display: table-cell;
}

.timeline-tree-view .data-grid table.data {
  background: var(--sys-color-cdt-base-container);
}

.timeline-tree-view .data-grid .odd {
  background-color: var(--sys-color-surface1);
}

.timeline-tree-view .data-grid tr:hover td:not(.bottom-filler-td) {
  background-color: var(--sys-color-state-hover-on-subtle);
}

.timeline-tree-view .data-grid td.numeric-column {
  text-align: right;
  position: relative;
}

.timeline-tree-view .data-grid div.background-percent-bar {
  float: right;
  position: relative;
  z-index: 1;
}

.timeline-tree-view .data-grid span.percent-column {
  color: var(--sys-color-token-subtle);
  width: 45px;
  display: inline-block;
}

.timeline-tree-view .data-grid tr.selected span {
  color: inherit;
}

.timeline-tree-view .data-grid tr.selected {
  background-color: var(--sys-color-tonal-container);
}

.timeline-tree-view .data-grid .name-container {
  display: flex;
  align-items: center;
  padding-left: 2px;
}

.timeline-tree-view .data-grid .name-container .activity-icon {
  width: 12px;
  height: 12px;
  border: 1px solid var(--divider-line);
  margin: 3px 0;
}

.timeline-tree-view .data-grid .name-container .activity-icon-container {
  margin-right: 3px;
  display: flex;
  flex-wrap: wrap;
  align-items: center;
  justify-content: center;
  width: 18px;
  height: 18px;
  overflow: hidden;
}

.timeline-tree-view .data-grid .name-container .activity-warning::after {
  content: '[deopt]';
  margin: 0 4px;
  line-height: 12px;
  font-size: 10px;
  color: var(--sys-color-state-disabled);
}

.timeline-tree-view .data-grid tr.selected .name-container .activity-warning::after {
  color: var(--sys-color-on-tonal-container);
}

.timeline-tree-view .data-grid .name-container .activity-link {
  flex: auto;
  text-align: right;
  overflow: hidden;
  text-overflow: ellipsis;
  margin-left: 5px;
}

.timeline-tree-view .data-grid .background-bar-container {
  position: absolute;
  left: 3px;
  right: 0;
}

.timeline-tree-view .data-grid .background-bar {
  float: right;
  height: 18px;
  background-color: var(--sys-color-surface-yellow);
  border-bottom: 1px solid var(--sys-color-yellow-outline);
}

.timeline-tree-view .data-grid .selected .background-bar {
  background-color: var(--app-color-selected-progress-bar);
  border-bottom: 1px solid var(--app-border-selected-progress-bar);
}

.timeline-tree-view .timeline-details-view-body .full-widget-dimmed-banner {
  background-color: inherit;
}

.timeline-details .filter-input-field {
  width: 120px;
}

.timeline-tree-view .data-grid thead {
  height: 21px;
  /* so the header is always above any body rows that the user has scrolled past */
  z-index: 2;
}

.timeline-stack-view-header {
  height: 27px;
  background-color: var(--sys-color-cdt-base-container);
  padding: 6px 10px;
  color: var(--sys-color-on-surface);
  white-space: nowrap;
  border-bottom: 1px solid var(--sys-color-divider);
}

.timeline-landing-page {
  position: absolute;
  background-color: var(--sys-color-cdt-base-container);
}

.timeline-landing-page.legacy {
  justify-content: center;
  align-items: center;
  overflow: auto;
  font-size: 13px;
  color: var(--sys-color-on-surface-subtle);
}

@media (forced-colors: active) {
  .timeline-tree-view .data-grid .name-container .activity-icon {
    forced-color-adjust: none;
  }

  .timeline-tree-view .data-grid tr.selected span.percent-column,
  .timeline-tree-view .data-grid tr.selected div.background-percent-bar span,
  .timeline-tree-view .data-grid tr.selected .name-container .activity-link .devtools-link .timeline-link {
    color: HighlightText;
  }

  .timeline-tree-view .data-grid .background-bar,
  .timeline-tree-view .data-grid tr:hover td:not(.bottom-filler-td) {
    background-color: transparent;
  }

  .timeline-tree-view .data-grid tr.selected .background-bar {
    background-color: transparent;
    border-bottom-color: HighlightText;
  }
}

.timeline-details-view-body > div {
  overflow: hidden;
}

.timeline-details-chip-title > div {
  width: 12px;
  height: 12px;
  border: 1px solid var(--sys-color-divider);
  display: inline-block;
  margin-right: 4px;
  content: ' ';
}

.timeline-landing-page.legacy > div {
  max-width: 450px;
  margin: 10px;
}

.timeline-paint-profiler-log-split > div:last-child {
  background-color: var(--color-background-elevation-1);
  z-index: 0;
}

.timeline-layers-view > div:last-child,
.timeline-layers-view-properties > div:last-child {
  background-color: var(--color-background-elevation-1);
}

.timeline.panel .status-pane-container > div {
  pointer-events: auto;
}

.timeline-tree-view .data-grid .name-container div {
  flex: none;
}

.status-pane-container > .small-dialog {
  width: 100%;
  height: 100%;
}

devtools-feedback-button {
  float: right;
}

devtools-toolbar {
  .history-dropdown-button {
    width: var(--sys-size-23);
    height: var(--sys-size-9);
    border-radius: var(--sys-shape-corner-extra-small);
    text-align: left;
    display: flex;
    padding-right: var(--sys-size-5);

    &:hover {
      background-color: var(--sys-color-state-hover-on-subtle);
    }

    &:active {
      background-color: var(--sys-color-state-ripple-neutral-on-subtle);
    }

    &:hover:active {
      background:
        linear-gradient(var(--sys-color-state-hover-on-subtle), var(--sys-color-state-hover-on-subtle)),
        linear-gradient(var(--sys-color-state-ripple-neutral-on-subtle), var(--sys-color-state-ripple-neutral-on-subtle));
    }

    &:focus-visible {
      outline: var(--sys-size-2) solid var(--sys-color-state-focus-ring);
    }

    &[disabled] {
      pointer-events: none;
      color: var(--sys-color-state-disabled);
      background-color: var(--sys-color-state-disabled-container);

      .content::after {
        background-color: var(--sys-color-state-disabled);
      }
    }

    & > .content {
      margin-left: 5px;
      padding-right: 5px;
      overflow: hidden;
      text-overflow: ellipsis;
      flex: 1 1;
      min-width: 35px;

      &::after {
        float: right;
        user-select: none;
        mask-image: var(--image-file-triangle-down);
        width: 14px;
        height: 14px;
        content: "";
        position: absolute;
        background-color: var(--icon-default);
        right: var(--sys-size-3);
        top: var(--sys-size-3);
      }
    }
  }

  @media (forced-colors: active) {
    .history-dropdown-button[disabled] {
      opacity: 100%;
    }

    .history-dropdown-button > .content::after {
      background-color: ButtonText;
    }

    .history-dropdown-button[disabled] > .content::after {
      background-color: GrayText;
    }
  }
}<|MERGE_RESOLUTION|>--- conflicted
+++ resolved
@@ -148,12 +148,8 @@
 }
 
 #memory-graphs-container .timeline-memory-header::after {
-<<<<<<< HEAD
-  content: '';
-=======
   content: "";
   /* stylelint-disable-next-line custom-property-pattern */
->>>>>>> 6b80ee8c
   background-image: var(--image-file-toolbarResizerVertical);
   background-repeat: no-repeat;
   background-position: right center, center;
