--- conflicted
+++ resolved
@@ -79,15 +79,9 @@
   /**
    * Gets the color an event added by this appender should be rendered with.
    */
-<<<<<<< HEAD
-  colorForEvent(event: TraceEngine.Types.TraceEvents.TraceEventData): string {
-    if (TraceEngine.Types.TraceEvents.isTraceEventGPUTask(event)) {
-      return ThemeSupport.ThemeSupport.instance().getComputedValue('--app-color-painting');
-=======
   colorForEvent(event: Trace.Types.Events.Event): string {
     if (!Trace.Types.Events.isGPUTask(event)) {
-      throw new Error(`Unexpected GPU Task: The event's type is '${event.name}'`);
->>>>>>> 6b80ee8c
+      return ThemeSupport.ThemeSupport.instance().getComputedValue('--app-color-painting');
     }
     return 'hsl(109, 0%, 75%)';
   }
