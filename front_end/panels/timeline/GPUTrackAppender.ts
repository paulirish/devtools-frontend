--- conflicted
+++ resolved
@@ -65,14 +65,9 @@
    * @param expanded wether the track should be rendered expanded.
    */
   #appendTrackHeaderAtLevel(currentLevel: number, expanded?: boolean): void {
-<<<<<<< HEAD
     const style = buildGroupStyle({useFirstLineForOverview: false});
-    const group = buildTrackHeader(currentLevel, i18nString(UIStrings.gpu), style, /* selectable= */ true, expanded);
-=======
-    const style = buildGroupStyle({collapsible: false});
     const group = buildTrackHeader(
         VisualLoggingTrackName.GPU, currentLevel, i18nString(UIStrings.gpu), style, /* selectable= */ true, expanded);
->>>>>>> c73a6349
     this.#compatibilityBuilder.registerTrackForGroup(group, this);
   }
 
@@ -87,10 +82,10 @@
    * Gets the color an event added by this appender should be rendered with.
    */
   colorForEvent(event: TraceEngine.Types.TraceEvents.TraceEventData): string {
-     if (TraceEngine.Types.TraceEvents.isTraceEventGPUTask(event)) {
+    if (TraceEngine.Types.TraceEvents.isTraceEventGPUTask(event)) {
       return ThemeSupport.ThemeSupport.instance().getComputedValue('--app-color-painting');
-     }
-     return 'hsl(109, 0%, 75%)';
+    }
+    return 'hsl(109, 0%, 75%)';
   }
 
   /**
