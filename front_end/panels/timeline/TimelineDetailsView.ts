// Copyright 2017 The Chromium Authors. All rights reserved.
// Use of this source code is governed by a BSD-style license that can be
// found in the LICENSE file.

import type * as Common from '../../core/common/common.js';
import * as i18n from '../../core/i18n/i18n.js';
import * as SDK from '../../core/sdk/sdk.js';
import * as TimelineModel from '../../models/timeline_model/timeline_model.js';
import * as Components from '../../ui/legacy/components/utils/utils.js';
import * as UI from '../../ui/legacy/legacy.js';
import * as TraceEngine from '../../models/trace/trace.js';

import {EventsTimelineTreeView} from './EventsTimelineTreeView.js';

import {Events, type PerformanceModel} from './PerformanceModel.js';
import {TimelineLayersView} from './TimelineLayersView.js';
import {TimelinePaintProfilerView} from './TimelinePaintProfilerView.js';

import {type TimelineModeViewDelegate} from './TimelinePanel.js';

import {TimelineSelection} from './TimelineSelection.js';

import {BottomUpTimelineTreeView, CallTreeTimelineTreeView, type TimelineTreeView} from './TimelineTreeView.js';
import {TimelineDetailsContentHelper, TimelineUIUtils} from './TimelineUIUtils.js';

const UIStrings = {
  /**
   *@description Text for the summary view
   */
  summary: 'Summary',
  /**
   *@description Text in Timeline Details View of the Performance panel
   */
  bottomup: 'Bottom-Up',
  /**
   *@description Text in Timeline Details View of the Performance panel
   */
  callTree: 'Call Tree',
  /**
   *@description Text in Timeline Details View of the Performance panel
   */
  eventLog: 'Event Log',
  /**
   *@description The label for estimated total blocking time in the performance panel
   */
  estimated: 'estimated',
  /**
   *@description Label for the total blocking time in the Performance Panel
   *@example {320.23} PH1
   *@example {(estimated)} PH2
   */
  totalBlockingTimeSmss: 'Total blocking time: {PH1}ms{PH2}',
  /**
   *@description Text that is usually a hyperlink to more documentation
   */
  learnMore: 'Learn more',
  /**
   *@description Title of the Layers tool
   */
  layers: 'Layers',
  /**
   *@description Title of the paint profiler, old name of the performance pane
   */
  paintProfiler: 'Paint Profiler',
  /**
   *@description Text in Timeline Details View of the Performance panel
   *@example {1ms} PH1
   *@example {10ms} PH2
   */
  rangeSS: 'Range:  {PH1} – {PH2}',
};
const str_ = i18n.i18n.registerUIStrings('panels/timeline/TimelineDetailsView.ts', UIStrings);
const i18nString = i18n.i18n.getLocalizedString.bind(undefined, str_);
export class TimelineDetailsView extends UI.Widget.VBox {
  private readonly detailsLinkifier: Components.Linkifier.Linkifier;
  private tabbedPane: UI.TabbedPane.TabbedPane;
  private readonly defaultDetailsWidget: UI.Widget.VBox;
  private readonly defaultDetailsContentElement: HTMLElement;
  private rangeDetailViews: Map<string, TimelineTreeView>;
  private readonly additionalMetricsToolbar: UI.Toolbar.Toolbar;
  private model!: PerformanceModel;
  #selectedEvents?: TraceEngine.Legacy.CompatibleTraceEvent[]|null;
  private lazyPaintProfilerView?: TimelinePaintProfilerView|null;
  private lazyLayersView?: TimelineLayersView|null;
  private preferredTabId?: string;
  private selection?: TimelineSelection|null;
  #traceEngineData: TraceEngine.Handlers.Migration.PartialTraceData|null = null;
  #filmStrip: TraceEngine.Extras.FilmStrip.Data|null = null;

  constructor(delegate: TimelineModeViewDelegate) {
    super();
    this.element.classList.add('timeline-details');

    this.detailsLinkifier = new Components.Linkifier.Linkifier();

    this.tabbedPane = new UI.TabbedPane.TabbedPane();
    this.tabbedPane.show(this.element);

    this.defaultDetailsWidget = new UI.Widget.VBox();
    this.defaultDetailsWidget.element.classList.add('timeline-details-view');
    this.defaultDetailsContentElement =
        this.defaultDetailsWidget.element.createChild('div', 'timeline-details-view-body vbox');
    this.appendTab(Tab.Details, i18nString(UIStrings.summary), this.defaultDetailsWidget);
    this.setPreferredTab(Tab.Details);

    this.rangeDetailViews = new Map();

    const bottomUpView = new BottomUpTimelineTreeView();
    this.appendTab(Tab.BottomUp, i18nString(UIStrings.bottomup), bottomUpView);
    this.rangeDetailViews.set(Tab.BottomUp, bottomUpView);

    const callTreeView = new CallTreeTimelineTreeView();
    this.appendTab(Tab.CallTree, i18nString(UIStrings.callTree), callTreeView);
    this.rangeDetailViews.set(Tab.CallTree, callTreeView);

    const eventsView = new EventsTimelineTreeView(delegate);
    this.appendTab(Tab.EventLog, i18nString(UIStrings.eventLog), eventsView);
    this.rangeDetailViews.set(Tab.EventLog, eventsView);

    this.additionalMetricsToolbar = new UI.Toolbar.Toolbar('timeline-additional-metrics');
    this.element.appendChild(this.additionalMetricsToolbar.element);

    this.tabbedPane.addEventListener(UI.TabbedPane.Events.TabSelected, this.tabSelected, this);
  }

<<<<<<< HEAD
  setModel(model: PerformanceModel|null, track: TimelineModel.TimelineModel.Track|null): void {
=======
  getDetailsContentElementForTest(): HTMLElement {
    return this.defaultDetailsContentElement;
  }

  async setModel(
      model: PerformanceModel|null, traceEngineData: TraceEngine.Handlers.Migration.PartialTraceData|null,
      selectedEvents: TraceEngine.Legacy.CompatibleTraceEvent[]|null): Promise<void> {
>>>>>>> 271b819c
    const isUpdatedModel = this.model !== model;
    if (isUpdatedModel) {
      if (this.model) {
        this.model.removeEventListener(Events.WindowChanged, this.onWindowChanged, this);
      }
      this.model = (model as PerformanceModel);
      if (this.model) {
        this.model.addEventListener(Events.WindowChanged, this.onWindowChanged, this);
      }
    }
<<<<<<< HEAD
    this.track = track;
    this.tabbedPane.closeTabs([Tab.PaintProfiler, Tab.LayerViewer], false);
    this.lazyPaintProfilerView = null;
    this.lazyLayersView = null;
    // Set model and initialize topdown/bottomup/eventlog
    if (isUpdatedModel) {
      for (const view of this.rangeDetailViews.values()) {
        view.setModel(model, track);
      }
      this.setSelection(null);  // Focus details on overall trace.
=======
    this.#traceEngineData = traceEngineData;
    if (traceEngineData) {
      this.#filmStrip = TraceEngine.Extras.FilmStrip.fromTraceData(traceEngineData);
    }
    this.#selectedEvents = selectedEvents;
    this.tabbedPane.closeTabs([Tab.PaintProfiler, Tab.LayerViewer], false);

    this.lazyPaintProfilerView = null;
    this.lazyLayersView = null;

    // Set model and initialize topdown/bottomup/eventlog
    if (isUpdatedModel) {
      for (const view of this.rangeDetailViews.values()) {
        view.setModelWithEvents(model, selectedEvents, traceEngineData);
      }
      await this.setSelection(null);  // Focus details on overall trace.
>>>>>>> 271b819c
    }

    // Add TBT info to the footer.
    this.additionalMetricsToolbar.removeToolbarItems();
    if (model && model.timelineModel()) {
      const {estimated, time} = model.timelineModel().totalBlockingTime();
      const isEstimate = estimated ? ` (${i18nString(UIStrings.estimated)})` : '';
      const message = i18nString(UIStrings.totalBlockingTimeSmss, {PH1: time.toFixed(2), PH2: isEstimate});

      const warning = document.createElement('span');
      const clsLink = UI.XLink.XLink.create('https://web.dev/tbt/', i18nString(UIStrings.learnMore));
      // Prevent focus ring from being cut off.
      clsLink.style.margin = '3px';
      warning.appendChild(clsLink);

      this.additionalMetricsToolbar.appendText(message);
      this.additionalMetricsToolbar.appendToolbarItem(new UI.Toolbar.ToolbarItem(warning));
    }
  }

  private setContent(node: Node): void {
    const allTabs = this.tabbedPane.otherTabs(Tab.Details);
    for (let i = 0; i < allTabs.length; ++i) {
      if (!this.rangeDetailViews.has(allTabs[i])) {
        this.tabbedPane.closeTab(allTabs[i]);
      }
    }
    this.defaultDetailsContentElement.removeChildren();
    this.defaultDetailsContentElement.appendChild(node);
  }

  private updateContents(): void {
    const view = this.rangeDetailViews.get(this.tabbedPane.selectedTabId || '');
    if (view) {
      const window = this.model.window();
      view.updateContents(this.selection || TimelineSelection.fromRange(window.left, window.right));
    }
  }

  private appendTab(id: string, tabTitle: string, view: UI.Widget.Widget, isCloseable?: boolean): void {
    this.tabbedPane.appendTab(id, tabTitle, view, undefined, undefined, isCloseable);
    if (this.preferredTabId !== this.tabbedPane.selectedTabId) {
      this.tabbedPane.selectTab(id);
    }
  }

  headerElement(): Element {
    return this.tabbedPane.headerElement();
  }

  setPreferredTab(tabId: string): void {
    this.preferredTabId = tabId;
  }

  private onWindowChanged(): void {
    if (!this.selection) {
      this.updateContentsFromWindow();
    }
  }

  private updateContentsFromWindow(): void {
    if (!this.model) {
      this.setContent(UI.Fragment.html`<div/>`);
      return;
    }
    const window = this.model.window();
    this.updateSelectedRangeStats(window.left, window.right);
    this.updateContents();
  }

  #getFilmStripFrame(frame: TimelineModel.TimelineFrameModel.TimelineFrame): TraceEngine.Extras.FilmStrip.Frame|null {
    if (!this.#filmStrip) {
      return null;
    }
    const screenshotTime = TraceEngine.Types.Timing.MilliSeconds(frame.idle ? frame.startTime : frame.endTime);
    const screenshotTimeMicroSeconds = TraceEngine.Helpers.Timing.millisecondsToMicroseconds(screenshotTime);

    const filmStripFrame =
        TraceEngine.Extras.FilmStrip.frameClosestToTimestamp(this.#filmStrip, screenshotTimeMicroSeconds);
    if (!filmStripFrame) {
      return null;
    }
    const frameTimeMilliSeconds =
        TraceEngine.Helpers.Timing.microSecondsToMilliseconds(filmStripFrame.screenshotEvent.ts);
    return frameTimeMilliSeconds - frame.endTime < 10 ? filmStripFrame : null;
  }

  async setSelection(selection: TimelineSelection|null): Promise<void> {
    this.detailsLinkifier.reset();
    this.selection = selection;
    if (!this.selection) {
      this.updateContentsFromWindow();
      return;
    }
    const selectionObject = this.selection.object;
    if (TimelineSelection.isSyntheticNetworkRequestDetailsEventSelection(selectionObject)) {
      const event = selectionObject;
      const networkDetails = await TimelineUIUtils.buildSyntheticNetworkRequestDetails(
          event, this.model.timelineModel(), this.detailsLinkifier);
      this.setContent(networkDetails);
    } else if (TimelineSelection.isTraceEventSelection(selectionObject)) {
      const event = selectionObject;
      const traceEventDetails = await TimelineUIUtils.buildTraceEventDetails(
          event, this.model.timelineModel(), this.detailsLinkifier, true, this.#traceEngineData);
      this.appendDetailsTabsForTraceEventAndShowDetails(event, traceEventDetails);
    } else if (TimelineSelection.isFrameObject(selectionObject)) {
      const frame = selectionObject;
      const matchedFilmStripFrame = this.#getFilmStripFrame(frame);
      this.setContent(TimelineUIUtils.generateDetailsContentForFrame(frame, this.#filmStrip, matchedFilmStripFrame));
      if (frame.layerTree) {
        const layersView = this.layersView();
        layersView.showLayerTree(frame.layerTree);
        if (!this.tabbedPane.hasTab(Tab.LayerViewer)) {
          this.appendTab(Tab.LayerViewer, i18nString(UIStrings.layers), layersView);
        }
      }
    } else if (TimelineSelection.isRangeSelection(selectionObject)) {
      this.updateSelectedRangeStats(this.selection.startTime, this.selection.endTime);
    }

    this.updateContents();
  }

  private tabSelected(event: Common.EventTarget.EventTargetEvent<UI.TabbedPane.EventData>): void {
    if (!event.data.isUserGesture) {
      return;
    }
    this.setPreferredTab(event.data.tabId);
    this.updateContents();
  }

  private layersView(): TimelineLayersView {
    if (this.lazyLayersView) {
      return this.lazyLayersView;
    }
    this.lazyLayersView =
        new TimelineLayersView(this.model.timelineModel(), this.showSnapshotInPaintProfiler.bind(this));
    return this.lazyLayersView;
  }

  private paintProfilerView(): TimelinePaintProfilerView {
    if (this.lazyPaintProfilerView) {
      return this.lazyPaintProfilerView;
    }
    this.lazyPaintProfilerView = new TimelinePaintProfilerView(this.model.frameModel());
    return this.lazyPaintProfilerView;
  }

  private showSnapshotInPaintProfiler(snapshot: SDK.PaintProfiler.PaintProfilerSnapshot): void {
    const paintProfilerView = this.paintProfilerView();
    paintProfilerView.setSnapshot(snapshot);
    if (!this.tabbedPane.hasTab(Tab.PaintProfiler)) {
      this.appendTab(Tab.PaintProfiler, i18nString(UIStrings.paintProfiler), paintProfilerView, true);
    }
    this.tabbedPane.selectTab(Tab.PaintProfiler, true);
  }

  private appendDetailsTabsForTraceEventAndShowDetails(event: TraceEngine.Legacy.CompatibleTraceEvent, content: Node):
      void {
    this.setContent(content);
    if (TraceEngine.Legacy.eventIsFromNewEngine(event)) {
      // TODO(crbug.com/1386091): Add support for this use case in the
      // new engine.
      return;
    }
    if (event.name === TimelineModel.TimelineModel.RecordType.Paint ||
        event.name === TimelineModel.TimelineModel.RecordType.RasterTask) {
      this.showEventInPaintProfiler(event);
    }
  }

  private showEventInPaintProfiler(event: TraceEngine.Legacy.Event): void {
    const paintProfilerModel =
        SDK.TargetManager.TargetManager.instance().models(SDK.PaintProfiler.PaintProfilerModel)[0];
    if (!paintProfilerModel) {
      return;
    }
    const paintProfilerView = this.paintProfilerView();
    const hasProfileData = paintProfilerView.setEvent(paintProfilerModel, event);
    if (!hasProfileData) {
      return;
    }
    if (this.tabbedPane.hasTab(Tab.PaintProfiler)) {
      return;
    }
    this.appendTab(Tab.PaintProfiler, i18nString(UIStrings.paintProfiler), paintProfilerView);
  }

  private updateSelectedRangeStats(startTime: number, endTime: number): void {
    if (!this.model || !this.#selectedEvents) {
      return;
    }
    const aggregatedStats = TimelineUIUtils.statsForTimeRange(this.#selectedEvents, startTime, endTime);
    const startOffset = startTime - this.model.timelineModel().minimumRecordTime();
    const endOffset = endTime - this.model.timelineModel().minimumRecordTime();

    const contentHelper = new TimelineDetailsContentHelper(null, null);
    contentHelper.addSection(i18nString(
        UIStrings.rangeSS,
        {PH1: i18n.TimeUtilities.millisToString(startOffset), PH2: i18n.TimeUtilities.millisToString(endOffset)}));
    const pieChart = TimelineUIUtils.generatePieChart(aggregatedStats);
    contentHelper.appendElementRow('', pieChart);
    this.setContent(contentHelper.fragment);
  }
}

// TODO(crbug.com/1167717): Make this a const enum again
// eslint-disable-next-line rulesdir/const_enum
export enum Tab {
  Details = 'Details',
  EventLog = 'EventLog',
  CallTree = 'CallTree',
  BottomUp = 'BottomUp',
  PaintProfiler = 'PaintProfiler',
  LayerViewer = 'LayerViewer',
}<|MERGE_RESOLUTION|>--- conflicted
+++ resolved
@@ -123,9 +123,6 @@
     this.tabbedPane.addEventListener(UI.TabbedPane.Events.TabSelected, this.tabSelected, this);
   }
 
-<<<<<<< HEAD
-  setModel(model: PerformanceModel|null, track: TimelineModel.TimelineModel.Track|null): void {
-=======
   getDetailsContentElementForTest(): HTMLElement {
     return this.defaultDetailsContentElement;
   }
@@ -133,7 +130,6 @@
   async setModel(
       model: PerformanceModel|null, traceEngineData: TraceEngine.Handlers.Migration.PartialTraceData|null,
       selectedEvents: TraceEngine.Legacy.CompatibleTraceEvent[]|null): Promise<void> {
->>>>>>> 271b819c
     const isUpdatedModel = this.model !== model;
     if (isUpdatedModel) {
       if (this.model) {
@@ -144,18 +140,6 @@
         this.model.addEventListener(Events.WindowChanged, this.onWindowChanged, this);
       }
     }
-<<<<<<< HEAD
-    this.track = track;
-    this.tabbedPane.closeTabs([Tab.PaintProfiler, Tab.LayerViewer], false);
-    this.lazyPaintProfilerView = null;
-    this.lazyLayersView = null;
-    // Set model and initialize topdown/bottomup/eventlog
-    if (isUpdatedModel) {
-      for (const view of this.rangeDetailViews.values()) {
-        view.setModel(model, track);
-      }
-      this.setSelection(null);  // Focus details on overall trace.
-=======
     this.#traceEngineData = traceEngineData;
     if (traceEngineData) {
       this.#filmStrip = TraceEngine.Extras.FilmStrip.fromTraceData(traceEngineData);
@@ -172,7 +156,6 @@
         view.setModelWithEvents(model, selectedEvents, traceEngineData);
       }
       await this.setSelection(null);  // Focus details on overall trace.
->>>>>>> 271b819c
     }
 
     // Add TBT info to the footer.
