// Copyright 2017 The Chromium Authors. All rights reserved.
// Use of this source code is governed by a BSD-style license that can be
// found in the LICENSE file.

import type * as Common from '../../core/common/common.js';
import * as i18n from '../../core/i18n/i18n.js';
import * as SDK from '../../core/sdk/sdk.js';
import * as TimelineModel from '../../models/timeline_model/timeline_model.js';
import * as Components from '../../ui/legacy/components/utils/utils.js';
import * as UI from '../../ui/legacy/legacy.js';
import * as TraceEngine from '../../models/trace/trace.js';

import {EventsTimelineTreeView} from './EventsTimelineTreeView.js';

import {Events, type PerformanceModel} from './PerformanceModel.js';
import {TimelineLayersView} from './TimelineLayersView.js';
import {TimelinePaintProfilerView} from './TimelinePaintProfilerView.js';

import {type TimelineModeViewDelegate} from './TimelinePanel.js';

import {TimelineSelection} from './TimelineSelection.js';

import {BottomUpTimelineTreeView, CallTreeTimelineTreeView, type TimelineTreeView} from './TimelineTreeView.js';
import {TimelineDetailsContentHelper, TimelineUIUtils} from './TimelineUIUtils.js';

const UIStrings = {
  /**
   *@description Text for the summary view
   */
  summary: 'Summary',
  /**
   *@description Text in Timeline Details View of the Performance panel
   */
  bottomup: 'Bottom-Up',
  /**
   *@description Text in Timeline Details View of the Performance panel
   */
  callTree: 'Call Tree',
  /**
   *@description Text in Timeline Details View of the Performance panel
   */
  eventLog: 'Event Log',
  /**
   *@description Title of the Layers tool
   */
  layers: 'Layers',
  /**
   *@description Title of the paint profiler, old name of the performance pane
   */
  paintProfiler: 'Paint Profiler',
  /**
   *@description Text in Timeline Details View of the Performance panel
   *@example {1ms} PH1
   *@example {10ms} PH2
   */
  rangeSS: 'Range:  {PH1} – {PH2}',
};
const str_ = i18n.i18n.registerUIStrings('panels/timeline/TimelineDetailsView.ts', UIStrings);
const i18nString = i18n.i18n.getLocalizedString.bind(undefined, str_);
export class TimelineDetailsView extends UI.Widget.VBox {
  private readonly detailsLinkifier: Components.Linkifier.Linkifier;
  private tabbedPane: UI.TabbedPane.TabbedPane;
  private readonly defaultDetailsWidget: UI.Widget.VBox;
  private readonly defaultDetailsContentElement: HTMLElement;
  private rangeDetailViews: Map<string, TimelineTreeView>;
  private model!: PerformanceModel;
  #selectedEvents?: TraceEngine.Legacy.CompatibleTraceEvent[]|null;
  private lazyPaintProfilerView?: TimelinePaintProfilerView|null;
  private lazyLayersView?: TimelineLayersView|null;
  private preferredTabId?: string;
  private selection?: TimelineSelection|null;
  #traceEngineData: TraceEngine.Handlers.Migration.PartialTraceData|null = null;
  #filmStrip: TraceEngine.Extras.FilmStrip.Data|null = null;

  constructor(delegate: TimelineModeViewDelegate) {
    super();
    this.element.classList.add('timeline-details');

    this.detailsLinkifier = new Components.Linkifier.Linkifier();

    this.tabbedPane = new UI.TabbedPane.TabbedPane();
    this.tabbedPane.show(this.element);

    this.defaultDetailsWidget = new UI.Widget.VBox();
    this.defaultDetailsWidget.element.classList.add('timeline-details-view');
    this.defaultDetailsContentElement =
        this.defaultDetailsWidget.element.createChild('div', 'timeline-details-view-body vbox');
    this.appendTab(Tab.Details, i18nString(UIStrings.summary), this.defaultDetailsWidget);
    this.setPreferredTab(Tab.Details);

    this.rangeDetailViews = new Map();

    const bottomUpView = new BottomUpTimelineTreeView();
    this.appendTab(Tab.BottomUp, i18nString(UIStrings.bottomup), bottomUpView);
    this.rangeDetailViews.set(Tab.BottomUp, bottomUpView);

    const callTreeView = new CallTreeTimelineTreeView();
    this.appendTab(Tab.CallTree, i18nString(UIStrings.callTree), callTreeView);
    this.rangeDetailViews.set(Tab.CallTree, callTreeView);

    const eventsView = new EventsTimelineTreeView(delegate);
    this.appendTab(Tab.EventLog, i18nString(UIStrings.eventLog), eventsView);
    this.rangeDetailViews.set(Tab.EventLog, eventsView);

    this.tabbedPane.addEventListener(UI.TabbedPane.Events.TabSelected, this.tabSelected, this);
  }

  getDetailsContentElementForTest(): HTMLElement {
    return this.defaultDetailsContentElement;
  }

  async setModel(
      model: PerformanceModel|null, traceEngineData: TraceEngine.Handlers.Migration.PartialTraceData|null,
      selectedEvents: TraceEngine.Legacy.CompatibleTraceEvent[]|null): Promise<void> {
    const isUpdatedModel = this.model !== model;
    if (isUpdatedModel) {
      if (this.model) {
        this.model.removeEventListener(Events.WindowChanged, this.onWindowChanged, this);
      }
      this.model = (model as PerformanceModel);
      if (this.model) {
        this.model.addEventListener(Events.WindowChanged, this.onWindowChanged, this);
      }
    }
    this.#traceEngineData = traceEngineData;
    if (traceEngineData) {
      this.#filmStrip = TraceEngine.Extras.FilmStrip.fromTraceData(traceEngineData);
    }
    this.#selectedEvents = selectedEvents;
    this.tabbedPane.closeTabs([Tab.PaintProfiler, Tab.LayerViewer], false);

    this.lazyPaintProfilerView = null;
    this.lazyLayersView = null;
<<<<<<< HEAD

    // Set model and initialize topdown/bottomup/eventlog
    if (isUpdatedModel) {
      for (const view of this.rangeDetailViews.values()) {
        view.setModelWithEvents(model, selectedEvents, traceEngineData);
      }
      await this.setSelection(null);  // Focus details on overall trace.
    }

    // Add TBT info to the footer.
    this.additionalMetricsToolbar.removeToolbarItems();
    if (model && model.timelineModel()) {
      const {estimated, time} = model.timelineModel().totalBlockingTime();
      const isEstimate = estimated ? ` (${i18nString(UIStrings.estimated)})` : '';
      const message = i18nString(UIStrings.totalBlockingTimeSmss, {PH1: time.toFixed(2), PH2: isEstimate});

      const warning = document.createElement('span');
      const clsLink = UI.XLink.XLink.create('https://web.dev/tbt/', i18nString(UIStrings.learnMore));
      // Prevent focus ring from being cut off.
      clsLink.style.margin = '3px';
      warning.appendChild(clsLink);

      this.additionalMetricsToolbar.appendText(message);
      this.additionalMetricsToolbar.appendToolbarItem(new UI.Toolbar.ToolbarItem(warning));
    }
=======
    await this.setSelection(null);
>>>>>>> 0a2132a1
  }

  private setContent(node: Node): void {
    const allTabs = this.tabbedPane.otherTabs(Tab.Details);
    for (let i = 0; i < allTabs.length; ++i) {
      if (!this.rangeDetailViews.has(allTabs[i])) {
        this.tabbedPane.closeTab(allTabs[i]);
      }
    }
    this.defaultDetailsContentElement.removeChildren();
    this.defaultDetailsContentElement.appendChild(node);
  }

  private updateContents(): void {
    const view = this.rangeDetailViews.get(this.tabbedPane.selectedTabId || '');
    if (view) {
      const window = this.model.window();
      view.updateContents(this.selection || TimelineSelection.fromRange(window.left, window.right));
    }
  }

  private appendTab(id: string, tabTitle: string, view: UI.Widget.Widget, isCloseable?: boolean): void {
    this.tabbedPane.appendTab(id, tabTitle, view, undefined, undefined, isCloseable);
    if (this.preferredTabId !== this.tabbedPane.selectedTabId) {
      this.tabbedPane.selectTab(id);
    }
  }

  headerElement(): Element {
    return this.tabbedPane.headerElement();
  }

  setPreferredTab(tabId: string): void {
    this.preferredTabId = tabId;
  }

  private onWindowChanged(): void {
    if (!this.selection) {
      this.updateContentsFromWindow();
    }
  }

  private updateContentsFromWindow(): void {
    if (!this.model) {
      this.setContent(UI.Fragment.html`<div/>`);
      return;
    }
    const window = this.model.window();
    this.updateSelectedRangeStats(window.left, window.right);
    this.updateContents();
  }

  #getFilmStripFrame(frame: TimelineModel.TimelineFrameModel.TimelineFrame): TraceEngine.Extras.FilmStrip.Frame|null {
    if (!this.#filmStrip) {
      return null;
    }
    const screenshotTime = TraceEngine.Types.Timing.MilliSeconds(frame.idle ? frame.startTime : frame.endTime);
    const screenshotTimeMicroSeconds = TraceEngine.Helpers.Timing.millisecondsToMicroseconds(screenshotTime);

    const filmStripFrame =
        TraceEngine.Extras.FilmStrip.frameClosestToTimestamp(this.#filmStrip, screenshotTimeMicroSeconds);
    if (!filmStripFrame) {
      return null;
    }
    const frameTimeMilliSeconds =
        TraceEngine.Helpers.Timing.microSecondsToMilliseconds(filmStripFrame.screenshotEvent.ts);
    return frameTimeMilliSeconds - frame.endTime < 10 ? filmStripFrame : null;
  }

  async setSelection(selection: TimelineSelection|null): Promise<void> {
    this.detailsLinkifier.reset();
    this.selection = selection;
    if (!this.selection) {
      this.updateContentsFromWindow();
      return;
    }
    const selectionObject = this.selection.object;
    if (TimelineSelection.isSyntheticNetworkRequestDetailsEventSelection(selectionObject)) {
      const event = selectionObject;
      const networkDetails = await TimelineUIUtils.buildSyntheticNetworkRequestDetails(
          event, this.model.timelineModel(), this.detailsLinkifier);
      this.setContent(networkDetails);
    } else if (TimelineSelection.isTraceEventSelection(selectionObject)) {
      const event = selectionObject;
      const traceEventDetails = await TimelineUIUtils.buildTraceEventDetails(
          event, this.model.timelineModel(), this.detailsLinkifier, true, this.#traceEngineData);
      this.appendDetailsTabsForTraceEventAndShowDetails(event, traceEventDetails);
    } else if (TimelineSelection.isFrameObject(selectionObject)) {
      const frame = selectionObject;
      const matchedFilmStripFrame = this.#getFilmStripFrame(frame);
      this.setContent(TimelineUIUtils.generateDetailsContentForFrame(frame, this.#filmStrip, matchedFilmStripFrame));
      if (frame.layerTree) {
        const layersView = this.layersView();
        layersView.showLayerTree(frame.layerTree);
        if (!this.tabbedPane.hasTab(Tab.LayerViewer)) {
          this.appendTab(Tab.LayerViewer, i18nString(UIStrings.layers), layersView);
        }
      }
    } else if (TimelineSelection.isRangeSelection(selectionObject)) {
      this.updateSelectedRangeStats(this.selection.startTime, this.selection.endTime);
    }

    this.updateContents();
  }

  private tabSelected(event: Common.EventTarget.EventTargetEvent<UI.TabbedPane.EventData>): void {
    if (!event.data.isUserGesture) {
      return;
    }
    this.setPreferredTab(event.data.tabId);
    this.updateContents();
  }

  private layersView(): TimelineLayersView {
    if (this.lazyLayersView) {
      return this.lazyLayersView;
    }
    this.lazyLayersView =
        new TimelineLayersView(this.model.timelineModel(), this.showSnapshotInPaintProfiler.bind(this));
    return this.lazyLayersView;
  }

  private paintProfilerView(): TimelinePaintProfilerView {
    if (this.lazyPaintProfilerView) {
      return this.lazyPaintProfilerView;
    }
    this.lazyPaintProfilerView = new TimelinePaintProfilerView(this.model.frameModel());
    return this.lazyPaintProfilerView;
  }

  private showSnapshotInPaintProfiler(snapshot: SDK.PaintProfiler.PaintProfilerSnapshot): void {
    const paintProfilerView = this.paintProfilerView();
    paintProfilerView.setSnapshot(snapshot);
    if (!this.tabbedPane.hasTab(Tab.PaintProfiler)) {
      this.appendTab(Tab.PaintProfiler, i18nString(UIStrings.paintProfiler), paintProfilerView, true);
    }
    this.tabbedPane.selectTab(Tab.PaintProfiler, true);
  }

  private appendDetailsTabsForTraceEventAndShowDetails(event: TraceEngine.Legacy.CompatibleTraceEvent, content: Node):
      void {
    this.setContent(content);
    if (TraceEngine.Legacy.eventIsFromNewEngine(event)) {
      // TODO(crbug.com/1386091): Add support for this use case in the
      // new engine.
      return;
    }
    if (event.name === TimelineModel.TimelineModel.RecordType.Paint ||
        event.name === TimelineModel.TimelineModel.RecordType.RasterTask) {
      this.showEventInPaintProfiler(event);
    }
  }

  private showEventInPaintProfiler(event: TraceEngine.Legacy.Event): void {
    const paintProfilerModel =
        SDK.TargetManager.TargetManager.instance().models(SDK.PaintProfiler.PaintProfilerModel)[0];
    if (!paintProfilerModel) {
      return;
    }
    const paintProfilerView = this.paintProfilerView();
    const hasProfileData = paintProfilerView.setEvent(paintProfilerModel, event);
    if (!hasProfileData) {
      return;
    }
    if (this.tabbedPane.hasTab(Tab.PaintProfiler)) {
      return;
    }
    this.appendTab(Tab.PaintProfiler, i18nString(UIStrings.paintProfiler), paintProfilerView);
  }

  private updateSelectedRangeStats(startTime: number, endTime: number): void {
    if (!this.model || !this.#selectedEvents) {
      return;
    }
    const aggregatedStats = TimelineUIUtils.statsForTimeRange(this.#selectedEvents, startTime, endTime);
    const startOffset = startTime - this.model.timelineModel().minimumRecordTime();
    const endOffset = endTime - this.model.timelineModel().minimumRecordTime();

    const contentHelper = new TimelineDetailsContentHelper(null, null);
    contentHelper.addSection(i18nString(
        UIStrings.rangeSS,
        {PH1: i18n.TimeUtilities.millisToString(startOffset), PH2: i18n.TimeUtilities.millisToString(endOffset)}));
    const pieChart = TimelineUIUtils.generatePieChart(aggregatedStats);
    contentHelper.appendElementRow('', pieChart);
    this.setContent(contentHelper.fragment);
  }
}

// TODO(crbug.com/1167717): Make this a const enum again
// eslint-disable-next-line rulesdir/const_enum
export enum Tab {
  Details = 'Details',
  EventLog = 'EventLog',
  CallTree = 'CallTree',
  BottomUp = 'BottomUp',
  PaintProfiler = 'PaintProfiler',
  LayerViewer = 'LayerViewer',
}<|MERGE_RESOLUTION|>--- conflicted
+++ resolved
@@ -131,7 +131,6 @@
 
     this.lazyPaintProfilerView = null;
     this.lazyLayersView = null;
-<<<<<<< HEAD
 
     // Set model and initialize topdown/bottomup/eventlog
     if (isUpdatedModel) {
@@ -140,26 +139,6 @@
       }
       await this.setSelection(null);  // Focus details on overall trace.
     }
-
-    // Add TBT info to the footer.
-    this.additionalMetricsToolbar.removeToolbarItems();
-    if (model && model.timelineModel()) {
-      const {estimated, time} = model.timelineModel().totalBlockingTime();
-      const isEstimate = estimated ? ` (${i18nString(UIStrings.estimated)})` : '';
-      const message = i18nString(UIStrings.totalBlockingTimeSmss, {PH1: time.toFixed(2), PH2: isEstimate});
-
-      const warning = document.createElement('span');
-      const clsLink = UI.XLink.XLink.create('https://web.dev/tbt/', i18nString(UIStrings.learnMore));
-      // Prevent focus ring from being cut off.
-      clsLink.style.margin = '3px';
-      warning.appendChild(clsLink);
-
-      this.additionalMetricsToolbar.appendText(message);
-      this.additionalMetricsToolbar.appendToolbarItem(new UI.Toolbar.ToolbarItem(warning));
-    }
-=======
-    await this.setSelection(null);
->>>>>>> 0a2132a1
   }
 
   private setContent(node: Node): void {
