// Copyright 2016 The Chromium Authors. All rights reserved.
// Use of this source code is governed by a BSD-style license that can be
// found in the LICENSE file.

import * as i18n from '../../core/i18n/i18n.js';
import * as Root from '../../core/root/root.js';
import * as SDK from '../../core/sdk/sdk.js';
import type * as Protocol from '../../generated/protocol.js';
import * as Extensions from '../../models/extensions/extensions.js';
import type * as TimelineModel from '../../models/timeline_model/timeline_model.js';
import * as TraceEngine from '../../models/trace/trace.js';

const UIStrings = {
  /**
   *@description Text in Timeline Controller of the Performance panel indicating that the Performance Panel cannot
   * record a performance trace because the type of target (where possible types are page, service worker and shared
   * worker) doesn't support it.
   */
  tracingNotSupported: 'Performance trace recording not supported for this type of target',
};
const str_ = i18n.i18n.registerUIStrings('panels/timeline/TimelineController.ts', UIStrings);
const i18nString = i18n.i18n.getLocalizedString.bind(undefined, str_);
export class TimelineController implements TraceEngine.TracingManager.TracingManagerClient {
  readonly primaryPageTarget: SDK.Target.Target;
  readonly rootTarget: SDK.Target.Target;
  private tracingManager: TraceEngine.TracingManager.TracingManager|null;
  #collectedEvents: TraceEngine.Types.TraceEvents.TraceEventData[] = [];
  #recordingStartTime: number|null = null;
  private readonly client: Client;
  // TODO(crbug.com/1172300) Ignored during the jsdoc to ts migration
  // eslint-disable-next-line @typescript-eslint/no-explicit-any
  private tracingCompleteCallback?: ((value: any) => void)|null;

  /**
   * We always need to profile against the DevTools root target, which is
   * the target that DevTools is attached to.
   *
   * In most cases, this will be the tab that DevTools is inspecting.
   * Now pre-rendering is active, tabs can have multiple pages - only one
   * of which the user is being shown. This is the "primary page" and hence
   * why in code we have "primaryPageTarget". When there's a prerendered
   * page in a background, tab target would have multiple subtargets, one
   * of them being primaryPageTarget.
   *
   * The problems with using primary page target for tracing are:
   * 1. Performance trace doesn't include information from the other pages on
   *    the tab which is probably not what the user wants as it does not
   *    reflect reality.
   * 2. Capturing trace never finishes after prerendering activation as
   *    we've started on one target and ending on another one, and
   *    tracingComplete event never gets processed.
   *
   * However, when we want to look at the URL of the current page, we need
   * to use the primaryPageTarget to ensure we get the URL of the tab and
   * the tab's page that is being shown to the user. This is because the tab
   * target (which is what rootTarget is) only exposes the Target and Tracing
   * domains. We need the Page target to navigate as it implements the Page
   * domain. That is why here we have to store both.
   **/
  constructor(rootTarget: SDK.Target.Target, primaryPageTarget: SDK.Target.Target, client: Client) {
    this.primaryPageTarget = primaryPageTarget;
    this.rootTarget = rootTarget;
    // Ensure the tracing manager is the one for the Root Target, NOT the
    // primaryPageTarget, as that is the one we have to invoke tracing against.
    this.tracingManager = rootTarget.model(TraceEngine.TracingManager.TracingManager);
    this.client = client;
  }

  async dispose(): Promise<void> {
    if (this.tracingManager) {
      await this.tracingManager.reset();
    }
  }

  async startRecording(options: RecordingOptions): Promise<Protocol.ProtocolResponseWithError> {
    function disabledByDefault(category: string): string {
      return 'disabled-by-default-' + category;
    }

    // The following categories are also used in other tools, but this panel
    // offers the possibility of turning them off (see below).
    // 'disabled-by-default-devtools.screenshot'
    //   └ default: on, option: captureFilmStrip
    // 'disabled-by-default-devtools.timeline.invalidationTracking'
    //   └ default: off, experiment: timelineInvalidationTracking
    // 'disabled-by-default-v8.cpu_profiler'
    //   └ default: on, option: enableJSSampling
    const categoriesArray = [
      Root.Runtime.experiments.isEnabled('timeline-show-all-events') ? '*' : '-*',
      TraceEngine.Types.TraceEvents.Categories.Console,
      TraceEngine.Types.TraceEvents.Categories.Loading,
      TraceEngine.Types.TraceEvents.Categories.UserTiming,
      'devtools.timeline',
      disabledByDefault('devtools.timeline'),
      disabledByDefault('devtools.timeline.frame'),
      disabledByDefault('devtools.timeline.stack'),
      disabledByDefault('v8.compile'),
      disabledByDefault('v8.cpu_profiler.hires'),
<<<<<<< HEAD
      disabledByDefault('disabled-by-default-gpu.vulkan.vma'), // extra detail in GPU
      TimelineModel.TimelineModel.TimelineModelImpl.Category.Loading,
=======
>>>>>>> c73a6349
      disabledByDefault('lighthouse'),
      'v8.execute',
      'v8',
      'cppgc',
      'navigation,rail',
    ];

    if (Root.Runtime.experiments.isEnabled('timeline-v8-runtime-call-stats') && options.enableJSSampling) {
      categoriesArray.push(disabledByDefault('v8.runtime_stats_sampling'));
    }
    if (options.enableJSSampling) {
      categoriesArray.push(disabledByDefault('v8.cpu_profiler'));
    }
    if (Root.Runtime.experiments.isEnabled('timeline-invalidation-tracking')) {
      categoriesArray.push(disabledByDefault('devtools.timeline.invalidationTracking'));
    }
    if (options.capturePictures) {
      categoriesArray.push(
          disabledByDefault('devtools.timeline.layers'), disabledByDefault('devtools.timeline.picture'),
          disabledByDefault('blink.graphics_context_annotations'));
    }
    if (options.captureFilmStrip) {
      categoriesArray.push(disabledByDefault('devtools.screenshot'));
    }
    if (options.captureSelectorStats) {
      categoriesArray.push(disabledByDefault('blink.debug'));
    }
    if (Root.Runtime.experiments.isEnabled('timeline-enhanced-traces')) {
      categoriesArray.push(disabledByDefault('devtools.target-rundown'));
      categoriesArray.push(disabledByDefault('devtools.v8-source-rundown'));
    }
    if (Root.Runtime.experiments.isEnabled('timeline-compiled-sources')) {
      categoriesArray.push(disabledByDefault('devtools.v8-source-rundown-sources'));
    }

    this.#recordingStartTime = Date.now();
    const response = await this.startRecordingWithCategories(categoriesArray.join(','));
    if (response.getError()) {
      await this.waitForTracingToStop(false);
      await SDK.TargetManager.TargetManager.instance().resumeAllTargets();
    }
    return response;
  }

  async stopRecording(): Promise<void> {
    if (this.tracingManager) {
      this.tracingManager.stop();
    }

    this.client.loadingStarted();
    await this.waitForTracingToStop(true);
    await this.allSourcesFinished();
  }

  private async waitForTracingToStop(awaitTracingCompleteCallback: boolean): Promise<void> {
    const tracingStoppedPromises = [];
    if (this.tracingManager && awaitTracingCompleteCallback) {
      tracingStoppedPromises.push(new Promise(resolve => {
        this.tracingCompleteCallback = resolve;
      }));
    }

    await Promise.all(tracingStoppedPromises);
  }

  private async startRecordingWithCategories(categories: string): Promise<Protocol.ProtocolResponseWithError> {
    if (!this.tracingManager) {
      throw new Error(i18nString(UIStrings.tracingNotSupported));
    }
    // There might be a significant delay in the beginning of timeline recording
    // caused by starting CPU profiler, that needs to traverse JS heap to collect
    // all the functions data.
    await SDK.TargetManager.TargetManager.instance().suspendAllTargets('performance-timeline');
    const response = await this.tracingManager.start(this, categories, '');
    await this.warmupJsProfiler();
    Extensions.ExtensionServer.ExtensionServer.instance().profilingStarted();
    return response;
  }

  // CPUProfiler::StartProfiling has a non-trivial cost and we'd prefer it not happen within an
  // interaction as that complicates debugging interaction latency.
  // To trigger the StartProfiling interrupt and get the warmup cost out of the way, we send a
  // very soft invocation to V8.https://crbug.com/1358602
  async warmupJsProfiler(): Promise<void> {
    // primaryPageTarget has RuntimeModel whereas rootTarget (Tab) does not.
    const runtimeModel = this.primaryPageTarget.model(SDK.RuntimeModel.RuntimeModel);
    if (!runtimeModel) {
      return;
    }
    await runtimeModel.agent.invoke_evaluate({
      expression: '(async function(){ await 1; })()',
      throwOnSideEffect: true,
    });
  }

  traceEventsCollected(events: TraceEngine.Types.TraceEvents.TraceEventData[]): void {
    this.#collectedEvents.push(...events);
  }

  tracingComplete(): void {
    if (!this.tracingCompleteCallback) {
      return;
    }
    this.tracingCompleteCallback(undefined);
    this.tracingCompleteCallback = null;
  }

  private async allSourcesFinished(): Promise<void> {
    this.client.processingStarted();
    await this.finalizeTrace();
  }

  private async finalizeTrace(): Promise<void> {
    await SDK.TargetManager.TargetManager.instance().resumeAllTargets();
    Extensions.ExtensionServer.ExtensionServer.instance().profilingStopped();
    await this.client.loadingComplete(
        this.#collectedEvents, /* exclusiveFilter= */ null, /* isCpuProfile= */ false, this.#recordingStartTime,
        /* metadata= */ null);
    this.client.loadingCompleteForTest();
  }

  tracingBufferUsage(usage: number): void {
    this.client.recordingProgress(usage);
  }

  eventsRetrievalProgress(progress: number): void {
    this.client.loadingProgress(progress);
  }
}

export interface Client {
  recordingProgress(usage: number): void;
  loadingStarted(): void;
  processingStarted(): void;
  loadingProgress(progress?: number): void;
  loadingComplete(
      collectedEvents: TraceEngine.Types.TraceEvents.TraceEventData[],
      exclusiveFilter: TimelineModel.TimelineModelFilter.TimelineModelFilter|null, isCpuProfile: boolean,
      recordingStartTime: number|null, metadata: TraceEngine.Types.File.MetaData|null): Promise<void>;
  loadingCompleteForTest(): void;
}
export interface RecordingOptions {
  enableJSSampling?: boolean;
  capturePictures?: boolean;
  captureFilmStrip?: boolean;
  captureSelectorStats?: boolean;
}<|MERGE_RESOLUTION|>--- conflicted
+++ resolved
@@ -96,11 +96,7 @@
       disabledByDefault('devtools.timeline.stack'),
       disabledByDefault('v8.compile'),
       disabledByDefault('v8.cpu_profiler.hires'),
-<<<<<<< HEAD
-      disabledByDefault('disabled-by-default-gpu.vulkan.vma'), // extra detail in GPU
-      TimelineModel.TimelineModel.TimelineModelImpl.Category.Loading,
-=======
->>>>>>> c73a6349
+      disabledByDefault('disabled-by-default-gpu.vulkan.vma'),  // extra detail in GPU
       disabledByDefault('lighthouse'),
       'v8.execute',
       'v8',
