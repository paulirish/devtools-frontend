// Copyright 2016 The Chromium Authors. All rights reserved.
// Use of this source code is governed by a BSD-style license that can be
// found in the LICENSE file.

import * as Common from '../../core/common/common.js';
import * as i18n from '../../core/i18n/i18n.js';
import * as Platform from '../../core/platform/platform.js';
import * as Protocol from '../../generated/protocol.js';
import * as TraceEngine from '../../models/trace/trace.js';
import * as PerfUI from '../../ui/legacy/components/perf_ui/perf_ui.js';
import * as UI from '../../ui/legacy/legacy.js';
import * as ThemeSupport from '../../ui/legacy/theme_support/theme_support.js';

import {NetworkTrackAppender} from './NetworkTrackAppender.js';
import timelineFlamechartPopoverStyles from './timelineFlamechartPopover.css.js';
import {FlameChartStyle, Selection} from './TimelineFlameChartView.js';
import {TimelineSelection} from './TimelineSelection.js';

export class TimelineFlameChartNetworkDataProvider implements PerfUI.FlameChart.FlameChartDataProvider {
  #minimumBoundaryInternal: number;
  #timeSpan: number;
  #events: TraceEngine.Types.TraceEvents.TraceEventSyntheticNetworkRequest[];
  #maxLevel: number;
  #networkTrackAppender: NetworkTrackAppender|null;

  #timelineDataInternal?: PerfUI.FlameChart.FlameChartTimelineData|null;
  #lastSelection?: Selection;
  #priorityToValue?: Map<string, number>;
  #traceEngineData: TraceEngine.Handlers.Migration.PartialTraceData|null;
  constructor() {
    this.#minimumBoundaryInternal = 0;
    this.#timeSpan = 0;
    this.#events = [];
    this.#maxLevel = 0;

    this.#networkTrackAppender = null;
    this.#traceEngineData = null;
  }

  setModel(traceEngineData: TraceEngine.Handlers.Migration.PartialTraceData|null): void {
    this.#timelineDataInternal = null;
    this.#traceEngineData = traceEngineData;
    this.#events = traceEngineData?.NetworkRequests.byTime || [];

    if (this.#traceEngineData) {
      this.#setTimingBoundsData(this.#traceEngineData);
    }
  }

  isEmpty(): boolean {
    this.timelineData();
    return !this.#events.length;
  }

  maxStackDepth(): number {
    return this.#maxLevel;
  }

  timelineData(): PerfUI.FlameChart.FlameChartTimelineData {
    if (this.#timelineDataInternal && this.#timelineDataInternal.entryLevels.length !== 0) {
      // The flame chart data is built already, so return the cached data.
      return this.#timelineDataInternal;
    }

    this.#timelineDataInternal = PerfUI.FlameChart.FlameChartTimelineData.createEmpty();
    if (!this.#traceEngineData) {
      return this.#timelineDataInternal;
    }

    this.#events = this.#traceEngineData.NetworkRequests.byTime;
    this.#networkTrackAppender = new NetworkTrackAppender(this.#traceEngineData, this.#timelineDataInternal);
    this.#maxLevel = this.#networkTrackAppender.appendTrackAtLevel(0);
    return this.#timelineDataInternal;
  }

  minimumBoundary(): number {
    return this.#minimumBoundaryInternal;
  }

  totalTime(): number {
    return this.#timeSpan;
  }

  setWindowTimes(startTime: number, endTime: number): void {
    this.#updateTimelineData(startTime, endTime);
  }

  createSelection(index: number): TimelineSelection|null {
    if (index === -1) {
      return null;
    }
    const event = this.#events[index];
    this.#lastSelection = new Selection(TimelineSelection.fromTraceEvent(event), index);
    return this.#lastSelection.timelineSelection;
  }

  entryIndexForSelection(selection: TimelineSelection|null): number {
    if (!selection) {
      return -1;
    }

    if (this.#lastSelection && this.#lastSelection.timelineSelection.object === selection.object) {
      return this.#lastSelection.entryIndex;
    }

    if (!TimelineSelection.isSyntheticNetworkRequestDetailsEventSelection(selection.object)) {
      return -1;
    }

    const index = this.#events.indexOf(selection.object);
    if (index !== -1) {
      this.#lastSelection = new Selection(TimelineSelection.fromTraceEvent(selection.object), index);
    }
    return index;
  }

  entryColor(index: number): string {
    if (!this.#networkTrackAppender) {
      throw new Error('networkTrackAppender should not be empty');
    }
    return this.#networkTrackAppender.colorForEvent(this.#events[index]);
  }

  textColor(_index: number): string {
    return FlameChartStyle.textColor;
  }

  entryTitle(index: number): string|null {
    const event = this.#events[index];
    const parsedURL = new Common.ParsedURL.ParsedURL(event.args.data.url);
    return parsedURL.isValid ? `${parsedURL.displayName} (${parsedURL.host})` : event.args.data.url || null;
  }

  entryFont(_index: number): string|null {
    return this.#networkTrackAppender?.font() || null;
  }

  /**
   * Returns the pixels needed to decorate the event.
   * The pixels compare to the start of the earliest event of the request.
   *
   * Request.beginTime(), which is used in FlameChart to calculate the unclippedBarX
   * v
   *    |----------------[ (URL text)    waiting time   |   request  ]--------|
   *    ^start           ^sendStart                     ^headersEnd  ^Finish  ^end
   * @param request
   * @param unclippedBarX The start pixel of the request. It is calculated with request.beginTime() in FlameChart.
   * @param timeToPixelRatio
   * @returns the pixels to draw waiting time and left and right whiskers and url text
   */
  getDecorationPixels(
      event: TraceEngine.Types.TraceEvents.TraceEventSyntheticNetworkRequest, unclippedBarX: number,
      timeToPixelRatio: number): {sendStart: number, headersEnd: number, finish: number, start: number, end: number} {
    const beginTime = TraceEngine.Helpers.Timing.microSecondsToMilliseconds(event.ts);
    const timeToPixel = (time: number): number => Math.floor(unclippedBarX + (time - beginTime) * timeToPixelRatio);
    const minBarWidthPx = 2;
    const startTime = TraceEngine.Helpers.Timing.microSecondsToMilliseconds(event.ts);
    const endTime = TraceEngine.Helpers.Timing.microSecondsToMilliseconds(
        (event.ts + event.dur) as TraceEngine.Types.Timing.MicroSeconds);
    const sendStartTime =
        TraceEngine.Helpers.Timing.microSecondsToMilliseconds(event.args.data.syntheticData.sendStartTime);
    const headersEndTime =
        TraceEngine.Helpers.Timing.microSecondsToMilliseconds(event.args.data.syntheticData.downloadStart);
    const sendStart = Math.max(timeToPixel(sendStartTime), unclippedBarX);
    const headersEnd = Math.max(timeToPixel(headersEndTime), sendStart);
    const finish = Math.max(
        timeToPixel(TraceEngine.Helpers.Timing.microSecondsToMilliseconds(event.args.data.syntheticData.finishTime)),
        headersEnd + minBarWidthPx);
    const start = timeToPixel(startTime);
    const end = Math.max(timeToPixel(endTime), finish);

    return {sendStart, headersEnd, finish, start, end};
  }

  /**
   * Decorates the entry:
   *   Draw a waiting time between |sendStart| and |headersEnd|
   *     By adding a extra transparent white layer
   *   Draw a whisk between |start| and |sendStart|
   *   Draw a whisk between |finish| and |end|
   *     By draw another layer of background color to "clear" the area
   *     Then draw the whisk
   *   Draw the URL after the |sendStart|
   *
   *   |----------------[ (URL text)    waiting time   |   request  ]--------|
   *   ^start           ^sendStart                     ^headersEnd  ^Finish  ^end
   * @param index
   * @param context
   * @param barX The x pixel of the visible part request
   * @param barY The y pixel of the visible part request
   * @param barWidth The width of the visible part request
   * @param barHeight The height of the visible part request
   * @param unclippedBarX The start pixel of the request compare to the visible area. It is calculated with request.beginTime() in FlameChart.
   * @param timeToPixelRatio
   * @returns if the entry needs to be decorate, which is alway true if the request has "timing" field
   */
  decorateEntry(
      index: number, context: CanvasRenderingContext2D, _text: string|null, barX: number, barY: number,
      barWidth: number, barHeight: number, unclippedBarX: number, timeToPixelRatio: number): boolean {
    const event = this.#events[index];

    const {sendStart, headersEnd, finish, start, end} =
        this.getDecorationPixels(event, unclippedBarX, timeToPixelRatio);

    // Draw waiting time.
    context.fillStyle = 'hsla(0, 100%, 100%, 0.8)';
    context.fillRect(sendStart + 0.5, barY + 0.5, headersEnd - sendStart - 0.5, barHeight - 2);
    // Clear portions of initial rect to prepare for the ticks.
    context.fillStyle = ThemeSupport.ThemeSupport.instance().getComputedValue('--sys-color-cdt-base-container');
    context.fillRect(barX, barY - 0.5, sendStart - barX, barHeight);
    context.fillRect(finish, barY - 0.5, barX + barWidth - finish, barHeight);

    // Draws left and right whiskers
    function drawTick(begin: number, end: number, y: number): void {
      const /** @const */ tickHeightPx = 6;
      context.moveTo(begin, y - tickHeightPx / 2);
      context.lineTo(begin, y + tickHeightPx / 2);
      context.moveTo(begin, y);
      context.lineTo(end, y);
    }

    context.beginPath();
    context.lineWidth = 1;
    context.strokeStyle = '#ccc';
    const lineY = Math.floor(barY + barHeight / 2) + 0.5;
    const leftTick = start + 0.5;
    const rightTick = end - 0.5;
    drawTick(leftTick, sendStart, lineY);
    drawTick(rightTick, finish, lineY);
    context.stroke();

    const color = this.#colorForPriority(event.args.data.priority);
    if (color) {
      context.fillStyle = color;
      context.fillRect(sendStart + 0.5, barY + 0.5, 3.5, 3.5);
    }

    // Draw request URL as text
    const textStart = Math.max(sendStart, 0);
    const textWidth = finish - textStart;
    const /** @const */ minTextWidthPx = 20;
    if (textWidth >= minTextWidthPx) {
      let title = this.entryTitle(index) || '';
      if (event.args.data.fromServiceWorker) {
        title = '⚙ ' + title;
      }
      if (title) {
        const /** @const */ textPadding = 4;
        const /** @const */ textBaseline = 5;
        const textBaseHeight = barHeight - textBaseline;
        const trimmedText = UI.UIUtils.trimTextEnd(context, title, textWidth - 2 * textPadding);
        context.fillStyle = '#333';
        context.fillText(trimmedText, textStart + textPadding, barY + textBaseHeight);
      }
    }

    return true;
  }

  forceDecoration(_index: number): boolean {
    return true;
  }

  prepareHighlightedEntryInfo(index: number): Element|null {
    const /** @const */ maxURLChars = 80;
    const event = this.#events[index];
    const element = document.createElement('div');
    const root = UI.Utils.createShadowRootWithCoreStyles(element, {
      cssFile: [timelineFlamechartPopoverStyles],
      delegatesFocus: undefined,
    });
    const contents = root.createChild('div', 'timeline-flamechart-popover');
    const startTime = TraceEngine.Helpers.Timing.microSecondsToMilliseconds(event.ts);
    const duration = TraceEngine.Helpers.Timing.microSecondsToMilliseconds(event.dur);
    if (startTime && isFinite(duration)) {
      contents.createChild('span', 'timeline-info-network-time').textContent =
          i18n.TimeUtilities.millisToString(duration, true);
    }
<<<<<<< HEAD
    if (typeof request.priority === 'string') {
      const div = (contents.createChild('span') as HTMLElement);
      div.textContent =
          PerfUI.NetworkPriorities.uiLabelForNetworkPriority((request.priority as Protocol.Network.ResourcePriority));
      div.style.color = this.colorForPriority(request.priority) || 'black';
    }
    contents.createChild('span').textContent = Platform.StringUtilities.trimMiddle(request.url, maxURLChars);

    // Debug mode: add trace event details to tooltip.
    const requestClone = {...request};
    contents.createChild('span').textContent = '\n' + JSON.stringify(requestClone, null, 2).slice(0, 2000);

=======
    const div = (contents.createChild('span') as HTMLElement);
    div.textContent = PerfUI.NetworkPriorities.uiLabelForNetworkPriority(
        (event.args.data.priority as Protocol.Network.ResourcePriority));
    div.style.color = this.#colorForPriority(event.args.data.priority) || 'black';
    contents.createChild('span').textContent = Platform.StringUtilities.trimMiddle(event.args.data.url, maxURLChars);
>>>>>>> d8e1c78b
    return element;
  }

  #colorForPriority(priority: string): string|null {
    if (!this.#priorityToValue) {
      this.#priorityToValue = new Map([
        [Protocol.Network.ResourcePriority.VeryLow, 1],
        [Protocol.Network.ResourcePriority.Low, 2],
        [Protocol.Network.ResourcePriority.Medium, 3],
        [Protocol.Network.ResourcePriority.High, 4],
        [Protocol.Network.ResourcePriority.VeryHigh, 5],
      ]);
    }
    const value = this.#priorityToValue.get(priority);
    return value ? `hsla(214, 80%, 50%, ${value / 5})` : null;
  }

  /**
   * Sets the minimum time and total time span of a trace using the
   * new engine data.
   */
  #setTimingBoundsData(newTraceEngineData: TraceEngine.Handlers.Migration.PartialTraceData): void {
    const {traceBounds} = newTraceEngineData.Meta;
    const minTime = TraceEngine.Helpers.Timing.microSecondsToMilliseconds(traceBounds.min);
    const maxTime = TraceEngine.Helpers.Timing.microSecondsToMilliseconds(traceBounds.max);
    this.#minimumBoundaryInternal = minTime;
    this.#timeSpan = minTime === maxTime ? 1000 : maxTime - this.#minimumBoundaryInternal;
  }

  /**
   * When users zoom in the flamechart, we only want to show them the network
   * requests between startTime and endTime. This function will call the
   * trackAppender to update the timeline data, and then force to create a new
   * PerfUI.FlameChart.FlameChartTimelineData instance to force the flamechart
   * to re-render.
   */
  #updateTimelineData(startTime: number, endTime: number): void {
    if (!this.#networkTrackAppender || !this.#timelineDataInternal) {
      return;
    }
    this.#maxLevel = this.#networkTrackAppender.filterTimelineDataBetweenTimes(
        TraceEngine.Types.Timing.MilliSeconds(startTime), TraceEngine.Types.Timing.MilliSeconds(endTime));

    // TODO(crbug.com/1459225): Remove this recreating code.
    // Force to create a new PerfUI.FlameChart.FlameChartTimelineData instance
    // to force the flamechart to re-render. This also causes crbug.com/1459225.
    this.#timelineDataInternal = PerfUI.FlameChart.FlameChartTimelineData.create({
      entryLevels: this.#timelineDataInternal?.entryLevels,
      entryTotalTimes: this.#timelineDataInternal?.entryTotalTimes,
      entryStartTimes: this.#timelineDataInternal?.entryStartTimes,
      groups: this.#timelineDataInternal?.groups,
    });
  }

  preferredHeight(): number {
    if (!this.#networkTrackAppender || this.#maxLevel === 0) {
      return 0;
    }
    const group = this.#networkTrackAppender.group();
    if (!group) {
      return 0;
    }
    return group.style.height * (this.isExpanded() ? Platform.NumberUtilities.clamp(this.#maxLevel + 1, 4, 8.5) : 1);
  }

  isExpanded(): boolean {
    return Boolean(this.#networkTrackAppender?.group()?.expanded);
  }

  formatValue(value: number, precision?: number): string {
    return i18n.TimeUtilities.preciseMillisToString(value, precision);
  }

  canJumpToEntry(_entryIndex: number): boolean {
    return false;
  }

  /**
   * Returns a map of navigations that happened in the main frame, ignoring any
   * that happened in other frames.
   * The map's key is the frame ID.
   **/
  mainFrameNavigationStartEvents(): readonly TraceEngine.Types.TraceEvents.TraceEventNavigationStart[] {
    if (!this.#traceEngineData) {
      return [];
    }
    return this.#traceEngineData.Meta.mainFrameNavigations;
  }
}<|MERGE_RESOLUTION|>--- conflicted
+++ resolved
@@ -276,26 +276,16 @@
       contents.createChild('span', 'timeline-info-network-time').textContent =
           i18n.TimeUtilities.millisToString(duration, true);
     }
-<<<<<<< HEAD
-    if (typeof request.priority === 'string') {
-      const div = (contents.createChild('span') as HTMLElement);
-      div.textContent =
-          PerfUI.NetworkPriorities.uiLabelForNetworkPriority((request.priority as Protocol.Network.ResourcePriority));
-      div.style.color = this.colorForPriority(request.priority) || 'black';
-    }
-    contents.createChild('span').textContent = Platform.StringUtilities.trimMiddle(request.url, maxURLChars);
-
-    // Debug mode: add trace event details to tooltip.
-    const requestClone = {...request};
-    contents.createChild('span').textContent = '\n' + JSON.stringify(requestClone, null, 2).slice(0, 2000);
-
-=======
     const div = (contents.createChild('span') as HTMLElement);
     div.textContent = PerfUI.NetworkPriorities.uiLabelForNetworkPriority(
         (event.args.data.priority as Protocol.Network.ResourcePriority));
     div.style.color = this.#colorForPriority(event.args.data.priority) || 'black';
     contents.createChild('span').textContent = Platform.StringUtilities.trimMiddle(event.args.data.url, maxURLChars);
->>>>>>> d8e1c78b
+
+    // Debug mode: add trace event details to tooltip.
+    const requestClone = {...request};
+    contents.createChild('span').textContent = '\n' + JSON.stringify(requestClone, null, 2).slice(0, 2000);
+
     return element;
   }
 
