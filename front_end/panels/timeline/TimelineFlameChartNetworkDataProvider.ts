--- conflicted
+++ resolved
@@ -14,13 +14,9 @@
 import {NetworkTrackAppender} from './NetworkTrackAppender.js';
 import timelineFlamechartPopoverStyles from './timelineFlamechartPopover.css.js';
 import {FlameChartStyle, Selection} from './TimelineFlameChartView.js';
-<<<<<<< HEAD
 import {TimelineSelection} from './TimelinePanel.js';
 import {TimelineUIUtils} from './TimelineUIUtils.js';
-import { RecordType } from '../../models/timeline_model/TimelineModel.js';
-=======
 import {TimelineSelection} from './TimelineSelection.js';
->>>>>>> 0a2132a1
 
 export class TimelineFlameChartNetworkDataProvider implements PerfUI.FlameChart.FlameChartDataProvider {
   #minimumBoundaryInternal: number;
@@ -216,42 +212,7 @@
     context.fillRect(barX, barY - 0.5, sendStart - barX, barHeight);
     context.fillRect(finish, barY - 0.5, barX + barWidth - finish, barHeight);
 
-<<<<<<< HEAD
-
-    // Draw h2 push time
-    // If the request is from cache, pushStart refers to the original request, and hence cannot be used.
-    if (!request.cached() && timing.pushStart) {
-      const pushStart = timeToPixel(timing.pushStart * 1000);
-      const pushEnd = timing.pushEnd ? timeToPixel(timing.pushEnd * 1000) : start;
-      const dentSize = Platform.NumberUtilities.clamp(pushEnd - pushStart - 2, 0, 4);
-      const padding = 1;
-      context.save();
-      context.beginPath();
-      context.moveTo(pushStart + dentSize, barY + barHeight / 2);
-      context.lineTo(pushStart, barY + padding);
-      context.lineTo(pushEnd - dentSize, barY + padding);
-      context.lineTo(pushEnd, barY + barHeight / 2);
-      context.lineTo(pushEnd - dentSize, barY + barHeight - padding);
-      context.lineTo(pushStart, barY + barHeight - padding);
-      context.closePath();
-      if (timing.pushEnd) {
-        context.fillStyle = this.entryColor(index);
-      } else {
-        // Use a gradient to indicate that `pushEnd` is not known here to work
-        // around BUG(chromium:998411).
-        const gradient = context.createLinearGradient(pushStart, 0, pushEnd, 0);
-        gradient.addColorStop(0, this.entryColor(index));
-        gradient.addColorStop(1, 'white');
-        context.fillStyle = gradient;
-      }
-      context.globalAlpha = 0.3;
-      context.fill();
-      context.restore();
-    }
-    // Draw left and right whiskers
-=======
     // Draws left and right whiskers
->>>>>>> 0a2132a1
     function drawTick(begin: number, end: number, y: number): void {
       const /** @const */ tickHeightPx = 6;
       context.moveTo(begin, y - tickHeightPx / 2);
@@ -275,10 +236,7 @@
       context.fillStyle = color;
       context.fillRect(sendStart + 0.5, barY + 0.5, 3.5, 3.5);
     }
-<<<<<<< HEAD
-=======
-
->>>>>>> 0a2132a1
+
     // Draw request URL as text
     const textStart = Math.max(sendStart, 0);
     const textWidth = finish - textStart;
@@ -301,10 +259,10 @@
     // if (!request.url.startsWith('https://upload.wikimedia.org/wikipedia/commons/thumb/2/2d/Snake_River_%285mb%29.jpg/1600px-Snake_River_%285mb%29.jpg?20080122031527')) return true;
     // Draw received data.
     // This all kinda works but existing bar is network timings. and these receivedata events are blink timings. there's a delay and we'll be receiving data into the right whisker.
-
+    const request = event;
     const darkened = this.entryColor(index).replace(/\d+%\)/, '20%, 0.4)').replace('hsl', 'hsla');
     context.fillStyle = darkened;
-    const receiveDataEvents = request.children.filter(evt => evt.args?.data?.encodedDataLength && evt.name !== RecordType.ResourceFinish);
+    const receiveDataEvents = request.children.filter(evt => evt.args?.data?.encodedDataLength && evt.name !== 'ResourceFinish');
     const totalDataChunkLength = receiveDataEvents.reduce((sum, item) => sum + item.args?.data?.encodedDataLength || 0, 0);
     // each "data received" event in blink gets a 'length' from a chunk.size().
     // This number probaly includes some overhead (mojo IPC chunk metadata?) and generally likes to be 65k.
