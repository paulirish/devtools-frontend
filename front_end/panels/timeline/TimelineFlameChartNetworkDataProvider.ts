--- conflicted
+++ resolved
@@ -374,34 +374,6 @@
     return true;
   }
 
-<<<<<<< HEAD
-  prepareHighlightedEntryInfo(index: number): Element|null {
-    const /** @const */ maxURLChars = 80;
-    const event = this.#events[index];
-    const element = document.createElement('div');
-    const root = UI.Utils.createShadowRootWithCoreStyles(element, {
-      cssFile: [timelineFlamechartPopoverStyles],
-      delegatesFocus: undefined,
-    });
-    const contents = root.createChild('div', 'timeline-flamechart-popover');
-    const startTime = TraceEngine.Helpers.Timing.microSecondsToMilliseconds(event.ts);
-    const duration = TraceEngine.Helpers.Timing.microSecondsToMilliseconds(event.dur);
-    if (startTime && isFinite(duration)) {
-      contents.createChild('span', 'timeline-info-network-time').textContent =
-          i18n.TimeUtilities.millisToString(duration, true);
-    }
-    const div = (contents.createChild('span') as HTMLElement);
-    div.textContent = PerfUI.NetworkPriorities.uiLabelForNetworkPriority(
-        (event.args.data.priority as Protocol.Network.ResourcePriority));
-    div.style.color = this.#colorForPriority(event.args.data.priority) || 'black';
-    contents.createChild('span').textContent = Platform.StringUtilities.trimMiddle(event.args.data.url, maxURLChars);
-
-    // Debug mode: add trace event details to tooltip.
-    const requestClone = {...event};
-    contents.createChild('span').textContent = '\n' + JSON.stringify(requestClone, null, 2).slice(0, 2000);
-
-    return element;
-=======
   /**
    *In the FlameChart.ts, when filtering through the events for a level, it starts
    * from the last event of that level and stops when it hit an event that has start
@@ -413,7 +385,6 @@
    * */
   forceDrawableLevel(levelIndex: number): boolean {
     return this.#networkTrackAppender?.webSocketIdToLevel.has(levelIndex) || false;
->>>>>>> c73a6349
   }
 
   prepareHighlightedEntryInfo(index: number): Element|null {
