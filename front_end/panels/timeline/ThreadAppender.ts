--- conflicted
+++ resolved
@@ -505,13 +505,8 @@
     }
     const idForColorGeneration = this.titleForEvent(event);
     const defaultColor =
-<<<<<<< HEAD
-        EventStyles.get(event.name as TraceEngine.Types.TraceEvents.KnownEventName)?.categoryStyle.color;
+        getEventStyle(event.name as TraceEngine.Types.TraceEvents.KnownEventName)?.category.getComputedValue();
     return defaultColor || '#ccc'; // this.#colorGenerator.colorForID(idForColorGeneration);
-=======
-        getEventStyle(event.name as TraceEngine.Types.TraceEvents.KnownEventName)?.category.getComputedValue();
-    return defaultColor || this.#colorGenerator.colorForID(idForColorGeneration);
->>>>>>> d385cb34
   }
 
   /**
