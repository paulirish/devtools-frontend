--- conflicted
+++ resolved
@@ -147,13 +147,8 @@
   #compatibilityBuilder: CompatibilityTracksAppender;
   #parsedTrace: Trace.Handlers.Types.ParsedTrace;
 
-<<<<<<< HEAD
-  #entries: Trace.Types.Events.Event[] = [];
+  #entries: readonly Trace.Types.Events.Event[] = [];
   #tree: Trace.Extras.TraceTree.TopDownRootNode;
-=======
-  #entries: readonly Trace.Types.Events.Event[] = [];
-  #tree: Trace.Helpers.TreeHelpers.TraceEntryTree;
->>>>>>> 582c08b4
   #processId: Trace.Types.Events.ProcessID;
   #threadId: Trace.Types.Events.ThreadID;
   #threadDefaultName: string;
@@ -184,26 +179,16 @@
     this.#processId = processId;
     this.#threadId = threadId;
 
-<<<<<<< HEAD
-    // When loading a CPU profile, only CPU data will be available, thus
-    // we get the data from the SamplesHandler.
-    const entries = type === Trace.Handlers.Threads.ThreadType.CPU_PROFILE ?
-        this.#parsedTrace.Samples?.profilesInProcess.get(processId)?.get(threadId)?.profileCalls :
-        this.#parsedTrace.Renderer?.processes.get(processId)?.threads?.get(threadId)?.entries;
-    // const tree = type === Trace.Handlers.Threads.ThreadType.CPU_PROFILE ?
-    //     this.#parsedTrace.Samples?.profilesInProcess.get(processId)?.get(threadId)?.profileTree :
-    //     this.#parsedTrace.Renderer?.processes.get(processId)?.threads?.get(threadId)?.tree;
-
-
-    const visibleEventsFilter = new Trace.Extras.TraceFilter.VisibleEventsFilter(Utils.EntryStyles.visibleTypes());
-
-    const tree = new Trace.Extras.TraceTree.TopDownRootNode(
+
+
+  const visibleEventsFilter = new Trace.Extras.TraceFilter.VisibleEventsFilter(Utils.EntryStyles.visibleTypes());
+
+    // redefine tree
+
+    tree = new Trace.Extras.TraceTree.TopDownRootNode(
         entries ?? [], [visibleEventsFilter], Trace.Types.Timing.MilliSeconds(0),
         Trace.Types.Timing.MilliSeconds(Infinity), false, null, false);
 
-
-=======
->>>>>>> 582c08b4
     if (!entries || !tree) {
       throw new Error(`Could not find data for thread with id ${threadId} in process with id ${processId}`);
     }
@@ -485,13 +470,8 @@
    * listed is done before appending.
    */
   #appendNodesAtLevel(
-<<<<<<< HEAD
-      nodes: Iterable<Trace.Extras.TraceTree.Node>, startingLevel: number,
-      parentIsIgnoredListed: boolean = false): number {
-=======
       nodes: Iterable<Trace.Helpers.TreeHelpers.TraceEntryNode>, startingLevel: number,
       parentIsIgnoredListed = false): number {
->>>>>>> 582c08b4
     const invisibleEntries =
         ModificationsManager.ModificationsManager.activeManager()?.getEntriesFilter().invisibleEntries() ?? [];
     let maxDepthInTree = startingLevel;
