--- conflicted
+++ resolved
@@ -2304,24 +2304,9 @@
       return;
     }
 
-    /**
-     * CLs landing this impl:
-     * - https://codereview.chromium.org/794073004/diff/100001/Source/devtools/front_end/ui/FlameChart.js loislo, original
-     * - https://codereview.chromium.org/2745653009/diff/20001/third_party/WebKit/Source/devtools/front_end/perf_ui/FlameChart.js pfeldman, rewrite
-     * - https://codereview.chromium.org/2746333002/diff/40001/third_party/WebKit/Source/devtools/front_end/perf_ui/FlameChart.js pfeldman, tweak beziers
-     */
-
-    const endIndex = Platform.ArrayUtilities.lowerBound(
-        td.flowStartTimes, this.chartViewport.windowRightTime(), Platform.ArrayUtilities.DEFAULT_COMPARATOR);
-
-<<<<<<< HEAD
     context.lineWidth = 0.5;
-    for (let i = 0; i < endIndex; ++i) {
-      if (!td.flowEndTimes[i] || td.flowEndTimes[i] < this.chartViewport.windowLeftTime()) {
-=======
     for (let i = 0; i < td.flowEndTimes.length; ++i) {
       if (td.flowEndTimes[i] < this.chartViewport.windowLeftTime()) {
->>>>>>> d0c25e30
         continue;
       }
       const startX = this.chartViewport.timeToPosition(td.flowStartTimes[i]);
