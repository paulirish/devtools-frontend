/**
 * Copyright (C) 2013 Google Inc. All rights reserved.
 *
 * Redistribution and use in source and binary forms, with or without
 * modification, are permitted provided that the following conditions are
 * met:
 *
 *     * Redistributions of source code must retain the above copyright
 * notice, this list of conditions and the following disclaimer.
 *     * Redistributions in binary form must reproduce the above
 * copyright notice, this list of conditions and the following disclaimer
 * in the documentation and/or other materials provided with the
 * distribution.
 *     * Neither the name of Google Inc. nor the names of its
 * contributors may be used to endorse or promote products derived from
 * this software without specific prior written permission.
 *
 * THIS SOFTWARE IS PROVIDED BY THE COPYRIGHT HOLDERS AND CONTRIBUTORS
 * "AS IS" AND ANY EXPRESS OR IMPLIED WARRANTIES, INCLUDING, BUT NOT
 * LIMITED TO, THE IMPLIED WARRANTIES OF MERCHANTABILITY AND FITNESS FOR
 * A PARTICULAR PURPOSE ARE DISCLAIMED. IN NO EVENT SHALL THE COPYRIGHT
 * OWNER OR CONTRIBUTORS BE LIABLE FOR ANY DIRECT, INDIRECT, INCIDENTAL,
 * SPECIAL, EXEMPLARY, OR CONSEQUENTIAL DAMAGES (INCLUDING, BUT NOT
 * LIMITED TO, PROCUREMENT OF SUBSTITUTE GOODS OR SERVICES; LOSS OF USE,
 * DATA, OR PROFITS; OR BUSINESS INTERRUPTION) HOWEVER CAUSED AND ON ANY
 * THEORY OF LIABILITY, WHETHER IN CONTRACT, STRICT LIABILITY, OR TORT
 * (INCLUDING NEGLIGENCE OR OTHERWISE) ARISING IN ANY WAY OUT OF THE USE
 * OF THIS SOFTWARE, EVEN IF ADVISED OF THE POSSIBILITY OF SUCH DAMAGE.
 */

import * as Common from '../../../../core/common/common.js';
import * as i18n from '../../../../core/i18n/i18n.js';
import * as Platform from '../../../../core/platform/platform.js';
import type * as TimelineModel from '../../../../models/timeline_model/timeline_model.js';
import * as TraceEngine from '../../../../models/trace/trace.js';
import * as UI from '../../legacy.js';
import * as ThemeSupport from '../../theme_support/theme_support.js';

import {ChartViewport, type ChartViewportDelegate} from './ChartViewport.js';
import flameChartStyles from './flameChart.css.legacy.js';
import {DEFAULT_FONT_SIZE, getFontFamilyForCanvas} from './Font.js';
import {type Calculator, TimelineGrid} from './TimelineGrid.js';

const UIStrings = {
  /**
   *@description Aria accessible name in Flame Chart of the Performance panel
   */
  flameChart: 'Flame Chart',
  /**
   *@description Text for the screen reader to announce a hovered group
   *@example {Network} PH1
   */
  sHovered: '{PH1} hovered',
  /**
   *@description Text for screen reader to announce a selected group.
   *@example {Network} PH1
   */
  sSelected: '{PH1} selected',
  /**
   *@description Text for screen reader to announce an expanded group
   *@example {Network} PH1
   */
  sExpanded: '{PH1} expanded',
  /**
   *@description Text for screen reader to announce a collapsed group
   *@example {Network} PH1
   */
  sCollapsed: '{PH1} collapsed',
};
const str_ = i18n.i18n.registerUIStrings('ui/legacy/components/perf_ui/FlameChart.ts', UIStrings);
const i18nString = i18n.i18n.getLocalizedString.bind(undefined, str_);

export class FlameChartDelegate {
  windowChanged(_startTime: number, _endTime: number, _animate: boolean): void {
  }
  updateRangeSelection(_startTime: number, _endTime: number): void {
  }
  updateSelectedGroup(_flameChart: FlameChart, _group: Group|null): void {
  }
}

interface GroupExpansionState {
  [groupName: string]: boolean;
}
interface GroupHiddenState {
  [groupName: string]: boolean;
}

export class FlameChart extends Common.ObjectWrapper.eventMixin<EventTypes, typeof UI.Widget.VBox>(UI.Widget.VBox)
    implements Calculator, ChartViewportDelegate {
  private readonly groupExpansionSetting?: Common.Settings.Setting<GroupExpansionState>;
  private groupExpansionState: GroupExpansionState;
  private groupHiddenState: GroupHiddenState;
  private readonly flameChartDelegate: FlameChartDelegate;
  private chartViewport: ChartViewport;
  private dataProvider: FlameChartDataProvider;
  private candyStripePattern: CanvasPattern|null;
  private viewportElement: HTMLElement;
  private canvas: HTMLCanvasElement;
  private entryInfo: HTMLElement;
  private readonly markerHighlighElement: HTMLElement;
  readonly highlightElement: HTMLElement;
  private readonly selectedElement: HTMLElement;
  private rulerEnabled: boolean;
  private barHeight: number;
  private textBaseline: number;
  private textPadding: number;
  private readonly headerLeftPadding: number;
  private arrowSide: number;
  private readonly expansionArrowIndent: number;
  private readonly headerLabelXPadding: number;
  private readonly headerLabelYPadding: number;
  private highlightedMarkerIndex: number;
  /**
   * Represents the index of the entry that the user's mouse cursor is over.
   * Note that this is updated as the user moves their cursor: they do not have
   * to click for this to be updated.
   **/
  private highlightedEntryIndex: number;
  /**
   * Represents the index of the entry that is selected. For an entry to be
   * selected, it has to be clicked by the user.
   **/
  private selectedEntryIndex: number;
  private rawTimelineDataLength: number;
  private readonly markerPositions: Map<number, {
    x: number,
    width: number,
  }>;
  private lastMouseOffsetX: number;
  private selectedGroup: number;
  private keyboardFocusedGroup: number;
  private offsetWidth!: number;
  private offsetHeight!: number;
  private dragStartX!: number;
  private dragStartY!: number;
  private lastMouseOffsetY!: number;
  private minimumBoundaryInternal!: number;
  private maxDragOffset!: number;
  private timelineLevels?: number[][]|null;
  private visibleLevelOffsets?: Uint32Array|null;
  private visibleLevels?: boolean[]|null;
  private groupOffsets?: Uint32Array|null;
  private rawTimelineData?: FlameChartTimelineData|null;
  private forceDecorationCache?: Int8Array|null;
  private entryColorsCache?: string[]|null;
  private visibleLevelHeights?: Uint32Array;
  private totalTime?: number;
  private showVerticalScrollOnExpanded?: boolean;
  #font: string;

  constructor(
      dataProvider: FlameChartDataProvider, flameChartDelegate: FlameChartDelegate,
      groupExpansionSetting?: Common.Settings.Setting<GroupExpansionState>) {
    super(true);
    this.#font = `${DEFAULT_FONT_SIZE} ${getFontFamilyForCanvas()}`;
    this.registerRequiredCSS(flameChartStyles);
    this.contentElement.classList.add('flame-chart-main-pane');
    this.groupExpansionSetting = groupExpansionSetting;
    this.groupExpansionState = groupExpansionSetting && groupExpansionSetting.get() || {};
    this.groupHiddenState = {};
    this.flameChartDelegate = flameChartDelegate;

    this.chartViewport = new ChartViewport(this);
    this.chartViewport.show(this.contentElement);

    this.dataProvider = dataProvider;

    this.viewportElement = this.chartViewport.viewportElement;
    this.canvas = (this.viewportElement.createChild('canvas', 'fill') as HTMLCanvasElement);
    this.candyStripePattern = null;

    this.canvas.tabIndex = 0;
    UI.ARIAUtils.setLabel(this.canvas, i18nString(UIStrings.flameChart));
    UI.ARIAUtils.markAsTree(this.canvas);
    this.setDefaultFocusedElement(this.canvas);
    this.canvas.classList.add('flame-chart-canvas');
    this.canvas.addEventListener('mousemove', this.onMouseMove.bind(this), false);
    this.canvas.addEventListener('mouseout', this.onMouseOut.bind(this), false);
    this.canvas.addEventListener('click', this.onClick.bind(this), false);
    this.canvas.addEventListener('keydown', this.onKeyDown.bind(this), false);
    this.canvas.addEventListener('contextmenu', this.#onContextMenu.bind(this), false);

    this.entryInfo = this.viewportElement.createChild('div', 'flame-chart-entry-info');
    this.markerHighlighElement = this.viewportElement.createChild('div', 'flame-chart-marker-highlight-element');
    this.highlightElement = this.viewportElement.createChild('div', 'flame-chart-highlight-element');
    this.selectedElement = this.viewportElement.createChild('div', 'flame-chart-selected-element');
    this.canvas.addEventListener('focus', () => {
      this.dispatchEventToListeners(Events.CanvasFocused);
    }, false);

    UI.UIUtils.installDragHandle(
        this.viewportElement, this.startDragging.bind(this), this.dragging.bind(this), this.endDragging.bind(this),
        null);

    this.rulerEnabled = true;
    this.barHeight = 17;
    this.textBaseline = 5;
    this.textPadding = 5;
    this.chartViewport.setWindowTimes(
        dataProvider.minimumBoundary(), dataProvider.minimumBoundary() + dataProvider.totalTime());

    this.headerLeftPadding = 6;
    this.arrowSide = 8;
    this.expansionArrowIndent = this.headerLeftPadding + this.arrowSide / 2;
    this.headerLabelXPadding = 3;
    this.headerLabelYPadding = 2;

    this.highlightedMarkerIndex = -1;
    this.highlightedEntryIndex = -1;
    this.selectedEntryIndex = -1;
    this.rawTimelineDataLength = 0;
    this.markerPositions = new Map();

    this.lastMouseOffsetX = 0;
    this.selectedGroup = -1;

    // Keyboard focused group is used to navigate groups irrespective of whether they are selectable or not
    this.keyboardFocusedGroup = -1;

    ThemeSupport.ThemeSupport.instance().addEventListener(ThemeSupport.ThemeChangeEvent.eventName, () => {
      this.scheduleUpdate();
    });
  }

  override willHide(): void {
    this.hideHighlight();
  }

  setBarHeight(value: number): void {
    this.barHeight = value;
  }

  setTextBaseline(value: number): void {
    this.textBaseline = value;
  }

  setTextPadding(value: number): void {
    this.textPadding = value;
  }

  enableRuler(enable: boolean): void {
    this.rulerEnabled = enable;
  }

  alwaysShowVerticalScroll(): void {
    this.chartViewport.alwaysShowVerticalScroll();
  }

  showVerticalScrollOnExpand(): void {
    this.chartViewport.showVerticalScrollOnExpand();
    this.showVerticalScrollOnExpanded = true;
  }

  disableRangeSelection(): void {
    this.chartViewport.disableRangeSelection();
  }

  highlightEntry(entryIndex: number): void {
    if (this.highlightedEntryIndex === entryIndex) {
      return;
    }
    if (!this.dataProvider.entryColor(entryIndex)) {
      return;
    }
    this.highlightedEntryIndex = entryIndex;
    this.updateElementPosition(this.highlightElement, this.highlightedEntryIndex);
    this.dispatchEventToListeners(Events.EntryHighlighted, entryIndex);
  }

  hideHighlight(): void {
    this.entryInfo.removeChildren();
    this.highlightedEntryIndex = -1;
    this.updateElementPosition(this.highlightElement, this.highlightedEntryIndex);
    this.dispatchEventToListeners(Events.EntryHighlighted, -1);
  }

  private createCandyStripePattern(): CanvasPattern {
    // Set the candy stripe pattern to 17px so it repeats well.
    const size = 17;
    const candyStripeCanvas = document.createElement('canvas');
    candyStripeCanvas.width = size;
    candyStripeCanvas.height = size;
    const ctx = candyStripeCanvas.getContext('2d') as CanvasRenderingContext2D;

    // Rotate the stripe by 45deg to the right.
    ctx.translate(size * 0.5, size * 0.5);
    ctx.rotate(Math.PI * 0.25);
    ctx.translate(-size * 0.5, -size * 0.5);

    ctx.fillStyle = 'rgba(255, 0, 0, 0.8)';
    for (let x = -size; x < size * 2; x += 3) {
      ctx.fillRect(x, -size, 1, size * 3);
    }
    // Because we're using a canvas, we know createPattern won't return null
    // https://html.spec.whatwg.org/multipage/canvas.html#dom-context-2d-createpattern-dev
    return ctx.createPattern(candyStripeCanvas, 'repeat') as CanvasPattern;
  }

  private resetCanvas(): void {
    const ratio = window.devicePixelRatio;
    const width = Math.round(this.offsetWidth * ratio);
    const height = Math.round(this.offsetHeight * ratio);
    this.canvas.width = width;
    this.canvas.height = height;
    this.canvas.style.width = `${width / ratio}px`;
    this.canvas.style.height = `${height / ratio}px`;
  }

  windowChanged(startTime: number, endTime: number, animate: boolean): void {
    this.flameChartDelegate.windowChanged(startTime, endTime, animate);
  }

  updateRangeSelection(startTime: number, endTime: number): void {
    this.flameChartDelegate.updateRangeSelection(startTime, endTime);
  }

  setSize(width: number, height: number): void {
    this.offsetWidth = width;
    this.offsetHeight = height;
  }

  private startDragging(event: MouseEvent): boolean {
    this.hideHighlight();
    this.maxDragOffset = 0;
    this.dragStartX = event.pageX;
    this.dragStartY = event.pageY;
    return true;
  }

  private dragging(event: MouseEvent): void {
    const dx = event.pageX - this.dragStartX;
    const dy = event.pageY - this.dragStartY;
    this.maxDragOffset = Math.max(this.maxDragOffset, Math.sqrt(dx * dx + dy * dy));
  }

  private endDragging(_event: MouseEvent): void {
    this.updateHighlight();
  }

  private timelineData(): FlameChartTimelineData|null {
    if (!this.dataProvider) {
      return null;
    }
    const timelineData = this.dataProvider.timelineData();
    if (timelineData !== this.rawTimelineData ||
        (timelineData && timelineData.entryStartTimes.length !== this.rawTimelineDataLength)) {
      this.processTimelineData(timelineData);
    }
    return this.rawTimelineData || null;
  }

  private revealEntry(entryIndex: number): void {
    const timelineData = this.timelineData();
    if (!timelineData) {
      return;
    }
    const timeLeft = this.chartViewport.windowLeftTime();
    const timeRight = this.chartViewport.windowRightTime();
    const entryStartTime = timelineData.entryStartTimes[entryIndex];
    const entryTotalTime = timelineData.entryTotalTimes[entryIndex];
    const entryEndTime = entryStartTime + entryTotalTime;
    let minEntryTimeWindow = Math.min(entryTotalTime, timeRight - timeLeft);

    const level = timelineData.entryLevels[entryIndex];
    this.chartViewport.setScrollOffset(this.levelToOffset(level), this.levelHeight(level));

    const minVisibleWidthPx = 30;
    const futurePixelToTime = (timeRight - timeLeft) / this.offsetWidth;
    minEntryTimeWindow = Math.max(minEntryTimeWindow, futurePixelToTime * minVisibleWidthPx);
    if (timeLeft > entryEndTime) {
      const delta = timeLeft - entryEndTime + minEntryTimeWindow;
      this.windowChanged(timeLeft - delta, timeRight - delta, /* animate */ true);
    } else if (timeRight < entryStartTime) {
      const delta = entryStartTime - timeRight + minEntryTimeWindow;
      this.windowChanged(timeLeft + delta, timeRight + delta, /* animate */ true);
    }
  }

  setWindowTimes(startTime: number, endTime: number, animate?: boolean): void {
    this.chartViewport.setWindowTimes(startTime, endTime, animate);
    this.updateHighlight();
  }

  private onMouseMove(event: Event): void {
    const mouseEvent = (event as MouseEvent);
    this.lastMouseOffsetX = mouseEvent.offsetX;
    this.lastMouseOffsetY = mouseEvent.offsetY;
    if (!this.enabled()) {
      return;
    }
    if (this.chartViewport.isDragging()) {
      return;
    }
    if (this.coordinatesToGroupIndex(mouseEvent.offsetX, mouseEvent.offsetY, true /* headerOnly */) >= 0) {
      this.hideHighlight();
      this.viewportElement.style.cursor = 'pointer';
      return;
    }
    this.updateHighlight();
  }

  private updateHighlight(): void {
    const entryIndex = this.coordinatesToEntryIndex(this.lastMouseOffsetX, this.lastMouseOffsetY);
    if (entryIndex === -1) {
      this.hideHighlight();
      const group = this.coordinatesToGroupIndex(this.lastMouseOffsetX, this.lastMouseOffsetY, false /* headerOnly */);
      if (group >= 0 && this.rawTimelineData && this.rawTimelineData.groups &&
          this.rawTimelineData.groups[group].selectable) {
        this.viewportElement.style.cursor = 'pointer';
      } else {
        this.viewportElement.style.cursor = 'default';
      }
      return;
    }
    if (this.chartViewport.isDragging()) {
      return;
    }
    this.updatePopover(entryIndex);
    this.viewportElement.style.cursor = this.dataProvider.canJumpToEntry(entryIndex) ? 'pointer' : 'default';
    this.highlightEntry(entryIndex);
  }

  private onMouseOut(): void {
    this.lastMouseOffsetX = -1;
    this.lastMouseOffsetY = -1;
    this.hideHighlight();
  }

  private updatePopover(entryIndex: number): void {
    if (entryIndex === this.highlightedEntryIndex) {
      this.updatePopoverOffset();
      return;
    }
    this.entryInfo.removeChildren();
    const popoverElement = this.dataProvider.prepareHighlightedEntryInfo(entryIndex);
    if (popoverElement) {
      this.entryInfo.appendChild(popoverElement);
      this.updatePopoverOffset();
    }
  }

  private updatePopoverOffset(): void {
    const mouseX = this.lastMouseOffsetX;
    const mouseY = this.lastMouseOffsetY;
    const parentWidth = this.entryInfo.parentElement ? this.entryInfo.parentElement.clientWidth : 0;
    const parentHeight = this.entryInfo.parentElement ? this.entryInfo.parentElement.clientHeight : 0;
    const infoWidth = this.entryInfo.clientWidth;
    const infoHeight = this.entryInfo.clientHeight;
    const /** @const */ offsetX = 10;
    const /** @const */ offsetY = 6;
    let x;
    let y;
    for (let quadrant = 0; quadrant < 4; ++quadrant) {
      const dx = quadrant & 2 ? -offsetX - infoWidth : offsetX;
      const dy = quadrant & 1 ? -offsetY - infoHeight : offsetY;
      x = Platform.NumberUtilities.clamp(mouseX + dx, 0, parentWidth - infoWidth);
      y = Platform.NumberUtilities.clamp(mouseY + dy, 0, parentHeight - infoHeight);
      if (x >= mouseX || mouseX >= x + infoWidth || y >= mouseY || mouseY >= y + infoHeight) {
        break;
      }
    }
    this.entryInfo.style.left = x + 'px';
    this.entryInfo.style.top = y + 'px';
  }

  private onClick(event: Event): void {
    const mouseEvent = (event as MouseEvent);
    this.focus();
    // onClick comes after dragStart and dragEnd events.
    // So if there was drag (mouse move) in the middle of that events
    // we skip the click. Otherwise we jump to the sources.
    const clickThreshold = 5;
    if (this.maxDragOffset > clickThreshold) {
      return;
    }

    this.selectGroup(this.coordinatesToGroupIndex(mouseEvent.offsetX, mouseEvent.offsetY, false /* headerOnly */));
    this.toggleGroupExpand(this.coordinatesToGroupIndex(mouseEvent.offsetX, mouseEvent.offsetY, true /* headerOnly */));
    const timelineData = this.timelineData();
    if (mouseEvent.shiftKey && this.highlightedEntryIndex !== -1 && timelineData) {
      const start = timelineData.entryStartTimes[this.highlightedEntryIndex];
      const end = start + timelineData.entryTotalTimes[this.highlightedEntryIndex];
      this.chartViewport.setRangeSelection(start, end);
    } else {
      this.chartViewport.onClick(mouseEvent);
      this.dispatchEventToListeners(Events.EntryInvoked, this.highlightedEntryIndex);
    }
  }

  private selectGroup(groupIndex: number): void {
    if (groupIndex < 0 || this.selectedGroup === groupIndex) {
      return;
    }
    if (!this.rawTimelineData) {
      return;
    }

    const groups = this.rawTimelineData.groups;
    if (!groups) {
      return;
    }

    this.keyboardFocusedGroup = groupIndex;
    this.scrollGroupIntoView(groupIndex);
    const groupName = groups[groupIndex].name;
    if (!groups[groupIndex].selectable) {
      this.deselectAllGroups();
      UI.ARIAUtils.alert(i18nString(UIStrings.sHovered, {PH1: groupName}));
    } else {
      this.selectedGroup = groupIndex;
      this.flameChartDelegate.updateSelectedGroup(this, groups[groupIndex]);
      this.resetCanvas();
      this.draw();
      UI.ARIAUtils.alert(i18nString(UIStrings.sSelected, {PH1: groupName}));
    }
  }

  private deselectAllGroups(): void {
    this.selectedGroup = -1;
    this.flameChartDelegate.updateSelectedGroup(this, null);
    this.resetCanvas();
    this.draw();
  }

  private deselectAllEntries(): void {
    this.selectedEntryIndex = -1;
    this.resetCanvas();
    this.draw();
  }

  private isGroupFocused(index: number): boolean {
    return index === this.selectedGroup || index === this.keyboardFocusedGroup;
  }

  private scrollGroupIntoView(index: number): void {
    if (index < 0) {
      return;
    }

    if (!this.rawTimelineData) {
      return;
    }

    const groups = this.rawTimelineData.groups;
    const groupOffsets = this.groupOffsets;
    if (!groupOffsets || !groups) {
      return;
    }
    const groupTop = groupOffsets[index];

    let nextOffset = groupOffsets[index + 1];
    if (index === groups.length - 1) {
      nextOffset += groups[index].style.padding;
    }

    // For the top group, scroll all the way to the top of the chart
    // to accommodate the bar with time markers
    const scrollTop = index === 0 ? 0 : groupTop;

    const scrollHeight = Math.min(nextOffset - scrollTop, this.chartViewport.chartHeight());
    this.chartViewport.setScrollOffset(scrollTop, scrollHeight);
  }

  private toggleGroupExpand(groupIndex: number): void {
    if (this.showVerticalScrollOnExpanded) {
      const expanded = this.rawTimelineData?.groups[groupIndex].expanded;
      if (expanded !== undefined) {
        this.chartViewport.toggleScrollbar(expanded);
      }
    }

    if (groupIndex < 0 || !this.isGroupCollapsible(groupIndex)) {
      return;
    }

    if (!this.rawTimelineData || !this.rawTimelineData.groups) {
      return;
    }

    this.expandGroup(groupIndex, !this.rawTimelineData.groups[groupIndex].expanded /* setExpanded */);
  }

  private expandGroup(
      groupIndex: number, setExpanded: boolean|undefined = true, propagatedExpand: boolean|undefined = false): void {
    if (groupIndex < 0 || !this.isGroupCollapsible(groupIndex)) {
      return;
    }

    if (!this.rawTimelineData) {
      return;
    }

    const groups = this.rawTimelineData.groups;
    if (!groups) {
      return;
    }

    const group = groups[groupIndex];
    group.expanded = setExpanded;

    this.groupExpansionState[group.name] = group.expanded;
    if (this.groupExpansionSetting) {
      this.groupExpansionSetting.set(this.groupExpansionState);
    }
    this.updateLevelPositions();

    this.updateHighlight();
    if (!group.expanded) {
      const timelineData = this.timelineData();
      if (timelineData) {
        const level = timelineData.entryLevels[this.selectedEntryIndex];
        if (this.selectedEntryIndex >= 0 && level >= group.startLevel &&
            (groupIndex >= groups.length - 1 || groups[groupIndex + 1].startLevel > level)) {
          this.selectedEntryIndex = -1;
        }
      }
    }

    this.updateHeight();
    this.resetCanvas();
    this.draw();

    this.scrollGroupIntoView(groupIndex);
    // We only want to read expanded/collapsed state on user inputted expand/collapse
    if (!propagatedExpand) {
      const groupName = groups[groupIndex].name;
      const content = group.expanded ? i18nString(UIStrings.sExpanded, {PH1: groupName}) :
                                       i18nString(UIStrings.sCollapsed, {PH1: groupName});
      UI.ARIAUtils.alert(content);
    }
  }

  hideGroup(groupIndex: number): void {
    this.#toggleGroupHiddenState(groupIndex, /* hidden= */ true);
  }

  showGroup(groupIndex: number): void {
    this.#toggleGroupHiddenState(groupIndex, /* hidden= */ false);
  }

  #toggleGroupHiddenState(groupIndex: number, hidden: boolean): void {
    if (groupIndex < 0) {
      return;
    }

    if (!this.rawTimelineData || !this.rawTimelineData.groups) {
      return;
    }

    const groups = this.rawTimelineData.groups;
    if (!groups) {
      return;
    }

    const group = groups[groupIndex];
    group.hidden = hidden;

    // We need to store this state again because somehow timelineData() is
    // called multiple times when rendering the flame chart, and timelineData()
    // will overwrite the groups with the data from |dataProvider|.
    // So we need this groupHiddenState to reapply hidden state in the processTimelineData()
    this.groupHiddenState[group.name] = group.hidden;
    this.updateLevelPositions();

    this.updateHighlight();
    this.updateHeight();
    this.resetCanvas();
    this.draw();
  }

  #onContextMenu(_event: Event): void {
    // The context menu only applies if the user is hovering over an individual entry.
    if (this.highlightedEntryIndex === -1) {
      return;
    }
    const data = this.timelineData();
    if (!data) {
      return;
    }
    const group = data.groups.at(this.selectedGroup);
    // Early exit here if there is no group or:
    // 1. The group is not expanded: it needs to be expanded to allow the
    //    context menu actions to occur.
    // 2. The group does not have the showStackContextMenu flag which indicates
    //    that it does not show entries that support the stack actions.
    if (!group || !group.expanded || !group.showStackContextMenu) {
      return;
    }
    // TODO(crbug.com/1469887): implement a context menu that supports stack editing options. See bug for more details.
    // At this point once a context menu is implemented we will also want to
    // update the selected index to match the highlighted index, which
    // represents the entry under the cursor where the user has right clicked
    // to trigger a context menu.
  }

  private onKeyDown(e: KeyboardEvent): void {
    if (!UI.KeyboardShortcut.KeyboardShortcut.hasNoModifiers(e) || !this.timelineData()) {
      return;
    }

    const eventHandled = this.handleSelectionNavigation(e);

    // Handle keyboard navigation in groups
    if (!eventHandled && this.rawTimelineData && this.rawTimelineData.groups) {
      this.handleKeyboardGroupNavigation(e);
    }
  }

  bindCanvasEvent(eventName: string, onEvent: (arg0: Event) => void): void {
    this.canvas.addEventListener(eventName, onEvent);
  }

  private handleKeyboardGroupNavigation(event: Event): void {
    const keyboardEvent = (event as KeyboardEvent);
    let handled = false;
    let entrySelected = false;

    if (keyboardEvent.code === 'ArrowUp') {
      handled = this.selectPreviousGroup();
    } else if (keyboardEvent.code === 'ArrowDown') {
      handled = this.selectNextGroup();
    } else if (keyboardEvent.code === 'ArrowLeft') {
      if (this.keyboardFocusedGroup >= 0) {
        this.expandGroup(this.keyboardFocusedGroup, false /* setExpanded */);
        handled = true;
      }
    } else if (keyboardEvent.code === 'ArrowRight') {
      if (this.keyboardFocusedGroup >= 0) {
        this.expandGroup(this.keyboardFocusedGroup, true /* setExpanded */);
        this.selectFirstChild();
        handled = true;
      }
    } else if (keyboardEvent.key === 'Enter') {
      entrySelected = this.selectFirstEntryInCurrentGroup();
      handled = entrySelected;
    }

    if (handled && !entrySelected) {
      this.deselectAllEntries();
    }

    if (handled) {
      keyboardEvent.consume(true);
    }
  }

  private selectFirstEntryInCurrentGroup(): boolean {
    if (!this.rawTimelineData) {
      return false;
    }

    const allGroups = this.rawTimelineData.groups;

    if (this.keyboardFocusedGroup < 0 || !allGroups) {
      return false;
    }

    const group = allGroups[this.keyboardFocusedGroup];
    const startLevelInGroup = group.startLevel;

    // Return if no levels in this group
    if (startLevelInGroup < 0) {
      return false;
    }

    // Make sure this is the innermost nested group with this startLevel
    // This is because a parent group also contains levels of all its child groups
    // So check if the next group has the same level, if it does, user should
    // go to that child group to select this entry
    if (this.keyboardFocusedGroup < allGroups.length - 1 &&
        allGroups[this.keyboardFocusedGroup + 1].startLevel === startLevelInGroup) {
      return false;
    }

    if (!this.timelineLevels) {
      return false;
    }

    // Get first (default) entry in startLevel of selected group
    const firstEntryIndex = this.timelineLevels[startLevelInGroup][0];

    this.expandGroup(this.keyboardFocusedGroup, true /* setExpanded */);
    this.setSelectedEntry(firstEntryIndex);
    return true;
  }

  private selectPreviousGroup(): boolean {
    if (this.keyboardFocusedGroup <= 0) {
      return false;
    }

    const groupIndexToSelect = this.getGroupIndexToSelect(-1 /* offset */);
    this.selectGroup(groupIndexToSelect);
    return true;
  }

  private selectNextGroup(): boolean {
    if (!this.rawTimelineData || !this.rawTimelineData.groups) {
      return false;
    }

    if (this.keyboardFocusedGroup >= this.rawTimelineData.groups.length - 1) {
      return false;
    }

    const groupIndexToSelect = this.getGroupIndexToSelect(1 /* offset */);
    this.selectGroup(groupIndexToSelect);
    return true;
  }

  private getGroupIndexToSelect(offset: number): number {
    if (!this.rawTimelineData || !this.rawTimelineData.groups) {
      throw new Error('No raw timeline data');
    }
    const allGroups = this.rawTimelineData.groups;
    let groupIndexToSelect = this.keyboardFocusedGroup;
    let groupName, groupWithSubNestingLevel;

    do {
      groupIndexToSelect += offset;
      groupName = this.rawTimelineData.groups[groupIndexToSelect].name;
      groupWithSubNestingLevel = this.keyboardFocusedGroup !== -1 &&
          allGroups[groupIndexToSelect].style.nestingLevel > allGroups[this.keyboardFocusedGroup].style.nestingLevel;
    } while (groupIndexToSelect > 0 && groupIndexToSelect < allGroups.length - 1 &&
             (!groupName || groupWithSubNestingLevel));

    return groupIndexToSelect;
  }

  private selectFirstChild(): void {
    if (!this.rawTimelineData || !this.rawTimelineData.groups) {
      return;
    }

    const allGroups = this.rawTimelineData.groups;
    if (this.keyboardFocusedGroup < 0 || this.keyboardFocusedGroup >= allGroups.length - 1) {
      return;
    }

    const groupIndexToSelect = this.keyboardFocusedGroup + 1;
    if (allGroups[groupIndexToSelect].style.nestingLevel > allGroups[this.keyboardFocusedGroup].style.nestingLevel) {
      this.selectGroup(groupIndexToSelect);
    }
  }

  private handleSelectionNavigation(event: KeyboardEvent): boolean {
    if (this.selectedEntryIndex === -1) {
      return false;
    }
    const timelineData = this.timelineData();
    if (!timelineData) {
      return false;
    }

    function timeComparator(time: number, entryIndex: number): number {
      if (!timelineData) {
        throw new Error('No timeline data');
      }
      return time - timelineData.entryStartTimes[entryIndex];
    }

    function entriesIntersect(entry1: number, entry2: number): boolean {
      if (!timelineData) {
        throw new Error('No timeline data');
      }

      const start1 = timelineData.entryStartTimes[entry1];
      const start2 = timelineData.entryStartTimes[entry2];
      const end1 = start1 + timelineData.entryTotalTimes[entry1];
      const end2 = start2 + timelineData.entryTotalTimes[entry2];
      return start1 < end2 && start2 < end1;
    }

    const keyboardEvent = (event as KeyboardEvent);
    const keys = UI.KeyboardShortcut.Keys;
    if (keyboardEvent.keyCode === keys.Left.code || keyboardEvent.keyCode === keys.Right.code) {
      const level = timelineData.entryLevels[this.selectedEntryIndex];
      const levelIndexes = this.timelineLevels ? this.timelineLevels[level] : [];
      let indexOnLevel = Platform.ArrayUtilities.lowerBound(levelIndexes, this.selectedEntryIndex, (a, b) => a - b);
      indexOnLevel += keyboardEvent.keyCode === keys.Left.code ? -1 : 1;
      event.consume(true);
      if (indexOnLevel >= 0 && indexOnLevel < levelIndexes.length) {
        this.dispatchEventToListeners(Events.EntrySelected, levelIndexes[indexOnLevel]);
      }
      return true;
    }

    if (keyboardEvent.keyCode === keys.Up.code || keyboardEvent.keyCode === keys.Down.code) {
      let level = timelineData.entryLevels[this.selectedEntryIndex];
      level += keyboardEvent.keyCode === keys.Up.code ? -1 : 1;
      if (level < 0 || (this.timelineLevels && level >= this.timelineLevels.length)) {
        this.deselectAllEntries();
        keyboardEvent.consume(true);
        return true;
      }
      const entryTime = timelineData.entryStartTimes[this.selectedEntryIndex] +
          timelineData.entryTotalTimes[this.selectedEntryIndex] / 2;
      const levelIndexes = this.timelineLevels ? this.timelineLevels[level] : [];
      let indexOnLevel = Platform.ArrayUtilities.upperBound(levelIndexes, entryTime, timeComparator) - 1;
      if (!entriesIntersect(this.selectedEntryIndex, levelIndexes[indexOnLevel])) {
        ++indexOnLevel;
        if (indexOnLevel >= levelIndexes.length ||
            !entriesIntersect(this.selectedEntryIndex, levelIndexes[indexOnLevel])) {
          if (keyboardEvent.code === 'ArrowDown') {
            return false;
          }

          // Stay in the current group and give focus to the parent group instead of entries
          this.deselectAllEntries();
          keyboardEvent.consume(true);
          return true;
        }
      }
      keyboardEvent.consume(true);
      this.dispatchEventToListeners(Events.EntrySelected, levelIndexes[indexOnLevel]);
      return true;
    }
    if (event.key === 'Enter') {
      event.consume(true);
      this.dispatchEventToListeners(Events.EntryInvoked, this.selectedEntryIndex);
      return true;
    }
    return false;
  }

  private coordinatesToEntryIndex(x: number, y: number): number {
    if (x < 0 || y < 0) {
      return -1;
    }
    const timelineData = this.timelineData();
    if (!timelineData) {
      return -1;
    }
    y += this.chartViewport.scrollOffset();
    if (!this.visibleLevelOffsets) {
      throw new Error('No visible level offsets');
    }
    const cursorLevel =
        Platform.ArrayUtilities.upperBound(this.visibleLevelOffsets, y, Platform.ArrayUtilities.DEFAULT_COMPARATOR) - 1;
    if (cursorLevel < 0 || (this.visibleLevels && !this.visibleLevels[cursorLevel])) {
      return -1;
    }
    const offsetFromLevel = y - this.visibleLevelOffsets[cursorLevel];
    if (offsetFromLevel > this.levelHeight(cursorLevel)) {
      return -1;
    }

    // Check markers first.
    for (const [index, pos] of this.markerPositions) {
      if (timelineData.entryLevels[index] !== cursorLevel) {
        continue;
      }
      if (pos.x <= x && x < pos.x + pos.width) {
        return index as number;
      }
    }

    // Check regular entries.
    const entryStartTimes = timelineData.entryStartTimes;
    const entriesOnLevel: number[] = this.timelineLevels ? this.timelineLevels[cursorLevel] : [];
    if (!entriesOnLevel || !entriesOnLevel.length) {
      return -1;
    }

    const cursorTime = this.chartViewport.pixelToTime(x);
    const indexOnLevel = Math.max(
        Platform.ArrayUtilities.upperBound(
            entriesOnLevel, cursorTime, (time, entryIndex) => time - entryStartTimes[entryIndex]) -
            1,
        0);

    function checkEntryHit(this: FlameChart, entryIndex: number|undefined): boolean {
      if (entryIndex === undefined) {
        return false;
      }

      if (!timelineData) {
        return false;
      }

      const startTime = entryStartTimes[entryIndex];
      const duration = timelineData.entryTotalTimes[entryIndex];
      const startX = this.chartViewport.timeToPosition(startTime);
      const endX = this.chartViewport.timeToPosition(startTime + duration);
      const barThresholdPx = 3;
      return startX - barThresholdPx < x && x < endX + barThresholdPx;
    }

    let entryIndex: number = entriesOnLevel[indexOnLevel];
    if (checkEntryHit.call(this, entryIndex)) {
      return entryIndex;
    }
    entryIndex = entriesOnLevel[indexOnLevel + 1];
    if (checkEntryHit.call(this, entryIndex)) {
      return entryIndex;
    }
    return -1;
  }

  private coordinatesToGroupIndex(x: number, y: number, headerOnly: boolean): number {
    if (!this.rawTimelineData || !this.rawTimelineData.groups || !this.groupOffsets) {
      return -1;
    }

    if (x < 0 || y < 0) {
      return -1;
    }
    y += this.chartViewport.scrollOffset();
    const groups = this.rawTimelineData.groups || [];
    const group =
        Platform.ArrayUtilities.upperBound(this.groupOffsets, y, Platform.ArrayUtilities.DEFAULT_COMPARATOR) - 1;
    if (group < 0 || group >= groups.length) {
      return -1;
    }
    const height = headerOnly ? groups[group].style.height : this.groupOffsets[group + 1] - this.groupOffsets[group];
    if (y - this.groupOffsets[group] >= height) {
      return -1;
    }
    if (!headerOnly) {
      return group;
    }

    const context = (this.canvas.getContext('2d') as CanvasRenderingContext2D);
    context.save();
    context.font = this.#font;
    const right = this.headerLeftPadding + this.labelWidthForGroup(context, groups[group]);
    context.restore();
    if (x > right) {
      return -1;
    }

    return group;
  }

  private markerIndexBeforeTime(time: number): number {
    const timelineData = this.timelineData();
    if (!timelineData) {
      throw new Error('No timeline data');
    }

    const markers = timelineData.markers;
    if (!markers) {
      throw new Error('No timeline markers');
    }

    return Platform.ArrayUtilities.lowerBound(
        timelineData.markers, time, (markerTimestamp, marker) => markerTimestamp - marker.startTime());
  }

  private draw(): void {
    const timelineData = this.timelineData();
    if (!timelineData) {
      return;
    }
    const canvasWidth = this.offsetWidth;
    const canvasHeight = this.offsetHeight;
    const context = (this.canvas.getContext('2d') as CanvasRenderingContext2D);
    context.save();
    const ratio = window.devicePixelRatio;
    const top = this.chartViewport.scrollOffset();
    context.scale(ratio, ratio);
    context.fillStyle = 'rgba(0, 0, 0, 0)';
    context.fillRect(0, 0, canvasWidth, canvasHeight);
    context.translate(0, -top);
    context.font = this.#font;

    const {markerIndices, colorBuckets, titleIndices} = this.getDrawableData(context, timelineData);

    context.save();
    this.forEachGroupInViewport((offset, index, group, isFirst, groupHeight) => {
      if (this.isGroupFocused(index)) {
        context.fillStyle =
            ThemeSupport.ThemeSupport.instance().getComputedValue('--selected-group-background', this.contentElement);
        context.fillRect(0, offset, canvasWidth, groupHeight - group.style.padding);
      }
    });
    context.restore();

    for (const [color, {indexes}] of colorBuckets) {
      this.#drawGenericEvents(context, timelineData, color, indexes);
    }
    const allIndexes = Array.from(colorBuckets.values()).map(x => x.indexes).flat();
    this.#drawDecorations(context, timelineData, allIndexes);

    this.drawMarkers(context, timelineData, markerIndices);
    this.drawTrackLevelNumbers(context, timelineData);
    this.drawEventTitles(context, timelineData, titleIndices, canvasWidth);
    context.restore();

    this.drawGroupHeaders(canvasWidth, canvasHeight);
    this.drawFlowEvents(context, canvasWidth, canvasHeight);
    this.drawMarkerLines();
    const dividersData = TimelineGrid.calculateGridOffsets(this);
    const navStartTimes = this.dataProvider.mainFrameNavigationStartEvents?.() || [];

    let navStartTimeIndex = 0;
    const drawAdjustedTime = (time: number): string => {
      if (navStartTimes.length === 0) {
        return this.formatValue(time, dividersData.precision);
      }

      // Track when the time crosses the boundary to the next nav start record,
      // and when it does, move the nav start array index accordingly.
      const hasNextNavStartTime = navStartTimes.length > navStartTimeIndex + 1;
      if (hasNextNavStartTime) {
        const nextNavStartTime = navStartTimes[navStartTimeIndex + 1];
        const nextNavStartTimeStartTimestamp =
            TraceEngine.Helpers.Timing.microSecondsToMilliseconds(nextNavStartTime.ts);
        if (time > nextNavStartTimeStartTimestamp) {
          navStartTimeIndex++;
        }
      }

      // Adjust the time by the nearest nav start marker's value.
      const nearestMarker = navStartTimes[navStartTimeIndex];
      if (nearestMarker) {
        const nearestMarkerStartTime = TraceEngine.Helpers.Timing.microSecondsToMilliseconds(nearestMarker.ts);
        time -= nearestMarkerStartTime - this.zeroTime();
      }

      return this.formatValue(time, dividersData.precision);
    };

    TimelineGrid.drawCanvasGrid(context, dividersData);
    if (this.rulerEnabled) {
      TimelineGrid.drawCanvasHeaders(context, dividersData, drawAdjustedTime, 3, RulerHeight);
    }

    this.updateElementPosition(this.highlightElement, this.highlightedEntryIndex);
    this.updateElementPosition(this.selectedElement, this.selectedEntryIndex);
    this.updateMarkerHighlight();
  }

  /**
   * Draws generic flame chart events, that is, the plain rectangles that fill several parts
   * in the timeline like the Main Thread flamechart and the timings track.
   * Drawn on a color by color basis to minimize the amount of times context.style is switched.
   */
  #drawGenericEvents(
      context: CanvasRenderingContext2D, timelineData: FlameChartTimelineData, color: string, indexes: number[]): void {
    context.save();
    context.beginPath();
    for (let i = 0; i < indexes.length; ++i) {
      const entryIndex = indexes[i];
      this.#drawEventRect(context, timelineData, entryIndex);
    }
    context.fillStyle = color;
    context.fill();
    // add stroke for my waterfall cuz they overlap often.
    // context.strokeStyle = 'hsl(0, 0%, 60%)';
    // context.stroke();
    context.restore();
  }

  /**
   * Draws decorations onto events. {@see FlameChartDecoration}.
   */
  #drawDecorations(context: CanvasRenderingContext2D, timelineData: FlameChartTimelineData, indexes: number[]): void {
    const {entryTotalTimes, entryStartTimes, entryLevels} = timelineData;
    context.save();
    for (let i = 0; i < indexes.length; ++i) {
      const entryIndex = indexes[i];
      const decorationsForEvent = timelineData.entryDecorations.at(entryIndex);
      if (!decorationsForEvent || decorationsForEvent.length < 1) {
        continue;
      }
      if (decorationsForEvent.length > 1) {
        sortDecorationsForRenderingOrder(decorationsForEvent);
      }
      const entryStartTime = entryStartTimes[entryIndex];

      for (const decoration of decorationsForEvent) {
        const duration = entryTotalTimes[entryIndex];
        if (decoration.type === 'CANDY') {
          const candyStripeStartTime = TraceEngine.Helpers.Timing.microSecondsToMilliseconds(decoration.startAtTime);
          if (duration < candyStripeStartTime) {
            // If the duration of the event is less than the start time to draw the candy stripes, then we have no stripes to draw.
            continue;
          }
          if (!this.candyStripePattern) {
            this.candyStripePattern = this.createCandyStripePattern();
          }

          context.save();
          context.beginPath();
          // Draw a rectangle over the event, starting at the X value of the
          // event's start time + the startDuration of the candy striping.
          const barXStart = this.timeToPositionClipped(entryStartTime + candyStripeStartTime);
          const barXEnd = this.timeToPositionClipped(entryStartTime + duration);
          this.#drawEventRect(context, timelineData, entryIndex, {
            startX: barXStart,
            width: barXEnd - barXStart,
          });
          context.fillStyle = this.candyStripePattern;
          context.fill();
          context.restore();

        } else if (decoration.type === 'WARNING_TRIANGLE') {
          const barX = this.timeToPositionClipped(entryStartTime);
          const barLevel = entryLevels[entryIndex];
          const barHeight = this.#eventBarHeight(timelineData, entryIndex);
          const barY = this.levelToOffset(barLevel);
          const barWidth = this.#eventBarWidth(timelineData, entryIndex);
          const triangleSize = 8;
          context.save();
          context.beginPath();
          context.rect(barX, barY, barWidth, barHeight);
          context.clip();
          context.beginPath();
          context.fillStyle = 'red';
          context.moveTo(barX + barWidth - triangleSize, barY);
          context.lineTo(barX + barWidth, barY);
          context.lineTo(barX + barWidth, barY + triangleSize);
          context.fill();
          context.restore();
        }
      }
    }
    context.restore();
  }

  /**
   * Draws (but does not fill) a rectangle for a given event onto the provided
   * context. Because sometimes we need to draw a portion of the rect, it
   * optionally allows the start X and width of the rect to be overriden by
   * custom pixel values. It currently does not allow the start Y and height to
   * be changed because we have no need to do so, but this can be extended in
   * the future if required.
   **/
  #drawEventRect(
      context: CanvasRenderingContext2D, timelineData: FlameChartTimelineData, entryIndex: number, overrides?: {
        startX?: number,
        width?: number,
      }): void {
    const {entryTotalTimes, entryStartTimes, entryLevels} = timelineData;
    const duration = entryTotalTimes[entryIndex];
    if (isNaN(duration)) {
      return;
    }
    const entryStartTime = entryStartTimes[entryIndex];
    const barX = overrides?.startX ?? this.timeToPositionClipped(entryStartTime);
    const barLevel = entryLevels[entryIndex];
    const barHeight = this.#eventBarHeight(timelineData, entryIndex);
    const barY = this.levelToOffset(barLevel);
<<<<<<< HEAD
    const barWidth = overrides?.width || this.#eventBarWidth(timelineData, entryIndex);

=======
    const barWidth = overrides?.width ?? this.#eventBarWidth(timelineData, entryIndex);
    if (barWidth === 0) {
      return;
    }
>>>>>>> bfafbb0b
    // We purposefully leave a 1px gap off the height so there is a small gap
    // visually between events vertically in the panel.
    // Similarly, we leave 0.5 pixels off the width so that there is a small
    // gap between events. Otherwise if a trace has a lot of events it looks
    // like one solid block and is not very easy to distinguish when events
    // start and end.
    context.rect(barX, barY, barWidth - 0.5, barHeight - 1);

    // Draw lil diamonds on instant events.
    if (barWidth === 1) {
      const miniRectSize = 2;
      const half = miniRectSize/2;
      const adjX = barX + 0.25; // position middle of the 0.5px line.
      const adjY = barY + (barHeight - 1) / 2 - half;
      context.moveTo(adjX       , adjY);
      context.lineTo(adjX + half, adjY + half);
      context.lineTo(adjX       , adjY + miniRectSize);
      context.lineTo(adjX - half, adjY + half);
      context.lineTo(adjX       , adjY);
    }
  }

  drawTrackLevelNumbers( context: CanvasRenderingContext2D, timelineData: FlameChartTimelineData): void {
    const allLevels = new Set(timelineData.entryLevels);
    const max = Math.max(...Array.from(allLevels));
    context.font = this.#font;
    context.fillStyle = 'gray';
    for (let levelNum = 0; levelNum <= max; levelNum++) {
      const y = this.levelToOffset(levelNum) + this.levelHeight(levelNum) - this.textBaseline - 6; // 6 fudge factor
      const x = 5;
      context.fillText(`${levelNum}`, x, y + this.textBaseline);
    }
  }

  #eventBarHeight(timelineData: FlameChartTimelineData, entryIndex: number): number {
    const {entryLevels} = timelineData;
    const barLevel = entryLevels[entryIndex];
    const barHeight = this.levelHeight(barLevel);
    return barHeight;
  }

  #eventBarWidth(timelineData: FlameChartTimelineData, entryIndex: number): number {
    const {entryTotalTimes, entryStartTimes} = timelineData;
    const duration = entryTotalTimes[entryIndex];
    const entryStartTime = entryStartTimes[entryIndex];
    const barXStart = this.timeToPositionClipped(entryStartTime);
    const barXEnd = this.timeToPositionClipped(entryStartTime + duration);
    // Ensure that the width of the bar is at least one pixel.
    const barWidth = Math.max(barXEnd - barXStart, 1);
    return barWidth;
  }

  /**
   * Preprocess the data to be drawn to speed the rendering time.
   * Especifically:
   *  - Groups events into color buckets.
   *  - Discards non visible events.
   *  - Gathers marker events (LCP, FCP, DCL, etc.).
   *  - Gathers event titles that should be rendered.
   */
  private getDrawableData(context: CanvasRenderingContext2D, timelineData: FlameChartTimelineData):
      {colorBuckets: Map<string, {indexes: number[]}>, titleIndices: number[], markerIndices: number[]} {
    // These are the event indexes of events that we are drawing onto the timeline that:
    // 1) have text within them
    // 2) are visually wide enough in pixels to make it worth rendering the text.
    const titleIndices: number[] = [];

    // These point to events that represent single points in the timeline, most
    // often an event such as DCL/LCP.
    const markerIndices: number[] = [];
    const {entryTotalTimes, entryStartTimes} = timelineData;

    const height = this.offsetHeight;
    const top = this.chartViewport.scrollOffset();
    const visibleLevelOffsets = this.visibleLevelOffsets ? this.visibleLevelOffsets : new Uint32Array();

    const textPadding = this.textPadding;
    // How wide in pixels / long in duration an event needs to be to make it
    // worthwhile rendering the text inside it.
    // const minTextWidth = 0; // 2 * textPadding + UI.UIUtils.measureTextWidth(context, '…');
    // PAUL: see also the call to trimTextMiddle()
    const minTextWidth = 2 * textPadding + UI.UIUtils.measureTextWidth(context, '…');
    const minTextWidthDuration = this.chartViewport.pixelToTimeOffset(minTextWidth);

    const minVisibleBarLevel = Math.max(
        Platform.ArrayUtilities.upperBound(visibleLevelOffsets, top, Platform.ArrayUtilities.DEFAULT_COMPARATOR) - 1,
        0);

    // As we parse each event, we bucket them into groups based on the color we
    // will render them with. The key of this map will be a color, and all
    // events stored in the `indexes` array for that color will be painted as
    // such. This way, when rendering events, we can render them based on
    // color, and ensure the minimum amount of changes to context.fillStyle.
    const colorBuckets = new Map<string, {indexes: number[]}>();
    for (let level = minVisibleBarLevel; level < this.dataProvider.maxStackDepth(); ++level) {
      if (this.levelToOffset(level) > top + height) {
        break;
      }
      if (!this.visibleLevels || !this.visibleLevels[level]) {
        continue;
      }
      if (!this.timelineLevels) {
        continue;
      }

      // Entries are ordered by start time within a level, so find the last visible entry.
      const levelIndexes = this.timelineLevels[level];
      const rightIndexOnLevel = Platform.ArrayUtilities.lowerBound(
                                    levelIndexes, this.chartViewport.windowRightTime(),
                                    (time, entryIndex) => time - entryStartTimes[entryIndex]) -
          1;
      let lastDrawOffset = Infinity;
      for (let entryIndexOnLevel = rightIndexOnLevel; entryIndexOnLevel >= 0; --entryIndexOnLevel) {
        const entryIndex = levelIndexes[entryIndexOnLevel];
        const duration = entryTotalTimes[entryIndex];
        // Markers are single events in time (e.g. LCP): they do not have a duration.
        if (isNaN(duration)) {
          markerIndices.push(entryIndex);
          continue;
        }

        if (duration >= minTextWidthDuration || (this.forceDecorationCache && this.forceDecorationCache[entryIndex])) {
          // If the event is big enough visually to have its text rendered,
          // or if it's in the array of event indexes that we forcibly render (as defined by the data provider)
          // then we store its index. Later on, we'll loop through all
          // `titleIndices` to render the text for each event.
          titleIndices.push(entryIndex);
        }

        const entryStartTime = entryStartTimes[entryIndex];
        const entryOffsetRight = entryStartTime + duration;
        if (entryOffsetRight <= this.chartViewport.windowLeftTime()) {
          break;
        }

        const barX = this.timeToPositionClipped(entryStartTime);
        // Check if the entry entirely fits into an already drawn pixel, we can just skip drawing it.
        if (barX >= lastDrawOffset) {
          continue;
        }
        lastDrawOffset = barX;

        if (this.entryColorsCache) {
          const color = this.entryColorsCache[entryIndex];
          let bucket = colorBuckets.get(color);
          if (!bucket) {
            bucket = {indexes: []};
            colorBuckets.set(color, bucket);
          }
          bucket.indexes.push(entryIndex);
        }
      }
    }
    return {colorBuckets, titleIndices, markerIndices};
  }

  private drawGroupHeaders(width: number, height: number): void {
    const context = (this.canvas.getContext('2d') as CanvasRenderingContext2D);
    const top = this.chartViewport.scrollOffset();
    const ratio = window.devicePixelRatio;
    if (!this.rawTimelineData) {
      return;
    }

    const groups = this.rawTimelineData.groups || [];
    if (!groups.length) {
      return;
    }

    const groupOffsets = this.groupOffsets;
    if (groupOffsets === null || groupOffsets === undefined) {
      return;
    }
    const lastGroupOffset = groupOffsets[groupOffsets.length - 1];

    context.save();
    context.scale(ratio, ratio);
    context.translate(0, -top);
    context.font = this.#font;

    context.fillStyle = ThemeSupport.ThemeSupport.instance().getComputedValue('--color-background');
    this.forEachGroupInViewport((offset, index, group) => {
      const paddingHeight = group.style.padding;
      if (paddingHeight < 5) {
        return;
      }
      context.fillRect(0, offset - paddingHeight + 2, width, paddingHeight - 4);
    });
    if (groups.length && lastGroupOffset < top + height) {
      context.fillRect(0, lastGroupOffset + 2, width, top + height - lastGroupOffset);
    }

    context.strokeStyle = ThemeSupport.ThemeSupport.instance().getComputedValue('--color-background-elevation-1');
    context.beginPath();
    this.forEachGroupInViewport((offset, index, group, isFirst) => {
      if (isFirst || group.style.padding < 4) {
        return;
      }
      hLine(offset - 2.5);
    });
    hLine(lastGroupOffset + 1.5);
    context.stroke();

    this.forEachGroupInViewport((offset, index, group) => {
      if (group.style.useFirstLineForOverview) {
        return;
      }
      if (!this.isGroupCollapsible(index) || group.expanded) {
        if (!group.style.shareHeaderLine && this.isGroupFocused(index)) {
          context.fillStyle = group.style.backgroundColor;
          context.fillRect(0, offset, width, group.style.height);
        }
        return;
      }
      let nextGroup = index + 1;
      while (nextGroup < groups.length && groups[nextGroup].style.nestingLevel > group.style.nestingLevel) {
        nextGroup++;
      }
      const endLevel = nextGroup < groups.length ? groups[nextGroup].startLevel : this.dataProvider.maxStackDepth();
      this.drawCollapsedOverviewForGroup(group, offset, endLevel);
    });

    context.save();
    this.forEachGroupInViewport((offset, index, group) => {
      context.font = this.#font;
      if (this.isGroupCollapsible(index) && !group.expanded || group.style.shareHeaderLine) {
        const width = this.labelWidthForGroup(context, group) + 2;
        if (this.isGroupFocused(index)) {
          context.fillStyle =
              ThemeSupport.ThemeSupport.instance().getComputedValue('--selected-group-background', this.contentElement);
        } else {
          const parsedColor = Common.Color.parse(group.style.backgroundColor);
          if (parsedColor) {
            context.fillStyle = (parsedColor.setAlpha(0.8).asString() as string);
          }
        }

        context.fillRect(
            this.headerLeftPadding - this.headerLabelXPadding, offset + this.headerLabelYPadding, width,
            group.style.height - 2 * this.headerLabelYPadding);
      }
      context.fillStyle = group.style.color;
      context.fillText(
          group.name, Math.floor(this.expansionArrowIndent * (group.style.nestingLevel + 1) + this.arrowSide),
          offset + group.style.height - this.textBaseline);
    });
    context.restore();

    context.fillStyle = ThemeSupport.ThemeSupport.instance().getComputedValue('--color-text-secondary');
    context.beginPath();
    this.forEachGroupInViewport((offset, index, group) => {
      if (this.isGroupCollapsible(index)) {
        drawExpansionArrow.call(
            this, this.expansionArrowIndent * (group.style.nestingLevel + 1),
            offset + group.style.height - this.textBaseline - this.arrowSide / 2, Boolean(group.expanded));
      }
    });
    context.fill();

    context.strokeStyle = ThemeSupport.ThemeSupport.instance().getComputedValue('--color-details-hairline-light');
    context.beginPath();
    context.stroke();

    this.forEachGroupInViewport((offset, index, group, isFirst, groupHeight) => {
      if (this.isGroupFocused(index)) {
        const lineWidth = 2;
        const bracketLength = 10;
        context.fillStyle =
            ThemeSupport.ThemeSupport.instance().getComputedValue('--selected-group-border', this.contentElement);
        context.fillRect(0, offset - lineWidth, lineWidth, groupHeight - group.style.padding + 2 * lineWidth);
        context.fillRect(0, offset - lineWidth, bracketLength, lineWidth);
        context.fillRect(0, offset + groupHeight - group.style.padding, bracketLength, lineWidth);
      }
    });

    context.restore();

    function hLine(y: number): void {
      context.moveTo(0, y);
      context.lineTo(width, y);
    }

    function drawExpansionArrow(this: FlameChart, x: number, y: number, expanded: boolean): void {
      const arrowHeight = this.arrowSide * Math.sqrt(3) / 2;
      const arrowCenterOffset = Math.round(arrowHeight / 2);
      context.save();
      context.translate(x, y);
      context.rotate(expanded ? Math.PI / 2 : 0);
      context.moveTo(-arrowCenterOffset, -this.arrowSide / 2);
      context.lineTo(-arrowCenterOffset, this.arrowSide / 2);
      context.lineTo(arrowHeight - arrowCenterOffset, 0);
      context.restore();
    }
  }

  /**
   * Draws page load events in the Timings track (LCP, FCP, DCL, etc.)
   */
  private drawMarkers(context: CanvasRenderingContext2D, timelineData: FlameChartTimelineData, markerIndices: number[]):
      void {
    const {entryStartTimes, entryLevels} = timelineData;
    this.markerPositions.clear();
    context.textBaseline = 'alphabetic';
    context.save();
    context.beginPath();
    let lastMarkerLevel = -1;
    let lastMarkerX: number = -Infinity;
    // Markers are sorted top to bottom, right to left.
    for (let m = markerIndices.length - 1; m >= 0; --m) {
      const entryIndex = markerIndices[m];
      const title = this.dataProvider.entryTitle(entryIndex);
      if (!title) {
        continue;
      }
      const entryStartTime = entryStartTimes[entryIndex];
      const level = entryLevels[entryIndex];
      if (lastMarkerLevel !== level) {
        lastMarkerX = -Infinity;
      }
      const x = Math.max(this.chartViewport.timeToPosition(entryStartTime), lastMarkerX);
      const y = this.levelToOffset(level);
      const h = this.levelHeight(level);
      const padding = 4;
      const width = Math.ceil(UI.UIUtils.measureTextWidth(context, title)) + 2 * padding;
      lastMarkerX = x + width + 1;
      lastMarkerLevel = level;
      this.markerPositions.set(entryIndex, {x, width});
      context.fillStyle = this.dataProvider.entryColor(entryIndex);
      context.fillRect(x, y, width, h - 1);
      context.fillStyle = 'white';
      context.fillText(title, x + padding, y + h - this.textBaseline);
    }
    context.strokeStyle = 'rgba(0, 0, 0, 0.2)';
    context.stroke();
    context.restore();
  }

  /**
   * Draws the titles of trace events in the timeline. Also calls `decorateEntry` on the data
   * provider, which can do any custom drawing on the corresponding entry's area (e.g. draw screenshots
   * in the Performance Panel timeline).
   *
   * Takes in the width of the entire canvas so that we know if an event does
   * not fit into the viewport entirely, the max width we can draw is that
   * width, not the width of the event itself.
   */
  private drawEventTitles(
      context: CanvasRenderingContext2D, timelineData: FlameChartTimelineData, titleIndices: number[],
      canvasWidth: number): void {
    const timeToPixel = this.chartViewport.timeToPixel();
    const textPadding = this.textPadding;
    context.save();
    context.beginPath();
    const {entryStartTimes, entryLevels} = timelineData;
    for (let i = 0; i < titleIndices.length; ++i) {
      const entryIndex = titleIndices[i];
      const entryStartTime = entryStartTimes[entryIndex];
      const barX = this.timeToPositionClipped(entryStartTime);
      // Ensure that the title does not go off screen, if the width of the
      // event is wider than the width of the canvas, use the canvas width as
      // our maximum width.
      const barWidth = Math.min(this.#eventBarWidth(timelineData, entryIndex), canvasWidth);
      const barLevel = entryLevels[entryIndex];
      const barY = this.levelToOffset(barLevel);
      let text = this.dataProvider.entryTitle(entryIndex);
      if (text && text.length) {
        context.font = this.#font;
        text = UI.UIUtils.trimTextMiddle(
            context,
            text,
            barWidth - 2 * textPadding,  // Set the max width to be the width of the bar plus some padding
        );
      }
      const unclippedBarX = this.chartViewport.timeToPosition(entryStartTime);
      const barHeight = this.#eventBarHeight(timelineData, entryIndex);
      if (this.dataProvider.decorateEntry(
              entryIndex, context, text, barX, barY, barWidth, barHeight, unclippedBarX, timeToPixel)) {
        continue;
      }
      if (!text || !text.length) {
        continue;
      }
      context.fillStyle = this.dataProvider.textColor(entryIndex);
      context.fillText(text, barX + textPadding, barY + barHeight - this.textBaseline);
    }

    context.restore();
  }

  private forEachGroup(callback: (arg0: number, arg1: number, arg2: Group, arg3: boolean, arg4: number) => void): void {
    if (!this.rawTimelineData) {
      return;
    }
    const groups = this.rawTimelineData.groups || [];
    if (!groups.length) {
      return;
    }
    const groupOffsets = this.groupOffsets;
    if (!groupOffsets) {
      return;
    }

    const groupStack: {
      nestingLevel: number,
      visible: boolean,
    }[] = [{nestingLevel: -1, visible: true}];
    for (let i = 0; i < groups.length; ++i) {
      const groupTop = groupOffsets[i];
      const group = groups[i];
      let firstGroup = true;
      let last: {
        nestingLevel: number,
        visible: boolean,
      } = groupStack[groupStack.length - 1];
      while (last && last.nestingLevel >= group.style.nestingLevel) {
        groupStack.pop();
        firstGroup = false;
        last = groupStack[groupStack.length - 1];
      }
      last = groupStack[groupStack.length - 1];
      const parentGroupVisible = last ? last.visible : false;
      const thisGroupVisible = !group.hidden && parentGroupVisible && (!this.isGroupCollapsible(i) || group.expanded);
      groupStack.push({nestingLevel: group.style.nestingLevel, visible: Boolean(thisGroupVisible)});
      const nextOffset = i === groups.length - 1 ? groupOffsets[i + 1] + group.style.padding : groupOffsets[i + 1];
      if (!parentGroupVisible || group.hidden) {
        continue;
      }
      callback(groupTop, i, group, firstGroup, nextOffset - groupTop);
    }
  }

  private forEachGroupInViewport(
      callback: (offset: number, index: number, group: Group, isFirst: boolean, groupHeight: number) => void): void {
    const top = this.chartViewport.scrollOffset();
    this.forEachGroup((groupTop, index, group, firstGroup, height) => {
      if (groupTop - group.style.padding > top + this.offsetHeight) {
        return;
      }
      if (groupTop + height < top) {
        return;
      }
      callback(groupTop, index, group, firstGroup, height);
    });
  }

  private labelWidthForGroup(context: CanvasRenderingContext2D, group: Group): number {
    return UI.UIUtils.measureTextWidth(context, group.name) +
        this.expansionArrowIndent * (group.style.nestingLevel + 1) + 2 * this.headerLabelXPadding;
  }

  private drawCollapsedOverviewForGroup(group: Group, y: number, endLevel: number): void {
    const range = new Common.SegmentedRange.SegmentedRange<string>(mergeCallback);
    const timeWindowLeft = this.chartViewport.windowLeftTime();
    const timeWindowRight = this.chartViewport.windowRightTime();
    const context = (this.canvas.getContext('2d') as CanvasRenderingContext2D);
    const groupBarHeight = group.style.height;
    if (!this.rawTimelineData) {
      return;
    }
    const entryStartTimes = this.rawTimelineData.entryStartTimes;
    const entryTotalTimes = this.rawTimelineData.entryTotalTimes;
    const timeToPixel = this.chartViewport.timeToPixel();

    for (let level = group.startLevel; level < endLevel; ++level) {
      const levelIndexes: number[] = this.timelineLevels ? this.timelineLevels[level] : [];
      const rightIndexOnLevel =
          Platform.ArrayUtilities.lowerBound(
              levelIndexes, timeWindowRight, (time, entryIndex) => time - entryStartTimes[entryIndex]) -
          1;
      let lastDrawOffset: number = Infinity;

      for (let entryIndexOnLevel = rightIndexOnLevel; entryIndexOnLevel >= 0; --entryIndexOnLevel) {
        const entryIndex = levelIndexes[entryIndexOnLevel];
        const entryStartTime = entryStartTimes[entryIndex];
        const barX = this.timeToPositionClipped(entryStartTime);
        const entryEndTime = entryStartTime + entryTotalTimes[entryIndex];
        if (isNaN(entryEndTime) || barX >= lastDrawOffset) {
          continue;
        }
        if (entryEndTime <= timeWindowLeft) {
          break;
        }
        lastDrawOffset = barX;
        const color = this.entryColorsCache ? this.entryColorsCache[entryIndex] : '';
        const endBarX = this.timeToPositionClipped(entryEndTime);
        if (group.style.useDecoratorsForOverview && this.dataProvider.forceDecoration(entryIndex)) {
          const unclippedBarX = this.chartViewport.timeToPosition(entryStartTime);
          const barWidth = this.#eventBarWidth(this.rawTimelineData, entryIndex);

          context.beginPath();
          context.fillStyle = color;
          context.fillRect(barX, y, barWidth, groupBarHeight - 1);
          this.dataProvider.decorateEntry(
              entryIndex, context, '', barX, y, barWidth, groupBarHeight, unclippedBarX, timeToPixel);
          continue;
        }
        range.append(new Common.SegmentedRange.Segment(barX, endBarX, color));
      }
    }

    const segments = range.segments().slice().sort((a, b) => a.data.localeCompare(b.data));
    let lastColor;
    context.beginPath();
    for (let i = 0; i < segments.length; ++i) {
      const segment = segments[i];
      if (lastColor !== segments[i].data) {
        context.fill();
        context.beginPath();
        lastColor = segments[i].data;
        context.fillStyle = lastColor;
      }
      context.rect(segment.begin, y, segment.end - segment.begin, groupBarHeight);
    }
    context.fill();

    function mergeCallback<T>(a: Common.SegmentedRange.Segment<T>, b: Common.SegmentedRange.Segment<T>):
        Common.SegmentedRange.Segment<T>|null {
      return a.data === b.data && a.end + 0.4 > b.end ? a : null;
    }
  }

  private drawFlowEvents(context: CanvasRenderingContext2D, _width: number, _height: number): void {
    context.save();
    const ratio = window.devicePixelRatio;
    const top = this.chartViewport.scrollOffset();
    const arrowWidth = 6;
    context.scale(ratio, ratio);
    context.translate(0, -top);

    context.fillStyle = '#00ff15';
    context.strokeStyle = '#00ff15';
    const td = this.timelineData();
    if (!td) {
      return;
    }

    const endIndex = Platform.ArrayUtilities.lowerBound(
        td.flowStartTimes, this.chartViewport.windowRightTime(), Platform.ArrayUtilities.DEFAULT_COMPARATOR);

    context.lineWidth = 0.8;

    // This loop just paints the flow data that was populated via `buildFlowForInitiator()`
    for (let i = 0; i < endIndex; ++i) {
      // if (!td.flowEndTimes[i] || td.flowEndTimes[i] < this.chartViewport.windowLeftTime()) {
      //   continue;
      // }
      const startX = this.chartViewport.timeToPosition(td.flowStartTimes[i]);
      const endX = this.chartViewport.timeToPosition(td.flowEndTimes[i]);
      const startLevel = td.flowStartLevels[i];
      const endLevel = td.flowEndLevels[i];
      const startY = this.levelToOffset(startLevel) + this.levelHeight(startLevel) / 2;
      const endY = this.levelToOffset(endLevel) + this.levelHeight(endLevel) / 2;

      const segment = Math.min((endX - startX) / 4, 40);
      const distanceTime = td.flowEndTimes[i] - td.flowStartTimes[i];
      const distanceY = (endY - startY) / 10;
      const spread = 30;
      const lineY = distanceTime < 1 ? startY : spread + Math.max(0, startY + distanceY * (i % spread));

      const p = [];
      p.push({x: startX, y: startY});
      p.push({x: startX + arrowWidth, y: startY});
      p.push({x: startX + segment + 2 * arrowWidth, y: startY});
      p.push({x: startX + segment, y: lineY});
      p.push({x: startX + segment * 2, y: lineY});
      p.push({x: endX - segment * 2, y: lineY});
      p.push({x: endX - segment, y: lineY});
      p.push({x: endX - segment - 2 * arrowWidth, y: endY});
      p.push({x: endX - arrowWidth, y: endY});

      context.beginPath();
      context.moveTo(p[0].x, p[0].y);
      context.lineTo(p[1].x, p[1].y);
      context.bezierCurveTo(p[2].x, p[2].y, p[3].x, p[3].y, p[4].x, p[4].y);
      context.lineTo(p[5].x, p[5].y);
      context.bezierCurveTo(p[6].x, p[6].y, p[7].x, p[7].y, p[8].x, p[8].y);
      context.stroke();

      context.beginPath();
      context.arc(startX, startY, 2, -Math.PI / 2, Math.PI / 2, false);
      context.fill();

      context.beginPath();
      context.moveTo(endX, endY);
      context.lineTo(endX - arrowWidth, endY - 3);
      context.lineTo(endX - arrowWidth, endY + 3);
      context.fill();
    }
    context.restore();
  }

  /**
   * Draws the vertical dashed lines in the timeline marking where the "Marker" events
   * happened in time.
   */
  private drawMarkerLines(): void {
    const timelineData = this.timelineData();
    if (!timelineData) {
      return;
    }
    const markers = timelineData.markers;
    const left = this.markerIndexBeforeTime(this.minimumBoundary());
    const rightBoundary = this.maximumBoundary();
    const timeToPixel = this.chartViewport.timeToPixel();

    const context = (this.canvas.getContext('2d') as CanvasRenderingContext2D);
    context.save();
    const ratio = window.devicePixelRatio;
    context.scale(ratio, ratio);
    context.translate(0, 3);
    const height = RulerHeight - 1;
    for (let i = left; i < markers.length; i++) {
      const timestamp = markers[i].startTime();
      if (timestamp > rightBoundary) {
        break;
      }
      markers[i].draw(context, this.chartViewport.timeToPosition(timestamp), height, timeToPixel);
    }
    context.restore();
  }

  private updateMarkerHighlight(): void {
    const element = this.markerHighlighElement;
    if (element.parentElement) {
      element.remove();
    }
    const markerIndex = this.highlightedMarkerIndex;
    if (markerIndex === -1) {
      return;
    }
    const timelineData = this.timelineData();
    if (!timelineData) {
      return;
    }
    const marker = timelineData.markers[markerIndex];
    const barX = this.timeToPositionClipped(marker.startTime());
    UI.Tooltip.Tooltip.install(element, marker.title() || '');
    const style = element.style;
    style.left = barX + 'px';
    style.backgroundColor = marker.color();
    this.viewportElement.appendChild(element);
  }

  private processTimelineData(timelineData: FlameChartTimelineData|null): void {
    if (!timelineData) {
      this.timelineLevels = null;
      this.visibleLevelOffsets = null;
      this.visibleLevels = null;
      this.groupOffsets = null;
      this.rawTimelineData = null;
      this.forceDecorationCache = null;
      this.entryColorsCache = null;
      this.rawTimelineDataLength = 0;
      this.selectedGroup = -1;
      this.keyboardFocusedGroup = -1;
      this.flameChartDelegate.updateSelectedGroup(this, null);
      return;
    }

    this.rawTimelineData = timelineData;
    this.rawTimelineDataLength = timelineData.entryStartTimes.length;
    this.forceDecorationCache = new Int8Array(this.rawTimelineDataLength);
    this.entryColorsCache = new Array(this.rawTimelineDataLength);
    for (let i = 0; i < this.rawTimelineDataLength; ++i) {
      this.forceDecorationCache[i] = this.dataProvider.forceDecoration(i) ? 1 : 0;
      this.entryColorsCache[i] = this.dataProvider.entryColor(i);
    }

    const entryCounters = new Uint32Array(this.dataProvider.maxStackDepth() + 1);
    for (let i = 0; i < timelineData.entryLevels.length; ++i) {
      ++entryCounters[timelineData.entryLevels[i]];
    }
    const levelIndexes = new Array(entryCounters.length);
    for (let i = 0; i < levelIndexes.length; ++i) {
      levelIndexes[i] = new Uint32Array(entryCounters[i]);
      entryCounters[i] = 0;
    }

    for (let i = 0; i < timelineData.entryLevels.length; ++i) {
      const level = timelineData.entryLevels[i];
      levelIndexes[level][entryCounters[level]++] = i;
    }
    this.timelineLevels = levelIndexes;
    const groups = this.rawTimelineData.groups || [];
    for (let i = 0; i < groups.length; ++i) {
      const expanded = this.groupExpansionState[groups[i].name];
      const hidden = this.groupHiddenState[groups[i].name];
      if (expanded !== undefined) {
        groups[i].expanded = expanded;
      }
      if (hidden !== undefined) {
        groups[i].hidden = hidden;
      }
    }
    this.updateLevelPositions();
    this.updateHeight();

    this.selectedGroup = timelineData.selectedGroup ? groups.indexOf(timelineData.selectedGroup) : -1;
    this.keyboardFocusedGroup = this.selectedGroup;
    this.flameChartDelegate.updateSelectedGroup(this, timelineData.selectedGroup);
  }

  private updateLevelPositions(): void {
    const levelCount = this.dataProvider.maxStackDepth();
    const groups = this.rawTimelineData ? (this.rawTimelineData.groups || []) : [];
    // Add an extra number in visibleLevelOffsets to store the end of last level
    this.visibleLevelOffsets = new Uint32Array(levelCount + 1);
    this.visibleLevelHeights = new Uint32Array(levelCount);
    this.visibleLevels = new Array(levelCount);
    // Add an extra number in groupOffsets to store the end of last group
    this.groupOffsets = new Uint32Array(groups.length + 1);

    // For some flame chart (like the one in JS Profiler), we don't use group
    // for them, so in this case, use -1 to avoid any group header related
    // calculation.
    let groupIndex = -1;
    let currentOffset = this.rulerEnabled ? RulerHeight + 2 : 2;
    let visible = true;
    // For the group we added from data provider, the nesting level should start
    // from 0.
    // Adding this fake groupStack to be the parent of all the groups.
    const groupStack: {
      nestingLevel: number,
      visible: boolean,
    }[] = [{nestingLevel: -1, visible: true}];

    // For some flame chart (like the one in JS Profiler), we don't use group
    // for them, so in this case, use the total level as the start level of last
    // group.
    const lastGroupLevel = Math.max(levelCount, groups.length ? groups[groups.length - 1].startLevel + 1 : 0);
    let level;
    for (level = 0; level < lastGroupLevel; ++level) {
      let parentGroupIsVisible = true;
      let currentGroupStyle;
      // This while block will handle the offset of a group based on the nesting
      // level and visibility of the group.
      // This needs to be while because the nested group might have same start
      // level with its parent.
      while (groupIndex < groups.length - 1 && level === groups[groupIndex + 1].startLevel) {
        ++groupIndex;
        currentGroupStyle = groups[groupIndex].style;
        let nextNestingLevel = true;
        let parentGroup: {
          nestingLevel: number,
          visible: boolean,
        } = groupStack[groupStack.length - 1];
        while (parentGroup && parentGroup.nestingLevel >= currentGroupStyle.nestingLevel) {
          groupStack.pop();
          nextNestingLevel = false;
          parentGroup = groupStack[groupStack.length - 1];
        }
        const thisGroupIsVisible = !groups[groupIndex].hidden &&
            (groupIndex >= 0 && this.isGroupCollapsible(groupIndex) ? groups[groupIndex].expanded : true);
        parentGroupIsVisible = parentGroup.visible ?? false;
        // |groups[groupIndex].expanded| could be undefined, so we need to convert
        // thisGroupIsVisible to boolean here.
        visible = Boolean(thisGroupIsVisible) && parentGroupIsVisible;
        groupStack.push({nestingLevel: currentGroupStyle.nestingLevel, visible});
        if (parentGroupIsVisible && !groups[groupIndex].hidden && !nextNestingLevel) {
          currentOffset += currentGroupStyle.padding;
        }
        this.groupOffsets[groupIndex] = currentOffset;
        // If |shareHeaderLine| is false, we add the height of one more level to
        // the current offset, which will be used for the start level of current
        // group.
        if (!groups[groupIndex].hidden && parentGroupIsVisible && !currentGroupStyle.shareHeaderLine) {
          currentOffset += currentGroupStyle.height;
        }
      }

      // This shouldn't happen, if this is true, it means the lastGroupLevel is
      // bigger than |dataProvider.maxStackDepth()|, which means
      // |dataProvider.maxStackDepth()| is returning a wrong number.
      if (level >= levelCount) {
        continue;
      }
      // Handle offset and visibility of each level.
      const isFirstOnLevel = groupIndex >= 0 && level === groups[groupIndex].startLevel;
      const thisLevelIsVisible = !groups[groupIndex]?.hidden &&
          (parentGroupIsVisible && (visible || (isFirstOnLevel && groups[groupIndex].style.useFirstLineForOverview)));
      let height;
      if (groupIndex >= 0) {
        const group = groups[groupIndex];
        const styleB = group.style;
        height = isFirstOnLevel && !styleB.shareHeaderLine || (styleB.collapsible && !group.expanded) ?
            styleB.height :
            (styleB.itemsHeight || this.barHeight);
      } else {
        height = this.barHeight;
      }
      this.visibleLevels[level] = thisLevelIsVisible ?? false;
      this.visibleLevelOffsets[level] = currentOffset;
      this.visibleLevelHeights[level] = height;
      if (thisLevelIsVisible ||
          (parentGroupIsVisible && currentGroupStyle && currentGroupStyle.shareHeaderLine && isFirstOnLevel)) {
        currentOffset += this.visibleLevelHeights[level];
      }
    }
    // Set the final offset to the last element of |groupOffsets| and
    // |visibleLevelOffsets|. This number represent the end of last group and
    // level.
    if (groupIndex >= 0) {
      this.groupOffsets[groupIndex + 1] = currentOffset;
    }
    this.visibleLevelOffsets[level] = currentOffset;
  }

  private isGroupCollapsible(index: number): boolean|undefined {
    if (!this.rawTimelineData) {
      return;
    }

    const groups = this.rawTimelineData.groups || [];
    const style = groups[index].style;
    if (!style.shareHeaderLine || !style.collapsible) {
      return Boolean(style.collapsible);
    }
    const isLastGroup = index + 1 >= groups.length;
    if (!isLastGroup && groups[index + 1].style.nestingLevel > style.nestingLevel) {
      return true;
    }
    const nextGroupLevel = isLastGroup ? this.dataProvider.maxStackDepth() : groups[index + 1].startLevel;
    if (nextGroupLevel !== groups[index].startLevel + 1) {
      return true;
    }
    // For groups that only have one line and share header line, pretend these are not collapsible
    // unless the itemsHeight does not match the headerHeight
    return style.height !== style.itemsHeight;
  }

  setSelectedEntry(entryIndex: number): void {
    if (this.selectedEntryIndex === entryIndex) {
      return;
    }
    if (entryIndex !== -1) {
      this.chartViewport.hideRangeSelection();
    }
    this.selectedEntryIndex = entryIndex;
    this.revealEntry(entryIndex);
    this.updateElementPosition(this.selectedElement, this.selectedEntryIndex);
  }

  private updateElementPosition(element: Element, entryIndex: number): void {
    const elementMinWidthPx = 2;
    element.classList.add('hidden');
    if (entryIndex === -1) {
      return;
    }
    const timelineData = this.timelineData();
    if (!timelineData) {
      return;
    }

    const startTime = timelineData.entryStartTimes[entryIndex];
    const duration = timelineData.entryTotalTimes[entryIndex];
    let barX = 0;
    let barWidth = 0;
    let visible = true;
    if (Number.isNaN(duration)) {
      const position = this.markerPositions.get(entryIndex);
      if (position) {
        barX = position.x;
        barWidth = position.width;
      } else {
        visible = false;
      }
    } else {
      barX = this.chartViewport.timeToPosition(startTime);
      barWidth = duration * this.chartViewport.timeToPixel();
    }
    if (barX + barWidth <= 0 || barX >= this.offsetWidth) {
      return;
    }
    const barCenter = barX + barWidth / 2;
    barWidth = Math.max(barWidth, elementMinWidthPx);
    barX = barCenter - barWidth / 2;
    const entryLevel = timelineData.entryLevels[entryIndex];
    const barY = this.levelToOffset(entryLevel) - this.chartViewport.scrollOffset();
    const barHeight = this.levelHeight(entryLevel);
    const style = (element as HTMLElement).style;
    style.left = barX + 'px';
    style.top = barY + 'px';
    style.width = barWidth + 'px';
    style.height = barHeight - 1 + 'px';
    element.classList.toggle('hidden', !visible);
    this.viewportElement.appendChild(element);
  }

  private timeToPositionClipped(time: number): number {
    return Platform.NumberUtilities.clamp(this.chartViewport.timeToPosition(time), 0, this.offsetWidth);
  }

  /**
   * Returns the amount of pixels a group is vertically offset in the.
   * flame chart.
   * Now this function is only used for tests.
   */
  groupIndexToOffsetForTest(groupIndex: number): number {
    if (!this.groupOffsets) {
      throw new Error('No visible group offsets');
    }
    return this.groupOffsets[groupIndex];
  }

  /**
   * Returns the visibility of a level in the.
   * flame chart.
   * Now this function is only used for tests.
   */
  levelVisibilityForTest(level: number): boolean {
    if (!this.visibleLevels) {
      throw new Error('No level visiblibities');
    }
    return this.visibleLevels[level];
  }

  /**
   * Returns the amount of pixels a level is vertically offset in the.
   * flame chart.
   */
  levelToOffset(level: number): number {
    if (!this.visibleLevelOffsets) {
      throw new Error('No visible level offsets');
    }
    return this.visibleLevelOffsets[level];
  }

  private levelHeight(level: number): number {
    if (!this.visibleLevelHeights) {
      throw new Error('No visible level heights');
    }
    return this.visibleLevelHeights[level];
  }

  private updateBoundaries(): void {
    this.totalTime = this.dataProvider.totalTime();
    this.minimumBoundaryInternal = this.dataProvider.minimumBoundary();
    this.chartViewport.setBoundaries(this.minimumBoundaryInternal, this.totalTime);
  }

  private updateHeight(): void {
    const height = this.levelToOffset(this.dataProvider.maxStackDepth()) + 2;
    this.chartViewport.setContentHeight(height);
  }

  override onResize(): void {
    this.scheduleUpdate();
  }

  update(): void {
    if (!this.timelineData()) {
      return;
    }
    this.resetCanvas();
    this.updateHeight();
    this.updateBoundaries();
    this.draw();
    if (!this.chartViewport.isDragging()) {
      this.updateHighlight();
    }
  }

  reset(): void {
    this.chartViewport.reset();
    this.rawTimelineData = null;
    this.rawTimelineDataLength = 0;
    this.highlightedMarkerIndex = -1;
    this.highlightedEntryIndex = -1;
    this.selectedEntryIndex = -1;
    this.chartViewport.scheduleUpdate();
  }

  scheduleUpdate(): void {
    this.chartViewport.scheduleUpdate();
  }

  private enabled(): boolean {
    return this.rawTimelineDataLength !== 0;
  }

  computePosition(time: number): number {
    return this.chartViewport.timeToPosition(time);
  }

  formatValue(value: number, precision?: number): string {
    return this.dataProvider.formatValue(value - this.zeroTime(), precision);
  }

  maximumBoundary(): TraceEngine.Types.Timing.MilliSeconds {
    return TraceEngine.Types.Timing.MilliSeconds(this.chartViewport.windowRightTime());
  }

  minimumBoundary(): TraceEngine.Types.Timing.MilliSeconds {
    return TraceEngine.Types.Timing.MilliSeconds(this.chartViewport.windowLeftTime());
  }

  zeroTime(): TraceEngine.Types.Timing.MilliSeconds {
    return TraceEngine.Types.Timing.MilliSeconds(this.dataProvider.minimumBoundary());
  }

  boundarySpan(): TraceEngine.Types.Timing.MilliSeconds {
    return TraceEngine.Types.Timing.MilliSeconds(this.maximumBoundary() - this.minimumBoundary());
  }
}

export const RulerHeight = 15;
export const MinimalTimeWindowMs = 0.5;

/**
 * Represents a decoration that can be added to event. Each event can have as
 * many decorations as required.
 *
 * It is anticipated in the future that we will add to this as we want to
 * annotate events in more ways.
 *
 * This work is being tracked in crbug.com/1434297.
 **/
export type FlameChartDecoration = {
  type: 'CANDY',
  // We often only want to highlight problem parts of events, so this time sets
  // the minimum time at which the candystriping will start. If you want to
  // candystripe the entire event, set this to 0.
  startAtTime: TraceEngine.Types.Timing.MicroSeconds,
}|{
  type: 'WARNING_TRIANGLE',
};

// We have to ensure we draw the decorations in a particular order; warning
// triangles always go on top of any candy stripes.
const decorationDrawOrder: Record<FlameChartDecoration['type'], number> = {
  CANDY: 1,
  WARNING_TRIANGLE: 2,
};

export function sortDecorationsForRenderingOrder(decorations: FlameChartDecoration[]): void {
  decorations.sort((decoration1, decoration2) => {
    return decorationDrawOrder[decoration1.type] - decorationDrawOrder[decoration2.type];
  });
}

export class FlameChartTimelineData {
  entryLevels: number[]|Uint16Array;
  entryTotalTimes: number[]|Float32Array;
  entryStartTimes: number[]|Float64Array;
  /**
   * An array of entry decorations, where each item in the array is an array of
   * decorations for the event at that index.
   **/
  readonly entryDecorations: FlameChartDecoration[][];
  groups: Group[];
  markers: FlameChartMarker[];
  flowStartTimes: number[];
  flowStartLevels: number[];
  flowEndTimes: number[];
  flowEndLevels: number[];
  selectedGroup: Group|null;
  private constructor(
      entryLevels: number[]|Uint16Array, entryTotalTimes: number[]|Float32Array, entryStartTimes: number[]|Float64Array,
      groups: Group[]|null, entryDecorations: FlameChartDecoration[][] = []) {
    this.entryLevels = entryLevels;
    this.entryTotalTimes = entryTotalTimes;
    this.entryStartTimes = entryStartTimes;
    this.entryDecorations = entryDecorations;
    this.groups = groups || [];
    this.markers = [];
    this.flowStartTimes = [];
    this.flowStartLevels = [];
    this.flowEndTimes = [];
    this.flowEndLevels = [];
    this.selectedGroup = null;
  }

  static create(data: {
    entryLevels: FlameChartTimelineData['entryLevels'],
    entryTotalTimes: FlameChartTimelineData['entryTotalTimes'],
    entryStartTimes: FlameChartTimelineData['entryStartTimes'],
    groups: FlameChartTimelineData['groups']|null,
    entryDecorations?: FlameChartDecoration[][],
  }): FlameChartTimelineData {
    return new FlameChartTimelineData(
        data.entryLevels, data.entryTotalTimes, data.entryStartTimes, data.groups, data.entryDecorations || []);
  }

  static createEmpty(): FlameChartTimelineData {
    return new FlameChartTimelineData(
        [],  // entry levels: what level on the timeline is an event on,
        [],  // entry total times: the total duration of an event,
        [],  // entry start times: the start time of a given event,
        [],  // groups: a list of flame chart groups, which roughly correlate to each individual track
    );
  }
}

export interface FlameChartDataProvider {
  minimumBoundary(): number;

  totalTime(): number;

  formatValue(value: number, precision?: number): string;

  maxStackDepth(): number;

  timelineData(): FlameChartTimelineData|null;

  prepareHighlightedEntryInfo(entryIndex: number): Element|null;

  canJumpToEntry(entryIndex: number): boolean;

  entryTitle(entryIndex: number): string|null;

  entryFont(entryIndex: number): string|null;

  entryColor(entryIndex: number): string;

  decorateEntry(
      entryIndex: number, context: CanvasRenderingContext2D, text: string|null, barX: number, barY: number,
      barWidth: number, barHeight: number, unclippedBarX: number, timeToPixelRatio: number): boolean;

  forceDecoration(entryIndex: number): boolean;

  textColor(entryIndex: number): string;

  mainFrameNavigationStartEvents?(): readonly TraceEngine.Types.TraceEvents.TraceEventNavigationStart[];
}

export interface FlameChartMarker {
  startTime(): number;
  color(): string;
  title(): string|null;
  draw(context: CanvasRenderingContext2D, x: number, height: number, pixelsPerMillisecond: number): void;
}

// TODO(crbug.com/1167717): Make this a const enum again
// eslint-disable-next-line rulesdir/const_enum
export enum Events {
  /**
   * Emitted when the <canvas> element of the FlameChart is focused by the user.
   **/
  CanvasFocused = 'CanvasFocused',
  /**
   * Emitted when an event is selected by either mouse click, or hitting
   * <enter> on the keyboard - e.g. the same actions that would invoke a
   * <button> element.
   *
   * Will be emitted with a number which is the index of the entry that has
   * been selected, or -1 if no entry is selected (e.g the user has clicked
   * away from any events)
   */
  EntryInvoked = 'EntryInvoked',
  /**
   * Emitted when an event is selected via keyboard navigation using the arrow
   * keys.
   *
   * Will be emitted with a number which is the index of the entry that has
   * been selected, or -1 if no entry is selected.
   */
  EntrySelected = 'EntrySelected',
  /**
   * Emitted when an event is hovered over with the mouse.
   *
   * Will be emitted with a number which is the index of the entry that has
   * been hovered on, or -1 if no entry is selected (the user has moved their
   * mouse off the event)
   */
  EntryHighlighted = 'EntryHighlighted',
}

export type EventTypes = {
  [Events.CanvasFocused]: number|void,
  [Events.EntryInvoked]: number,
  [Events.EntrySelected]: number,
  [Events.EntryHighlighted]: number,
};

export interface Group {
  name: Common.UIString.LocalizedString;
  startLevel: number;
  expanded?: boolean;
  hidden?: boolean;
  selectable?: boolean;
  style: GroupStyle;
  track?: TimelineModel.TimelineModel.Track|null;
  // Should be turned on if the track supports user editable stacks.
  showStackContextMenu?: boolean;
}

export interface GroupStyle {
  height: number;
  padding: number;
  collapsible: boolean;
  // The color of the group title text.
  color: string;
  // The background color of the group title when the track is collapsed,
  // and this is usually around same length as the title text.
  backgroundColor: string;
  nestingLevel: number;
  itemsHeight?: number;
  /** Allow entries to be placed on the same horizontal level as the text heading */
  // TODO(paulirish): Attempt to remove with this behavior always true
  shareHeaderLine?: boolean;
  useFirstLineForOverview?: boolean;
  useDecoratorsForOverview?: boolean;
}<|MERGE_RESOLUTION|>--- conflicted
+++ resolved
@@ -1243,15 +1243,11 @@
     const barLevel = entryLevels[entryIndex];
     const barHeight = this.#eventBarHeight(timelineData, entryIndex);
     const barY = this.levelToOffset(barLevel);
-<<<<<<< HEAD
-    const barWidth = overrides?.width || this.#eventBarWidth(timelineData, entryIndex);
-
-=======
     const barWidth = overrides?.width ?? this.#eventBarWidth(timelineData, entryIndex);
     if (barWidth === 0) {
       return;
     }
->>>>>>> bfafbb0b
+
     // We purposefully leave a 1px gap off the height so there is a small gap
     // visually between events vertically in the panel.
     // Similarly, we leave 0.5 pixels off the width so that there is a small
