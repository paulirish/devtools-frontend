/**
 * Copyright (C) 2013 Google Inc. All rights reserved.
 *
 * Redistribution and use in source and binary forms, with or without
 * modification, are permitted provided that the following conditions are
 * met:
 *
 *     * Redistributions of source code must retain the above copyright
 * notice, this list of conditions and the following disclaimer.
 *     * Redistributions in binary form must reproduce the above
 * copyright notice, this list of conditions and the following disclaimer
 * in the documentation and/or other materials provided with the
 * distribution.
 *     * Neither the name of Google Inc. nor the names of its
 * contributors may be used to endorse or promote products derived from
 * this software without specific prior written permission.
 *
 * THIS SOFTWARE IS PROVIDED BY THE COPYRIGHT HOLDERS AND CONTRIBUTORS
 * "AS IS" AND ANY EXPRESS OR IMPLIED WARRANTIES, INCLUDING, BUT NOT
 * LIMITED TO, THE IMPLIED WARRANTIES OF MERCHANTABILITY AND FITNESS FOR
 * A PARTICULAR PURPOSE ARE DISCLAIMED. IN NO EVENT SHALL THE COPYRIGHT
 * OWNER OR CONTRIBUTORS BE LIABLE FOR ANY DIRECT, INDIRECT, INCIDENTAL,
 * SPECIAL, EXEMPLARY, OR CONSEQUENTIAL DAMAGES (INCLUDING, BUT NOT
 * LIMITED TO, PROCUREMENT OF SUBSTITUTE GOODS OR SERVICES; LOSS OF USE,
 * DATA, OR PROFITS; OR BUSINESS INTERRUPTION) HOWEVER CAUSED AND ON ANY
 * THEORY OF LIABILITY, WHETHER IN CONTRACT, STRICT LIABILITY, OR TORT
 * (INCLUDING NEGLIGENCE OR OTHERWISE) ARISING IN ANY WAY OUT OF THE USE
 * OF THIS SOFTWARE, EVEN IF ADVISED OF THE POSSIBILITY OF SUCH DAMAGE.
 */

import * as Common from '../../../../core/common/common.js';
import * as i18n from '../../../../core/i18n/i18n.js';
import * as Platform from '../../../../core/platform/platform.js';
import * as Root from '../../../../core/root/root.js';
import type * as TimelineModel from '../../../../models/timeline_model/timeline_model.js';
import * as TraceEngine from '../../../../models/trace/trace.js';
import * as Buttons from '../../../components/buttons/buttons.js';
import * as UI from '../../legacy.js';
import * as ThemeSupport from '../../theme_support/theme_support.js';

import {drawExpansionArrow, drawIcon, drawLegends, horizontalLine} from './CanvasHelper.js';
import {ChartViewport, type ChartViewportDelegate} from './ChartViewport.js';
import flameChartStyles from './flameChart.css.legacy.js';
import {DEFAULT_FONT_SIZE, getFontFamilyForCanvas} from './Font.js';
import {type Calculator, TimelineGrid} from './TimelineGrid.js';

const UIStrings = {
  /**
   *@description Aria accessible name in Flame Chart of the Performance panel
   */
  flameChart: 'Flame Chart',
  /**
   *@description Text for the screen reader to announce a hovered group
   *@example {Network} PH1
   */
  sHovered: '{PH1} hovered',
  /**
   *@description Text for screen reader to announce a selected group.
   *@example {Network} PH1
   */
  sSelected: '{PH1} selected',
  /**
   *@description Text for screen reader to announce an expanded group
   *@example {Network} PH1
   */
  sExpanded: '{PH1} expanded',
  /**
   *@description Text for screen reader to announce a collapsed group
   *@example {Network} PH1
   */
  sCollapsed: '{PH1} collapsed',
  /**
   *@description Text for an action that adds a label annotation to an entry in the Flame Chart
   */
  labelEntry: 'Label entry',
  /**
   *@description Text for an action that adds link annotation between entries in the Flame Chart
   */
  linkEntries: 'Link entries',
  /**
   *@description Shown in the context menu when right clicking on a track header to enable the user to enter the track configuration mode.
   */
  enterTrackConfigurationMode: 'Configure tracks…',
  /**
   *@description Shown in the context menu when right clicking on a track header to allow the user to exit track configuration mode.
   */
  exitTrackConfigurationMode: 'Finish configuring tracks',
};
const str_ = i18n.i18n.registerUIStrings('ui/legacy/components/perf_ui/FlameChart.ts', UIStrings);
const i18nString = i18n.i18n.getLocalizedString.bind(undefined, str_);

/**
 * The expansion arrow is drawn from the center, so the indent is in fact the center of the arrow.
 * See `drawExpansionArrow` function to understand how we draw the arrow.
 * |headerLeftPadding|Arrow|
 * |expansionArrowIndent|
 *
 * When we are in edit mode, we render 3 icons to the left of the track's title.
 * When we are in normal mode, there are no icons to the left of the track's title.
 **/

// Placed to the left of the track header.
const HEADER_LEFT_PADDING = 6;
export const ARROW_SIDE = 8;

const EXPANSION_ARROW_INDENT = HEADER_LEFT_PADDING + ARROW_SIDE / 2;
const HEADER_LABEL_X_PADDING = 3;
const HEADER_LABEL_Y_PADDING = 2;

// The width of each of the edit mode icons.
export const EDIT_ICON_WIDTH = 16;
// This gap might seem quite small - but the icons themselves have some
// whitespace either side, so we don't need a huge gap.
const GAP_BETWEEN_EDIT_ICONS = 3;
// The UP icon is first, and is rendered in from the left just as the track text.
const UP_ICON_LEFT = HEADER_LEFT_PADDING;
// The DOWN icon is after the UP icon, hence we take the up icon's position,
// add its width and then the gap between them.
const DOWN_ICON_LEFT = UP_ICON_LEFT + EDIT_ICON_WIDTH + GAP_BETWEEN_EDIT_ICONS;
// The HIDE icon is after the DOWN icon, hence we take the up icon's position,
// add its width and then the gap between them.
const HIDE_ICON_LEFT = DOWN_ICON_LEFT + EDIT_ICON_WIDTH + GAP_BETWEEN_EDIT_ICONS;

// Represents the total width taken by the 3 icons (up, down, hide/show, and
// the gap between them.)
// We calculate this by taking the space to the left of the hide icon (which
// encompasses UP/DOWN icons), adding on the width of the HIDE icon, and then a
// bit of extra padding.
const EDIT_MODE_TOTAL_ICON_WIDTH = HIDE_ICON_LEFT + EDIT_ICON_WIDTH + GAP_BETWEEN_EDIT_ICONS;

// These are copied from front_end/images/*.svg, because we need to draw them with canvas.
// arrow-up.svg
const moveUpIconPath = 'M9.25 17V5.875L7.062 8.062L6 7L10 3L14 7L12.938 8.062L10.75 5.875V17H9.25Z';
// arrow-down.svg
const moveDownIconPath = 'M9.25 3V14.125L7.062 11.938L6 13L10 17L14 13L12.938 11.938L10.75 14.125V3H9.25Z';
// eye-crossed.svg
const hideIconPath =
    'M13.2708 11.1459L11.9792 9.85419C12.0347 9.32641 11.875 8.87155 11.5 8.4896C11.125 8.10766 10.6736 7.94446 10.1458 8.00002L8.85417 6.70835C9.03472 6.63891 9.22222 6.58683 9.41667 6.5521C9.61111 6.51738 9.80556 6.50002 10 6.50002C10.9722 6.50002 11.7986 6.8403 12.4792 7.52085C13.1597 8.20141 13.5 9.0278 13.5 10C13.5 10.1945 13.4826 10.3889 13.4479 10.5834C13.4132 10.7778 13.3542 10.9653 13.2708 11.1459ZM16.0417 13.9167L14.9583 12.8334C15.4583 12.4445 15.9132 12.0174 16.3229 11.5521C16.7326 11.0868 17.0764 10.5695 17.3542 10C16.6736 8.59724 15.6701 7.49655 14.3438 6.69794C13.0174 5.89933 11.5694 5.50002 10 5.50002C9.63889 5.50002 9.28472 5.52085 8.9375 5.56252C8.59028 5.60419 8.25 5.67363 7.91667 5.77085L6.70833 4.56252C7.23611 4.35419 7.77431 4.20835 8.32292 4.12502C8.87153 4.04169 9.43056 4.00002 10 4.00002C11.9861 4.00002 13.8021 4.53821 15.4479 5.6146C17.0938 6.69099 18.2778 8.1528 19 10C18.6944 10.7917 18.2882 11.5104 17.7813 12.1563C17.2743 12.8021 16.6944 13.3889 16.0417 13.9167ZM16 18.125L13.2917 15.4167C12.7639 15.6111 12.2257 15.757 11.6771 15.8542C11.1285 15.9514 10.5694 16 10 16C8.01389 16 6.19792 15.4618 4.55208 14.3854C2.90625 13.309 1.72222 11.8472 1 10C1.30556 9.20835 1.70833 8.48613 2.20833 7.83335C2.70833 7.18058 3.29167 6.5903 3.95833 6.06252L1.875 3.97919L2.9375 2.91669L17.0625 17.0625L16 18.125ZM5.02083 7.14585C4.53472 7.53474 4.08333 7.96183 3.66667 8.4271C3.25 8.89238 2.90972 9.41669 2.64583 10C3.32639 11.4028 4.32986 12.5035 5.65625 13.3021C6.98264 14.1007 8.43056 14.5 10 14.5C10.3611 14.5 10.7153 14.4757 11.0625 14.4271C11.4097 14.3785 11.7569 14.3125 12.1042 14.2292L11.1667 13.2917C10.9722 13.3611 10.7778 13.4132 10.5833 13.4479C10.3889 13.4827 10.1944 13.5 10 13.5C9.02778 13.5 8.20139 13.1597 7.52083 12.4792C6.84028 11.7986 6.5 10.9722 6.5 10C6.5 9.80558 6.52431 9.61113 6.57292 9.41669C6.62153 9.22224 6.66667 9.0278 6.70833 8.83335L5.02083 7.14585Z';
// eye.svg
const showIconPath =
    'M10 13.5C10.972 13.5 11.7983 13.1597 12.479 12.479C13.1597 11.7983 13.5 10.972 13.5 10C13.5 9.028 13.1597 8.20167 12.479 7.521C11.7983 6.84033 10.972 6.5 10 6.5C9.028 6.5 8.20167 6.84033 7.521 7.521C6.84033 8.20167 6.5 9.028 6.5 10C6.5 10.972 6.84033 11.7983 7.521 12.479C8.20167 13.1597 9.028 13.5 10 13.5ZM10 12C9.44467 12 8.97233 11.8057 8.583 11.417C8.19433 11.0277 8 10.5553 8 10C8 9.44467 8.19433 8.97233 8.583 8.583C8.97233 8.19433 9.44467 8 10 8C10.5553 8 11.0277 8.19433 11.417 8.583C11.8057 8.97233 12 9.44467 12 10C12 10.5553 11.8057 11.0277 11.417 11.417C11.0277 11.8057 10.5553 12 10 12ZM10 16C8.014 16 6.20833 15.455 4.583 14.365C2.95833 13.2743 1.764 11.8193 1 10C1.764 8.18067 2.95833 6.72567 4.583 5.635C6.20833 4.545 8.014 4 10 4C11.986 4 13.7917 4.545 15.417 5.635C17.0417 6.72567 18.236 8.18067 19 10C18.236 11.8193 17.0417 13.2743 15.417 14.365C13.7917 15.455 11.986 16 10 16ZM10 14.5C11.5553 14.5 12.9927 14.0973 14.312 13.292C15.632 12.486 16.646 11.3887 17.354 10C16.646 8.61133 15.632 7.514 14.312 6.708C12.9927 5.90267 11.5553 5.5 10 5.5C8.44467 5.5 7.00733 5.90267 5.688 6.708C4.368 7.514 3.354 8.61133 2.646 10C3.354 11.3887 4.368 12.486 5.688 13.292C7.00733 14.0973 8.44467 14.5 10 14.5Z';

// The gap between the track header and the legends
const LEGEND_LEFT_PADDING = 16;

// export for test.
export const enum HoverType {
  TRACK_CONFIG_UP_BUTTON = 'TRACK_CONFIG_UP_BUTTON',
  TRACK_CONFIG_DOWN_BUTTON = 'TRACK_CONFIG_DOWN_BUTTON',
  TRACK_CONFIG_HIDE_BUTTON = 'TRACK_CONFIG_HIDE_BUTTON',
  TRACK_CONFIG_SHOW_BUTTON = 'TRACK_CONFIG_SHOW_BUTTON',
  INSIDE_TRACK_HEADER = 'INSIDE_TRACK_HEADER',
  INSIDE_TRACK = 'INSIDE_TRACK',
  OUTSIDE_TRACKS = 'OUTSIDE_TRACKS',
  ERROR = 'ERROR',
}

export class FlameChartDelegate {
  windowChanged(_startTime: number, _endTime: number, _animate: boolean): void {
  }
  updateRangeSelection(_startTime: number, _endTime: number): void {
  }
  updateSelectedGroup(_flameChart: FlameChart, _group: Group|null): void {
  }
}

interface GroupExpansionState {
  [groupName: string]: boolean;
}
interface GroupHiddenState {
  [groupName: string]: boolean;
}

interface PopoverState {
  // Index of the last entry the popover was shown over.
  entryIndex: number;
  // Index of the last group the popover was shown over.
  groupIndex: number;
  hiddenEntriesPopover: boolean;
}
interface GroupTreeNode {
  index: number;
  nestingLevel: number;
  startLevel: number;
  endLevel: number;
  // The order in children is the visible order of them.
  children: GroupTreeNode[];
}

export interface OptionalFlameChartConfig {
  /**
   * The FlameChart will highlight the entry that is selected by default. In
   * some cases (Performance Panel) we manage this ourselves with the Overlays
   * system, so we disable the built in one.
   */
  selectedElementOutline?: boolean;
  groupExpansionSetting?: Common.Settings.Setting<GroupExpansionState>;
  /**
   * The element to use when populating and positioning the mouse tooltip.
   */
  tooltipElement?: HTMLElement;
  /**
   * Used to disable the cursor element in ChartViewport and instead use the new overlays system.
   */
  useOverlaysForCursorRuler?: boolean;
}

export const enum FilterAction {
  MERGE_FUNCTION = 'MERGE_FUNCTION',
  COLLAPSE_FUNCTION = 'COLLAPSE_FUNCTION',
  COLLAPSE_REPEATING_DESCENDANTS = 'COLLAPSE_REPEATING_DESCENDANTS',
  RESET_CHILDREN = 'RESET_CHILDREN',
  UNDO_ALL_ACTIONS = 'UNDO_ALL_ACTIONS',
}

export interface UserFilterAction {
  type: FilterAction;
  entry: TraceEngine.Types.TraceEvents.TraceEventData;
}

// Object used to indicate to the Context Menu if an action is possible on the selected entry.
export interface PossibleFilterActions {
  [FilterAction.MERGE_FUNCTION]: boolean;
  [FilterAction.COLLAPSE_FUNCTION]: boolean;
  [FilterAction.COLLAPSE_REPEATING_DESCENDANTS]: boolean;
  [FilterAction.RESET_CHILDREN]: boolean;
  [FilterAction.UNDO_ALL_ACTIONS]: boolean;
}

export class FlameChart extends Common.ObjectWrapper.eventMixin<EventTypes, typeof UI.Widget.VBox>(UI.Widget.VBox)
    implements Calculator, ChartViewportDelegate {
  private readonly groupExpansionSetting?: Common.Settings.Setting<GroupExpansionState>;
  private groupExpansionState: GroupExpansionState;
  private groupHiddenState: GroupHiddenState;
  private readonly flameChartDelegate: FlameChartDelegate;
  private chartViewport: ChartViewport;
  private dataProvider: FlameChartDataProvider;
  private candyStripePattern: CanvasPattern|null;
  private contextMenu?: UI.ContextMenu.ContextMenu;
  private viewportElement: HTMLElement;
  private canvas: HTMLCanvasElement;
  private popoverElement: HTMLElement;
  private readonly markerHighlighElement: HTMLElement;
  readonly highlightElement: HTMLElement;
  readonly revealDescendantsArrowHighlightElement: HTMLElement;
  private readonly selectedElement: HTMLElement|null = null;
  private rulerEnabled: boolean;
  private barHeight: number;
  // Additional space around an entry that is added for operations with entry.
  // It allows for less pecision while selecting/hovering over an entry.
  private hitMarginPx: number;
  private textBaseline: number;
  private textPadding: number;
  private highlightedMarkerIndex: number;
  /**
   * Represents the index of the entry that the user's mouse cursor is over.
   * Note that this is updated as the user moves their cursor: they do not have
   * to click for this to be updated.
   **/
  private highlightedEntryIndex: number;
  /**
   * Represents the index of the entry that is selected. For an entry to be
   * selected, it has to be clicked by the user.
   **/
  private selectedEntryIndex: number;
  private rawTimelineDataLength: number;
  private readonly markerPositions: Map<number, {
    x: number,
    width: number,
  }>;
  private lastMouseOffsetX: number;
  private selectedGroupIndex: number;
  private keyboardFocusedGroup: number;
  private offsetWidth!: number;
  private offsetHeight!: number;
  private dragStartX!: number;
  private dragStartY!: number;
  private lastMouseOffsetY!: number;
  private minimumBoundaryInternal!: number;
  private maxDragOffset!: number;
  private timelineLevels?: number[][]|null;
  private visibleLevelOffsets?: Uint32Array|null;
  private visibleLevels?: boolean[]|null;
  private visibleLevelHeights?: Uint32Array;
  private groupOffsets?: Uint32Array|null;
  private rawTimelineData?: FlameChartTimelineData|null;
  private forceDecorationCache?: boolean[]|null;
  private entryColorsCache?: string[]|null;
  private totalTime?: number;
  private lastPopoverState: PopoverState;

  #tooltipPopoverYAdjustment: number = 0;

  #font: string;
  #groupTreeRoot?: GroupTreeNode|null;
  #searchResultEntryIndex: number;
  #searchResultHighlightElements: HTMLElement[] = [];
  #inTrackConfigEditMode: boolean = false;

  // Stored because we cache this value to save extra lookups and layoffs.
  #canvasBoundingClientRect: DOMRect|null = null;
  #selectedElementOutlineEnabled = true;

  constructor(
      dataProvider: FlameChartDataProvider, flameChartDelegate: FlameChartDelegate,
      optionalConfig: OptionalFlameChartConfig = {}) {
    super(true);
    this.#font = `${DEFAULT_FONT_SIZE} ${getFontFamilyForCanvas()}`;
    this.registerRequiredCSS(flameChartStyles);
    this.contentElement.classList.add('flame-chart-main-pane');
    if (typeof optionalConfig.selectedElementOutline === 'boolean') {
      this.#selectedElementOutlineEnabled = optionalConfig.selectedElementOutline;
    }

    this.groupExpansionSetting = optionalConfig.groupExpansionSetting;
    this.groupExpansionState = optionalConfig.groupExpansionSetting?.get() || {};
    this.groupHiddenState = {};
    this.flameChartDelegate = flameChartDelegate;

    // The ChartViewport has its own built-in ruler for when the user holds
    // shift and moves the mouse. We want to disable that if we are within the
    // performance panel where we use overlays, but enable it otherwise.
    let enableCursorElement = true;
    if (typeof optionalConfig.useOverlaysForCursorRuler === 'boolean') {
      enableCursorElement = !optionalConfig.useOverlaysForCursorRuler;
    }
    this.chartViewport = new ChartViewport(this, {
      enableCursorElement,
    });
    this.chartViewport.show(this.contentElement);

    this.dataProvider = dataProvider;

    this.viewportElement = this.chartViewport.viewportElement;
    this.canvas = (this.viewportElement.createChild('canvas', 'fill') as HTMLCanvasElement);
    this.candyStripePattern = null;

    this.canvas.tabIndex = 0;
    UI.ARIAUtils.setLabel(this.canvas, i18nString(UIStrings.flameChart));
    UI.ARIAUtils.markAsTree(this.canvas);
    this.setDefaultFocusedElement(this.canvas);
    this.canvas.classList.add('flame-chart-canvas');
    this.canvas.addEventListener('mousemove', this.onMouseMove.bind(this), false);
    this.canvas.addEventListener('mouseout', this.onMouseOut.bind(this), false);
    this.canvas.addEventListener('click', this.onClick.bind(this), false);
    this.canvas.addEventListener('dblclick', this.#onDblClick.bind(this), false);
    this.canvas.addEventListener('keydown', this.onKeyDown.bind(this), false);
    this.canvas.addEventListener('contextmenu', this.onContextMenu.bind(this), false);

    this.popoverElement =
        optionalConfig.tooltipElement || this.viewportElement.createChild('div', 'flame-chart-entry-info');
    this.markerHighlighElement = this.viewportElement.createChild('div', 'flame-chart-marker-highlight-element');
    this.highlightElement = this.viewportElement.createChild('div', 'flame-chart-highlight-element');
    this.revealDescendantsArrowHighlightElement =
        this.viewportElement.createChild('div', 'reveal-descendants-arrow-highlight-element');

<<<<<<< HEAD
    // this.dimDiv =
    //     this.viewportElement.createChild('div', 'dimming-mask fill');
    // this.dimDiv.style.cssText = `
    // background: #ffffffb3;
    // mix-blend-mode: color;`;

    this.dimSvgDiv =
        this.viewportElement.createChild('div', 'dim-svg-mask fill hidden');
    this.dimSvgDiv.innerHTML = `


    <svg viewBox="0 0 756.3  756.3">

  <mask id="myMask">
  <!--within the mask... -->
  <!--  grayish pixels => show the the outer rect at % opacity -->
    <rect x="0" y="0" width="100%" height="100%" fill="hsl(0deg 0% 82.36%)"></rect>

  <!--  black pixels =>   punch, fully transparently, through to the next thing. these are the cutouts -->
    <!-- <rect x="37" y="78" width="103.02" height="16" fill="black"></rect> -->

  <!--  white pixels =>   show the outer rect. (probably dont need. just for debugging.) -->
    <path d="M10,35 A20,20,0,0,1,50,35 A20,20,0,0,1,90,35 Q90,65,50,95 Q10,65,10,35 Z"
     style="fill: white;"></path>
  </mask>


  <!-- the fill is what i want to be user visible (grey = some desaturation).
       the mask punches through it-->
<rect x="0" y="0" width="100%" height="100%" id="screenrect" fill="#ebebeb" mask="url(#myMask)"></rect></svg>

`;
    this.dimSvgDiv.style.cssText = `    mix-blend-mode: screen; pointer-events: none;`;

    this.selectedElement = this.viewportElement.createChild('div', 'flame-chart-selected-element');
=======
    if (this.#selectedElementOutlineEnabled) {
      this.selectedElement = this.viewportElement.createChild('div', 'flame-chart-selected-element');
    }

>>>>>>> 6782bbf4
    this.canvas.addEventListener('focus', () => {
      this.dispatchEventToListeners(Events.CANVAS_FOCUSED);
    }, false);

    UI.UIUtils.installDragHandle(
        this.viewportElement, this.startDragging.bind(this), this.dragging.bind(this), this.endDragging.bind(this),
        null);

    this.rulerEnabled = true;
    this.barHeight = 17;
    this.hitMarginPx = 3;
    this.textBaseline = 5;
    this.textPadding = 5;
    this.chartViewport.setWindowTimes(
        dataProvider.minimumBoundary(), dataProvider.minimumBoundary() + dataProvider.totalTime());

    this.highlightedMarkerIndex = -1;
    this.highlightedEntryIndex = -1;
    this.selectedEntryIndex = -1;
    this.#searchResultEntryIndex = -1;
    this.rawTimelineDataLength = 0;
    this.markerPositions = new Map();

    this.lastMouseOffsetX = 0;
    this.selectedGroupIndex = -1;
    this.lastPopoverState = {
      entryIndex: -1,
      groupIndex: -1,
      hiddenEntriesPopover: false,
    };

    // Keyboard focused group is used to navigate groups irrespective of whether they are selectable or not
    this.keyboardFocusedGroup = -1;

    ThemeSupport.ThemeSupport.instance().addEventListener(ThemeSupport.ThemeChangeEvent.eventName, () => {
      this.scheduleUpdate();
    });
  }

  override willHide(): void {
    this.hideHighlight();
  }

  canvasBoundingClientRect(): DOMRect|null {
    if (this.#canvasBoundingClientRect) {
      return this.#canvasBoundingClientRect;
    }
    this.#canvasBoundingClientRect = this.canvas.getBoundingClientRect();
    return this.#canvasBoundingClientRect;
  }

  /**
   * In some cases we need to manually adjust the positioning of the tooltip
   * vertically to account for the fact that it might be rendered not relative
   * to just this flame chart. This is true of the main flame chart in the
   * Performance Panel where the element is rendered in a higher-stack container
   * and we need to manually adjust its Y position to correctly put the tooltip
   * in the right place.
   */
  setTooltipYPixelAdjustment(y: number): void {
    if (y === this.#tooltipPopoverYAdjustment) {
      return;
    }

    this.#tooltipPopoverYAdjustment = y;
    // Reposition the popover if it has any children (otherwise it is not visible)
    if (this.popoverElement.children.length) {
      this.updatePopoverOffset();
    }
  }

  getBarHeight(): number {
    return this.barHeight;
  }

  setBarHeight(value: number): void {
    this.barHeight = value;
  }

  setTextBaseline(value: number): void {
    this.textBaseline = value;
  }

  setTextPadding(value: number): void {
    this.textPadding = value;
  }

  enableRuler(enable: boolean): void {
    this.rulerEnabled = enable;
  }

  alwaysShowVerticalScroll(): void {
    this.chartViewport.alwaysShowVerticalScroll();
  }

  disableRangeSelection(): void {
    this.chartViewport.disableRangeSelection();
  }

  highlightEntry(entryIndex: number): void {
    if (this.highlightedEntryIndex === entryIndex) {
      return;
    }
    if (!this.dataProvider.entryColor(entryIndex)) {
      return;
    }
    this.highlightedEntryIndex = entryIndex;
    this.updateElementPosition(this.highlightElement, this.highlightedEntryIndex);
    this.dispatchEventToListeners(Events.ENTRY_HOVERED, entryIndex);
  }

  highlightAllEntries(entries: number[]): void {
    const elPositions:Array<ReturnType<FlameChart["updateElementPosition"]>> = [];
    for (const entry of entries) {
      const searchElement = this.viewportElement.createChild('div', 'flame-chart-search-element');
      this.#searchResultHighlightElements.push(searchElement);
      searchElement.id = entry.toString();
      const newPosition = this.updateElementPosition(searchElement, entry);
      elPositions.push(newPosition);
    }

    const svg = this.dimSvgDiv.querySelector('svg');
    const mask = svg.querySelector('mask');

    // TODO: tweak if i drop the surrounding div
    const elRect = svg.parentNode.parentNode.getBoundingClientRect();
    svg.viewBox.baseVal.width = elRect.width;
    svg.viewBox.baseVal.height = elRect.height;

    mask.querySelectorAll('rect.punch').forEach(el => el.remove());
    for (const elPosition of elPositions) {
      if (!elPosition) continue;
      const punchRect = UI.UIUtils.createSVGChild(mask, 'rect', 'punch');
      punchRect.setAttribute('x', elPosition.position.left.toString());
      punchRect.setAttribute('y', elPosition.position.top.toString());
      punchRect.setAttribute('width', elPosition.position.width.toString());
      punchRect.setAttribute('height', elPosition.position.height.toString());
      punchRect.setAttribute('fill', 'black');
    }

    this.dimSvgDiv.classList.remove('hidden');





  }

  removeSearchResultHighlights(): void {
    this.dimSvgDiv.classList.add('hidden');
    for (const element of this.#searchResultHighlightElements) {
      element.remove();
    }
    this.#searchResultHighlightElements = [];
  }

  hideHighlight(): void {
    if (this.#searchResultEntryIndex === -1) {
      this.popoverElement.removeChildren();
      this.lastPopoverState = {
        entryIndex: -1,
        groupIndex: -1,
        hiddenEntriesPopover: false,
      };
    }
    if (this.highlightedEntryIndex === -1) {
      return;
    }
    this.highlightedEntryIndex = -1;
    this.updateElementPosition(this.highlightElement, this.highlightedEntryIndex);
    this.dispatchEventToListeners(Events.ENTRY_HOVERED, -1);
  }

  private createCandyStripePattern(): CanvasPattern {
    // Set the candy stripe pattern to 17px so it repeats well.
    const size = 17;
    const candyStripeCanvas = document.createElement('canvas');
    candyStripeCanvas.width = size;
    candyStripeCanvas.height = size;
    const ctx = candyStripeCanvas.getContext('2d') as CanvasRenderingContext2D;

    // Rotate the stripe by 45deg to the right.
    ctx.translate(size * 0.5, size * 0.5);
    ctx.rotate(Math.PI * 0.25);
    ctx.translate(-size * 0.5, -size * 0.5);

    ctx.fillStyle = 'rgba(255, 0, 0, 0.8)';
    for (let x = -size; x < size * 2; x += 3) {
      ctx.fillRect(x, -size, 1, size * 3);
    }
    // Because we're using a canvas, we know createPattern won't return null
    // https://html.spec.whatwg.org/multipage/canvas.html#dom-context-2d-createpattern-dev
    return ctx.createPattern(candyStripeCanvas, 'repeat') as CanvasPattern;
  }

  private resetCanvas(): void {
    const ratio = window.devicePixelRatio;
    const width = Math.round(this.offsetWidth * ratio);
    const height = Math.round(this.offsetHeight * ratio);
    this.canvas.width = width;
    this.canvas.height = height;
    this.canvas.style.width = `${width / ratio}px`;
    this.canvas.style.height = `${height / ratio}px`;
  }

  windowChanged(startTime: number, endTime: number, animate: boolean): void {
    this.flameChartDelegate.windowChanged(startTime, endTime, animate);
  }

  updateRangeSelection(startTime: number, endTime: number): void {
    this.flameChartDelegate.updateRangeSelection(startTime, endTime);
  }

  setSize(width: number, height: number): void {
    this.offsetWidth = width;
    this.offsetHeight = height;
  }

  private startDragging(event: MouseEvent): boolean {
    this.hideHighlight();
    this.maxDragOffset = 0;
    this.dragStartX = event.pageX;
    this.dragStartY = event.pageY;
    return true;
  }

  private dragging(event: MouseEvent): void {
    const dx = event.pageX - this.dragStartX;
    const dy = event.pageY - this.dragStartY;
    this.maxDragOffset = Math.max(this.maxDragOffset, Math.sqrt(dx * dx + dy * dy));
  }

  private endDragging(_event: MouseEvent): void {
    this.updateHighlight();
  }

  timelineData(rebuid?: boolean): FlameChartTimelineData|null {
    if (!this.dataProvider) {
      return null;
    }
    const timelineData = this.dataProvider.timelineData(rebuid);
    if (timelineData !== this.rawTimelineData ||
        (timelineData && timelineData.entryStartTimes.length !== this.rawTimelineDataLength)) {
      this.processTimelineData(timelineData);
    }
    return this.rawTimelineData || null;
  }

  revealEntry(entryIndex: number): void {
    const timelineData = this.timelineData();
    if (!timelineData) {
      return;
    }
    const timeLeft = this.chartViewport.windowLeftTime();
    const timeRight = this.chartViewport.windowRightTime();
    const entryStartTime = timelineData.entryStartTimes[entryIndex];
    const entryTotalTime = timelineData.entryTotalTimes[entryIndex];
    const entryEndTime = entryStartTime + entryTotalTime;
    let minEntryTimeWindow = Math.min(entryTotalTime, timeRight - timeLeft);

    const level = timelineData.entryLevels[entryIndex];
    this.chartViewport.setScrollOffset(this.levelToOffset(level), this.levelHeight(level));

    const minVisibleWidthPx = 30;
    const futurePixelToTime = (timeRight - timeLeft) / this.offsetWidth;
    minEntryTimeWindow = Math.max(minEntryTimeWindow, futurePixelToTime * minVisibleWidthPx);
    if (timeLeft > entryEndTime) {
      const delta = timeLeft - entryEndTime + minEntryTimeWindow;
      this.windowChanged(timeLeft - delta, timeRight - delta, /* animate */ true);
    } else if (timeRight < entryStartTime) {
      const delta = entryStartTime - timeRight + minEntryTimeWindow;
      this.windowChanged(timeLeft + delta, timeRight + delta, /* animate */ true);
    }
  }

  setWindowTimes(startTime: number, endTime: number, animate?: boolean): void {
    this.chartViewport.setWindowTimes(startTime, endTime, animate);
    this.updateHighlight();
  }

  /**
   * Handle the mouse move event. The handle priority will be:
   *   1. Track configuration icons -> show tooltip for the icons
   *   2. Inside a track header -> mouse style will be a "pointer", indicating track can be focused
   *   3. Inside a track -> update the highlight of hovered event
   */
  private onMouseMove(mouseEvent: MouseEvent): void {
    this.#searchResultEntryIndex = -1;
    this.lastMouseOffsetX = mouseEvent.offsetX;
    this.lastMouseOffsetY = mouseEvent.offsetY;
    if (!this.enabled()) {
      return;
    }
    if (this.chartViewport.isDragging()) {
      return;
    }

    const timeMilliSeconds = TraceEngine.Types.Timing.MilliSeconds(this.chartViewport.pixelToTime(mouseEvent.offsetX));

    this.dispatchEventToListeners(Events.MOUSE_MOVE, {
      mouseEvent,
      timeInMicroSeconds: TraceEngine.Helpers.Timing.millisecondsToMicroseconds(timeMilliSeconds),
    });

    // Check if the mouse is hovering any group's header area
    const {groupIndex, hoverType} = this.coordinatesToGroupIndexAndHoverType(mouseEvent.offsetX, mouseEvent.offsetY);
    switch (hoverType) {
      case HoverType.TRACK_CONFIG_UP_BUTTON:
      case HoverType.TRACK_CONFIG_DOWN_BUTTON:
      case HoverType.TRACK_CONFIG_HIDE_BUTTON:
      case HoverType.TRACK_CONFIG_SHOW_BUTTON: {
        this.hideHighlight();
        this.viewportElement.style.cursor = 'pointer';
        const iconTooltipElement = this.#prepareIconInfo(groupIndex, hoverType);
        if (iconTooltipElement) {
          this.popoverElement.appendChild(iconTooltipElement);
          this.updatePopoverOffset();
        }
        return;
      }
      case HoverType.INSIDE_TRACK_HEADER:
        this.updateHighlight();
        this.viewportElement.style.cursor = 'pointer';
        return;
      case HoverType.INSIDE_TRACK:
        this.updateHighlight();
        return;
    }
  }

  #prepareIconInfo(groupIndex: number, iconType: HoverType): Element|null {
    const group = this.rawTimelineData?.groups[groupIndex];
    if (!group) {
      return null;
    }

    // Only show first 20 characters to make the tooltip not too long.
    const maxTitleChars = 20;
    const displayName = Platform.StringUtilities.trimMiddle(group.name, maxTitleChars);

    let iconTooltip = '';
    switch (iconType) {
      case HoverType.TRACK_CONFIG_UP_BUTTON:
        iconTooltip = `Move ${displayName} track up`;
        break;
      case HoverType.TRACK_CONFIG_DOWN_BUTTON:
        iconTooltip = `Move ${displayName} track down`;
        break;
      case HoverType.TRACK_CONFIG_HIDE_BUTTON:
        if (this.groupIsLastVisibleTopLevel(group)) {
          iconTooltip = 'Can not hide the last top level track';
        } else {
          iconTooltip = `Hide ${displayName} track`;
        }
        break;
      case HoverType.TRACK_CONFIG_SHOW_BUTTON:
        iconTooltip = `Show ${displayName} track`;
        break;
      default:
        return null;
    }
    const element = document.createElement('div');
    element.createChild('span', 'timeline-info-title').textContent = iconTooltip;

    return element;
  }

  private updateHighlight(): void {
    const entryIndex = this.coordinatesToEntryIndex(this.lastMouseOffsetX, this.lastMouseOffsetY);
    // Each time the entry highlight is updated, we need to check if the mouse is hovering over a
    // button that indicates hidden child elements and if so, update the button highlight.
    this.updateHiddenChildrenArrowHighlighPosition(entryIndex);

    // No entry is hovered.
    if (entryIndex === -1) {
      this.hideHighlight();

      const {groupIndex, hoverType} =
          this.coordinatesToGroupIndexAndHoverType(this.lastMouseOffsetX, this.lastMouseOffsetY);
      if (hoverType === HoverType.INSIDE_TRACK_HEADER) {
        this.#updatePopoverForGroup(groupIndex);
      }
      if (groupIndex >= 0 && this.rawTimelineData && this.rawTimelineData.groups &&
          this.rawTimelineData.groups[groupIndex].selectable) {
        // This means the mouse is in a selectable group's area, and not hovering any entry.
        this.viewportElement.style.cursor = 'pointer';
      } else {
        // This means the mouse is not hovering any selectable track, and not hovering any entry.
        this.viewportElement.style.cursor = 'default';
      }
      return;
    }

    // Some entry is hovered.
    if (this.chartViewport.isDragging()) {
      return;
    }
    this.#updatePopoverForEntry(entryIndex);
    this.viewportElement.style.cursor = this.dataProvider.canJumpToEntry(entryIndex) ? 'pointer' : 'default';
    this.highlightEntry(entryIndex);
  }

  private onMouseOut(): void {
    this.lastMouseOffsetX = -1;
    this.lastMouseOffsetY = -1;
    this.hideHighlight();
  }

  showPopoverForSearchResult(selectedSearchResult: number): void {
    this.#searchResultEntryIndex = selectedSearchResult;
    this.#updatePopoverForEntry(selectedSearchResult);
  }

  #updatePopoverForEntry(entryIndex: number): void {
    // Just update position if cursor is hovering the same entry.
    const isMouseOverRevealChildrenArrow = this.isMouseOverRevealChildrenArrow(this.lastMouseOffsetX, entryIndex);
    if (entryIndex === this.lastPopoverState.entryIndex &&
        isMouseOverRevealChildrenArrow === this.lastPopoverState.hiddenEntriesPopover) {
      return this.updatePopoverOffset();
    }
    this.popoverElement.removeChildren();
    const data = this.timelineData();
    if (!data) {
      return;
    }
    const group = data.groups.at(this.selectedGroupIndex);
    // If the mouse is hovering over the hidden descendants arrow, get an element that shows how many children are hidden, otherwise an element with the event name and length
    const entryInfo = (isMouseOverRevealChildrenArrow && group) ?
        this.dataProvider.prepareHighlightedHiddenEntriesArrowInfo &&
            this.dataProvider.prepareHighlightedHiddenEntriesArrowInfo(entryIndex) :
        this.dataProvider.prepareHighlightedEntryInfo(entryIndex);
    if (entryInfo) {
      this.popoverElement.appendChild(entryInfo);
      this.updatePopoverOffset();
    }
    this.lastPopoverState = {
      entryIndex,
      groupIndex: -1,
      hiddenEntriesPopover: isMouseOverRevealChildrenArrow,
    };
  }

  #updatePopoverForGroup(groupIndex: number): void {
    // Just update position if cursor is hovering the group name.
    if (groupIndex === this.lastPopoverState.groupIndex) {
      return this.updatePopoverOffset();
    }
    this.popoverElement.removeChildren();
    const data = this.timelineData();
    if (!data) {
      return;
    }
    const group = data.groups.at(groupIndex);
    if (group?.description) {
      this.popoverElement.innerText = (group?.description);
      this.updatePopoverOffset();
    }
    this.lastPopoverState = {
      groupIndex,
      entryIndex: -1,
      hiddenEntriesPopover: false,
    };
  }

  private updatePopoverOffset(): void {
    let mouseX = this.lastMouseOffsetX;
    let mouseY = this.lastMouseOffsetY;

    // If the popover is being updated from a search, we calculate the coordinates manually
    if (this.#searchResultEntryIndex !== -1) {
      const coordinate = this.entryIndexToCoordinates(this.selectedEntryIndex);
      const {x: canvasViewportOffsetX, y: canvasViewportOffsetY} = this.canvas.getBoundingClientRect();
      mouseX = coordinate?.x ? coordinate.x - canvasViewportOffsetX : mouseX;
      mouseY = coordinate?.y ? coordinate.y - canvasViewportOffsetY : mouseY;
    }

    const parentWidth = this.popoverElement.parentElement ? this.popoverElement.parentElement.clientWidth : 0;
    const parentHeight = this.popoverElement.parentElement ? this.popoverElement.parentElement.clientHeight : 0;
    const infoWidth = this.popoverElement.clientWidth;
    const infoHeight = this.popoverElement.clientHeight;
    const /** @const */ offsetX = 10;
    const /** @const */ offsetY = 6;
    let x;
    let y;
    for (let quadrant = 0; quadrant < 4; ++quadrant) {
      const dx = quadrant & 2 ? -offsetX - infoWidth : offsetX;
      const dy = quadrant & 1 ? -offsetY - infoHeight : offsetY;
      x = Platform.NumberUtilities.clamp(mouseX + dx, 0, parentWidth - infoWidth);
      y = Platform.NumberUtilities.clamp(mouseY + dy, 0, parentHeight - infoHeight);
      if (x >= mouseX || mouseX >= x + infoWidth || y >= mouseY || mouseY >= y + infoHeight) {
        break;
      }
    }
    this.popoverElement.style.left = x + 'px';
    this.popoverElement.style.top = (y || 0) + this.#tooltipPopoverYAdjustment + 'px';
  }

  /**
   * Handle double mouse click event in flame chart.
   */
  #onDblClick(mouseEvent: MouseEvent): void {
    this.focus();
    const {groupIndex} = this.coordinatesToGroupIndexAndHoverType(mouseEvent.offsetX, mouseEvent.offsetY);

    /**
     * When a hovered entry on any track is double clicked, create a label for it.
     *
     * Checking the existance of `highlightedEntryIndex` is enough to make sure that the double
     * click happenned on the entry since an entry is only highlighted if the mouse is hovering it.
     */
    if (this.highlightedEntryIndex !== -1) {
      this.#selectGroup(groupIndex);
      this.dispatchEventToListeners(Events.ENTRY_LABEL_ANNOTATION_ADDED, this.highlightedEntryIndex);
    }
  }

  /**
   * Handle mouse click event in flame chart
   *
   * And the handle priority will be:
   * 1. Track configuration icons -> Config a track
   * 1.1 if it's edit mode ignore others.
   * 2. Inside a track header -> Select and Expand/Collapse a track
   * 3. Inside a track -> Select a track
   * 3.1 shift + click -> Select the time range of clicked event
   * 3.2 click -> update highlight (handle in other functions)
   */
  private onClick(mouseEvent: MouseEvent): void {
    this.focus();
    // onClick comes after dragStart and dragEnd events.
    // So if there was drag (mouse move) in the middle of that events
    // we skip the click. Otherwise we jump to the sources.
    const clickThreshold = 5;
    if (this.maxDragOffset > clickThreshold) {
      return;
    }

    // If any button is clicked, we should handle the action only and ignore others.
    const {groupIndex, hoverType} = this.coordinatesToGroupIndexAndHoverType(mouseEvent.offsetX, mouseEvent.offsetY);
    if (groupIndex >= 0) {
      switch (hoverType) {
        case HoverType.TRACK_CONFIG_UP_BUTTON:
          this.moveGroupUp(groupIndex);
          return;
        case HoverType.TRACK_CONFIG_DOWN_BUTTON:
          this.moveGroupDown(groupIndex);
          return;
        case HoverType.TRACK_CONFIG_HIDE_BUTTON:
          if (this.groupIsLastVisibleTopLevel(this.rawTimelineData?.groups[groupIndex])) {
            // If this is the last visible top-level group, we will not allow you hiding the track.
            return;
          }
          this.hideGroup(groupIndex);
          return;
        case HoverType.TRACK_CONFIG_SHOW_BUTTON:
          this.showGroup(groupIndex);
          return;
        case HoverType.INSIDE_TRACK_HEADER:
          this.#selectGroup(groupIndex);
          this.toggleGroupExpand(groupIndex);
          return;
        case HoverType.INSIDE_TRACK: {
          this.#selectGroup(groupIndex);

          const timelineData = this.timelineData();
          if (mouseEvent.shiftKey && this.highlightedEntryIndex !== -1 && timelineData) {
            const start = timelineData.entryStartTimes[this.highlightedEntryIndex];
            const end = start + timelineData.entryTotalTimes[this.highlightedEntryIndex];
            this.chartViewport.setRangeSelection(start, end);
          } else {
            this.chartViewport.onClick(mouseEvent);
            this.dispatchEventToListeners(Events.ENTRY_INVOKED, this.highlightedEntryIndex);
          }
          return;
        }
      }
    }
  }

  #selectGroup(groupIndex: number): void {
    if (groupIndex < 0 || this.selectedGroupIndex === groupIndex) {
      return;
    }
    if (!this.rawTimelineData) {
      return;
    }

    const groups = this.rawTimelineData.groups;
    if (!groups) {
      return;
    }

    this.keyboardFocusedGroup = groupIndex;
    this.scrollGroupIntoView(groupIndex);
    const groupName = groups[groupIndex].name;
    if (!groups[groupIndex].selectable) {
      this.deselectAllGroups();
      UI.ARIAUtils.alert(i18nString(UIStrings.sHovered, {PH1: groupName}));
    } else {
      this.selectedGroupIndex = groupIndex;
      this.flameChartDelegate.updateSelectedGroup(this, groups[groupIndex]);
      this.draw();
      UI.ARIAUtils.alert(i18nString(UIStrings.sSelected, {PH1: groupName}));
    }
  }

  private deselectAllGroups(): void {
    this.selectedGroupIndex = -1;
    this.flameChartDelegate.updateSelectedGroup(this, null);
    this.draw();
  }

  private deselectAllEntries(): void {
    this.selectedEntryIndex = -1;
    this.rawTimelineData?.resetFlowData();
    this.draw();
  }

  private isGroupFocused(index: number): boolean {
    return index === this.selectedGroupIndex || index === this.keyboardFocusedGroup;
  }

  private scrollGroupIntoView(index: number): void {
    if (index < 0) {
      return;
    }

    if (!this.rawTimelineData) {
      return;
    }

    const groups = this.rawTimelineData.groups;
    const groupOffsets = this.groupOffsets;
    if (!groupOffsets || !groups) {
      return;
    }
    const groupTop = groupOffsets[index];

    let nextOffset = groupOffsets[index + 1];
    if (index === groups.length - 1) {
      nextOffset += groups[index].style.padding;
    }

    // For the top group, scroll all the way to the top of the chart
    // to accommodate the bar with time markers
    const scrollTop = index === 0 ? 0 : groupTop;

    const scrollHeight = Math.min(nextOffset - scrollTop, this.chartViewport.chartHeight());
    this.chartViewport.setScrollOffset(scrollTop, scrollHeight);
  }

  private toggleGroupExpand(groupIndex: number): void {
    if (groupIndex < 0 || !this.isGroupCollapsible(groupIndex)) {
      return;
    }

    if (!this.rawTimelineData || !this.rawTimelineData.groups) {
      return;
    }

    this.expandGroup(groupIndex, !this.rawTimelineData.groups[groupIndex].expanded /* setExpanded */);
  }

  private expandGroup(
      groupIndex: number, setExpanded: boolean|undefined = true, propagatedExpand: boolean|undefined = false): void {
    if (groupIndex < 0 || !this.isGroupCollapsible(groupIndex)) {
      return;
    }

    if (!this.rawTimelineData) {
      return;
    }

    const groups = this.rawTimelineData.groups;
    if (!groups) {
      return;
    }

    const group = groups[groupIndex];
    group.expanded = setExpanded;

    this.groupExpansionState[group.name] = group.expanded;
    if (this.groupExpansionSetting) {
      this.groupExpansionSetting.set(this.groupExpansionState);
    }
    this.updateLevelPositions();

    this.updateHighlight();
    if (!group.expanded) {
      const timelineData = this.timelineData();
      if (timelineData) {
        const level = timelineData.entryLevels[this.selectedEntryIndex];
        if (this.selectedEntryIndex >= 0 && level >= group.startLevel &&
            (groupIndex >= groups.length - 1 || groups[groupIndex + 1].startLevel > level)) {
          this.selectedEntryIndex = -1;
          // Reset all flow arrows when we deselect the entry.
          this.rawTimelineData.resetFlowData();
        }
      }
    }

    this.updateHeight();
    this.draw();

    this.scrollGroupIntoView(groupIndex);
    // We only want to read expanded/collapsed state on user inputted expand/collapse
    if (!propagatedExpand) {
      const groupName = groups[groupIndex].name;
      const content = group.expanded ? i18nString(UIStrings.sExpanded, {PH1: groupName}) :
                                       i18nString(UIStrings.sCollapsed, {PH1: groupName});
      UI.ARIAUtils.alert(content);
    }
  }

  moveGroupUp(groupIndex: number): void {
    if (groupIndex < 0) {
      return;
    }

    if (!this.rawTimelineData || !this.rawTimelineData.groups) {
      return;
    }

    if (!this.#groupTreeRoot) {
      return;
    }

    for (let i = 0; i < this.#groupTreeRoot.children.length; i++) {
      const child = this.#groupTreeRoot.children[i];
      if (child.index === groupIndex) {
        // exchange with previous one, only second or later group can do so
        if (i >= 1) {
          this.#groupTreeRoot.children[i] = this.#groupTreeRoot.children[i - 1];
          this.#groupTreeRoot.children[i - 1] = child;
          break;
        }
      }
    }

    this.updateLevelPositions();

    this.updateHighlight();
    this.updateHeight();
    this.draw();
  }

  moveGroupDown(groupIndex: number): void {
    if (groupIndex < 0) {
      return;
    }

    if (!this.rawTimelineData || !this.rawTimelineData.groups) {
      return;
    }

    if (!this.#groupTreeRoot) {
      return;
    }

    for (let i = 0; i < this.#groupTreeRoot.children.length; i++) {
      const child = this.#groupTreeRoot.children[i];
      if (child.index === groupIndex) {
        // exchange with previous one, only second to last or before group can do so
        if (i <= this.#groupTreeRoot.children.length - 2) {
          this.#groupTreeRoot.children[i] = this.#groupTreeRoot.children[i + 1];
          this.#groupTreeRoot.children[i + 1] = child;
          break;
        }
      }
    }

    this.updateLevelPositions();

    this.updateHighlight();
    this.updateHeight();
    this.draw();
  }

  hideGroup(groupIndex: number): void {
    this.#toggleGroupHiddenState(groupIndex, /* hidden= */ true);
  }

  showGroup(groupIndex: number): void {
    this.#toggleGroupHiddenState(groupIndex, /* hidden= */ false);
  }

  #toggleGroupHiddenState(groupIndex: number, hidden: boolean): void {
    if (groupIndex < 0) {
      return;
    }

    if (!this.rawTimelineData || !this.rawTimelineData.groups) {
      return;
    }

    const groups = this.rawTimelineData.groups;
    if (!groups) {
      return;
    }

    const group = groups[groupIndex];
    group.hidden = hidden;

    // We need to store this state again because somehow timelineData() is
    // called multiple times when rendering the flame chart, and timelineData()
    // will overwrite the groups with the data from |dataProvider|.
    // So we need this groupHiddenState to reapply hidden state in the processTimelineData()
    this.groupHiddenState[group.name] = group.hidden;
    this.updateLevelPositions();

    this.updateHighlight();
    this.updateHeight();
    this.draw();
  }

  modifyTree(treeAction: FilterAction, index: number): void {
    const data = this.timelineData();
    if (!data || !this.dataProvider.modifyTree) {
      return;
    }
    this.dataProvider.modifyTree(treeAction, index);
    this.update();
  }

  #buildEnterEditModeContextMenu(event: MouseEvent): void {
    if (this.#inTrackConfigEditMode) {
      return;
    }

    this.contextMenu = new UI.ContextMenu.ContextMenu(event, {useSoftMenu: true});
    const label = i18nString(UIStrings.enterTrackConfigurationMode);
    this.contextMenu.defaultSection().appendItem(label, () => {
      this.#enterEditMode();
    }, {
      jslogContext: 'track-configuration-enter',
    });
    void this.contextMenu.show();
  }

  #buildExitEditModeContextMenu(event: MouseEvent): void {
    if (this.#inTrackConfigEditMode === false) {
      return;
    }
    this.contextMenu = new UI.ContextMenu.ContextMenu(event, {useSoftMenu: true});
    const label = i18nString(UIStrings.exitTrackConfigurationMode);
    this.contextMenu.defaultSection().appendItem(label, () => {
      this.#exitEditMode();
    }, {
      jslogContext: 'track-configuration-exit',
    });
    void this.contextMenu.show();
  }

  #hasTrackConfigurationMode(): boolean {
    // Track Configuration mode is off by default: a provider must define the
    // function and have it return `true` to enable it.
    return Boolean(this.dataProvider.hasTrackConfigurationMode && this.dataProvider.hasTrackConfigurationMode());
  }

  onContextMenu(event: MouseEvent): void {
    const {groupIndex, hoverType} = this.coordinatesToGroupIndexAndHoverType(event.offsetX, event.offsetY);

    // If the user is in edit mode, allow a right click anywhere to exit the mode.
    if (this.#inTrackConfigEditMode) {
      this.#buildExitEditModeContextMenu(event);
      return;
    }

    // If we are not in edit mode, and the user right clicks on the header,
    // allow them to enter edit mode.
    // Data providers can disable the ability to enter this mode, hence the
    // extra check. For example, in the DevTools Performance Panel the network
    // data provider & flame chart does not support this mode, but the main one
    // does.
    if (hoverType === HoverType.INSIDE_TRACK_HEADER && this.#hasTrackConfigurationMode()) {
      this.#buildEnterEditModeContextMenu(event);
    }

    if (this.highlightedEntryIndex === -1) {
      // If the user has not selected an individual entry, we do not show any
      // context menu, so finish here.
      return;
    }

    // Update the selected index to match the highlighted index, which
    // represents the entry under the cursor where the user has right clicked
    // to trigger a context menu.
    this.dispatchEventToListeners(Events.ENTRY_INVOKED, this.highlightedEntryIndex);
    this.setSelectedEntry(this.highlightedEntryIndex);
    // Update the selected group as well.
    this.#selectGroup(groupIndex);

    // Build the context menu for right clicking individual entries.
    // The context menu only applies if the user is hovering over an individual
    // entry, and we are not in edit mode (which we know we cannot be in given
    // the conditional checks above)
    // If the flame chart provider can build a customized context menu for the
    // given entry, we will use that, otherwise just do nothing and fall back to
    // default context menu.
    // We need to use |selectedEntryIndex| instead of |highlightedEntryIndex|.
    // The reason is when we call the |setSelectedEntry| and |#selectGroup|,
    // the flame chart will be redrawn, so the |highlightedEntryIndex| will be
    // reset to -1.
    // In real life, because we might trigger the |mousemove| event again, the
    // |highlightedEntryIndex| might be correct, but to make the code easier
    // to maintain, let's use |selectedEntryIndex|.
    this.contextMenu = this.dataProvider.customizedContextMenu?.(event, this.selectedEntryIndex, groupIndex) ??
        new UI.ContextMenu.ContextMenu(event, {useSoftMenu: true});

    if (Root.Runtime.experiments.isEnabled(Root.Runtime.ExperimentName.TIMELINE_ANNOTATIONS)) {
      const annotationSection = this.contextMenu.section('annotations');

      const labelEntryAnnotationOption = annotationSection.appendItem(i18nString(UIStrings.labelEntry), () => {
        this.dispatchEventToListeners(Events.ENTRY_LABEL_ANNOTATION_ADDED, this.selectedEntryIndex);
      });

      labelEntryAnnotationOption.setShortcut('Double Click');

      const linkEntriesAnnotationOption = annotationSection.appendItem(i18nString(UIStrings.linkEntries), () => {
        this.dispatchEventToListeners(
            Events.ENTRIES_LINK_ANNOTATION_CREATED, {entryFromIndex: this.selectedEntryIndex});
      });
      linkEntriesAnnotationOption.setShortcut('Double Click');
    }

    void this.contextMenu.show();
  }

  #handleFlameChartTransformEvent(event: KeyboardEvent): void {
    // TODO(crbug.com/1469887): Indicate Shortcuts to the user when the designs are complete.
    if (this.selectedEntryIndex === -1) {
      return;
    }
    this.dataProvider.handleFlameChartTransformKeyboardEvent?.(event, this.selectedEntryIndex, this.selectedGroupIndex);
  }

  private onKeyDown(e: KeyboardEvent): void {
    if (!UI.KeyboardShortcut.KeyboardShortcut.hasNoModifiers(e) || !this.timelineData()) {
      return;
    }

    let eventHandled = this.handleSelectionNavigation(e);

    // Handle keyboard navigation in groups
    if (!eventHandled && this.rawTimelineData && this.rawTimelineData.groups) {
      eventHandled = this.handleKeyboardGroupNavigation(e);
    }

    if (!eventHandled) {
      this.#handleFlameChartTransformEvent(e);
    }
  }

  bindCanvasEvent(eventName: string, onEvent: (arg0: Event) => void): void {
    this.canvas.addEventListener(eventName, onEvent);
  }

  drawTrackOnCanvas(trackName: string, context: CanvasRenderingContext2D, minWidth: number):
      {top: number, height: number, visibleEntries: Set<number>}|null {
    const timelineData = this.timelineData();
    if (!timelineData) {
      return null;
    }
    const canvasWidth = this.offsetWidth;
    const canvasHeight = this.offsetHeight;
    context.save();
    const ratio = window.devicePixelRatio;
    context.scale(ratio, ratio);
    context.fillStyle = 'rgba(0, 0, 0, 0)';
    context.fillRect(0, 0, canvasWidth, canvasHeight);
    context.font = this.#font;

    const groups = this.rawTimelineData?.groups || [];
    const groupOffsets = this.groupOffsets;
    if (!groups.length || !groupOffsets) {
      return null;
    }
    const trackIndex = groups.findIndex(g => g.name.includes(trackName));
    if (trackIndex < 0) {
      return null;
    }
    this.scrollGroupIntoView(trackIndex);
    const group = groups[trackIndex];
    const startLevel = group.startLevel;
    const endLevel = groups[trackIndex + 1].startLevel;
    const groupTop = groupOffsets[trackIndex];
    const nextOffset = groupOffsets[trackIndex + 1];

    const {colorBuckets, titleIndices} = this.getDrawableData(context, timelineData);

    const entryIndexIsInTrack = (index: number): boolean => {
      const barWidth = Math.min(this.#eventBarWidth(timelineData, index), canvasWidth);
      return timelineData.entryLevels[index] >= startLevel && timelineData.entryLevels[index] < endLevel &&
          barWidth > minWidth;
    };
    let allFilteredIndexes: number[] = [];
    for (const [color, {indexes}] of colorBuckets) {
      const filteredIndexes = indexes.filter(entryIndexIsInTrack);
      allFilteredIndexes = [...allFilteredIndexes, ...filteredIndexes];
      this.#drawGenericEvents(context, timelineData, color, filteredIndexes);
    }
    const filteredTitleIndices = titleIndices.filter(entryIndexIsInTrack);
    this.drawEventTitles(context, timelineData, filteredTitleIndices, canvasWidth);
    context.restore();
    return {top: groupOffsets[trackIndex], height: nextOffset - groupTop, visibleEntries: new Set(allFilteredIndexes)};
  }

  private handleKeyboardGroupNavigation(event: Event): boolean {
    const keyboardEvent = (event as KeyboardEvent);
    let handled = false;
    let entrySelected = false;

    if (keyboardEvent.code === 'ArrowUp') {
      handled = this.selectPreviousGroup();
    } else if (keyboardEvent.code === 'ArrowDown') {
      handled = this.selectNextGroup();
    } else if (keyboardEvent.code === 'ArrowLeft') {
      if (this.keyboardFocusedGroup >= 0) {
        this.expandGroup(this.keyboardFocusedGroup, false /* setExpanded */);
        handled = true;
      }
    } else if (keyboardEvent.code === 'ArrowRight') {
      if (this.keyboardFocusedGroup >= 0) {
        this.expandGroup(this.keyboardFocusedGroup, true /* setExpanded */);
        this.selectFirstChild();
        handled = true;
      }
    } else if (keyboardEvent.key === 'Enter') {
      entrySelected = this.selectFirstEntryInCurrentGroup();
      handled = entrySelected;
    }

    if (handled && !entrySelected) {
      this.deselectAllEntries();
    }

    if (handled) {
      keyboardEvent.consume(true);
    }

    return handled;
  }

  private selectFirstEntryInCurrentGroup(): boolean {
    if (!this.rawTimelineData) {
      return false;
    }

    const allGroups = this.rawTimelineData.groups;

    if (this.keyboardFocusedGroup < 0 || !allGroups) {
      return false;
    }

    const group = allGroups[this.keyboardFocusedGroup];
    const startLevelInGroup = group.startLevel;

    // Return if no levels in this group
    if (startLevelInGroup < 0) {
      return false;
    }

    // Make sure this is the innermost nested group with this startLevel
    // This is because a parent group also contains levels of all its child groups
    // So check if the next group has the same level, if it does, user should
    // go to that child group to select this entry
    if (this.keyboardFocusedGroup < allGroups.length - 1 &&
        allGroups[this.keyboardFocusedGroup + 1].startLevel === startLevelInGroup) {
      return false;
    }

    if (!this.timelineLevels) {
      return false;
    }

    // Get first (default) entry in startLevel of selected group
    const firstEntryIndex = this.timelineLevels[startLevelInGroup][0];

    this.expandGroup(this.keyboardFocusedGroup, true /* setExpanded */);
    this.setSelectedEntry(firstEntryIndex);
    return true;
  }

  private selectPreviousGroup(): boolean {
    if (this.keyboardFocusedGroup <= 0) {
      return false;
    }

    const groupIndexToSelect = this.getGroupIndexToSelect(-1 /* offset */);
    this.#selectGroup(groupIndexToSelect);
    return true;
  }

  private selectNextGroup(): boolean {
    if (!this.rawTimelineData || !this.rawTimelineData.groups) {
      return false;
    }

    if (this.keyboardFocusedGroup >= this.rawTimelineData.groups.length - 1) {
      return false;
    }

    const groupIndexToSelect = this.getGroupIndexToSelect(1 /* offset */);
    this.#selectGroup(groupIndexToSelect);
    return true;
  }

  private getGroupIndexToSelect(offset: number): number {
    if (!this.rawTimelineData || !this.rawTimelineData.groups) {
      throw new Error('No raw timeline data');
    }
    const allGroups = this.rawTimelineData.groups;
    let groupIndexToSelect = this.keyboardFocusedGroup;
    let groupName, groupWithSubNestingLevel;

    do {
      groupIndexToSelect += offset;
      groupName = this.rawTimelineData.groups[groupIndexToSelect].name;
      groupWithSubNestingLevel = this.keyboardFocusedGroup !== -1 &&
          allGroups[groupIndexToSelect].style.nestingLevel > allGroups[this.keyboardFocusedGroup].style.nestingLevel;
    } while (groupIndexToSelect > 0 && groupIndexToSelect < allGroups.length - 1 &&
             (!groupName || groupWithSubNestingLevel));

    return groupIndexToSelect;
  }

  private selectFirstChild(): void {
    if (!this.rawTimelineData || !this.rawTimelineData.groups) {
      return;
    }

    const allGroups = this.rawTimelineData.groups;
    if (this.keyboardFocusedGroup < 0 || this.keyboardFocusedGroup >= allGroups.length - 1) {
      return;
    }

    const groupIndexToSelect = this.keyboardFocusedGroup + 1;
    if (allGroups[groupIndexToSelect].style.nestingLevel > allGroups[this.keyboardFocusedGroup].style.nestingLevel) {
      this.#selectGroup(groupIndexToSelect);
    }
  }

  private handleSelectionNavigation(event: KeyboardEvent): boolean {
    if (this.selectedEntryIndex === -1) {
      return false;
    }
    const timelineData = this.timelineData();
    if (!timelineData) {
      return false;
    }

    function timeComparator(time: number, entryIndex: number): number {
      if (!timelineData) {
        throw new Error('No timeline data');
      }
      return time - timelineData.entryStartTimes[entryIndex];
    }

    function entriesIntersect(entry1: number, entry2: number): boolean {
      if (!timelineData) {
        throw new Error('No timeline data');
      }

      const start1 = timelineData.entryStartTimes[entry1];
      const start2 = timelineData.entryStartTimes[entry2];
      const end1 = start1 + timelineData.entryTotalTimes[entry1];
      const end2 = start2 + timelineData.entryTotalTimes[entry2];
      return start1 < end2 && start2 < end1;
    }

    const keyboardEvent = (event as KeyboardEvent);
    const keys = UI.KeyboardShortcut.Keys;
    if (keyboardEvent.keyCode === keys.Left.code || keyboardEvent.keyCode === keys.Right.code) {
      const level = timelineData.entryLevels[this.selectedEntryIndex];
      const levelIndexes = this.timelineLevels ? this.timelineLevels[level] : [];
      let indexOnLevel = Platform.ArrayUtilities.lowerBound(levelIndexes, this.selectedEntryIndex, (a, b) => a - b);
      indexOnLevel += keyboardEvent.keyCode === keys.Left.code ? -1 : 1;
      event.consume(true);
      if (indexOnLevel >= 0 && indexOnLevel < levelIndexes.length) {
        this.dispatchEventToListeners(Events.ENTRY_SELECTED, levelIndexes[indexOnLevel]);
      }
      return true;
    }

    if (keyboardEvent.keyCode === keys.Up.code || keyboardEvent.keyCode === keys.Down.code) {
      let level = timelineData.entryLevels[this.selectedEntryIndex];
      level += keyboardEvent.keyCode === keys.Up.code ? -1 : 1;
      if (level < 0 || (this.timelineLevels && level >= this.timelineLevels.length)) {
        this.deselectAllEntries();
        keyboardEvent.consume(true);
        return true;
      }
      const entryTime = timelineData.entryStartTimes[this.selectedEntryIndex] +
          timelineData.entryTotalTimes[this.selectedEntryIndex] / 2;
      const levelIndexes = this.timelineLevels ? this.timelineLevels[level] : [];
      let indexOnLevel = Platform.ArrayUtilities.upperBound(levelIndexes, entryTime, timeComparator) - 1;
      if (!entriesIntersect(this.selectedEntryIndex, levelIndexes[indexOnLevel])) {
        ++indexOnLevel;
        if (indexOnLevel >= levelIndexes.length ||
            !entriesIntersect(this.selectedEntryIndex, levelIndexes[indexOnLevel])) {
          if (keyboardEvent.code === 'ArrowDown') {
            return false;
          }

          // Stay in the current group and give focus to the parent group instead of entries
          this.deselectAllEntries();
          keyboardEvent.consume(true);
          return true;
        }
      }
      keyboardEvent.consume(true);
      this.dispatchEventToListeners(Events.ENTRY_SELECTED, levelIndexes[indexOnLevel]);
      return true;
    }
    if (event.key === 'Enter') {
      event.consume(true);
      this.dispatchEventToListeners(Events.ENTRY_INVOKED, this.selectedEntryIndex);
      return true;
    }
    return false;
  }

  /**
   * Given offset of the cursor, returns the index of the entry.
   * This function is public for test purpose.
   * @param x
   * @param y
   * @returns the index of the entry
   */
  coordinatesToEntryIndex(x: number, y: number): number {
    if (x < 0 || y < 0) {
      return -1;
    }
    const timelineData = this.timelineData();
    if (!timelineData) {
      return -1;
    }
    y += this.chartViewport.scrollOffset();
    if (!this.visibleLevelOffsets || !this.visibleLevelHeights || !this.visibleLevels) {
      throw new Error('No visible level offsets or heights');
    }

    // The real order of the levels might be changed.
    // So we just check each level, and check if the y is between the start and the end of this level. If yes, this is
    // the level we want to find.
    let cursorLevel = -1;
    for (let i = 0; i < this.dataProvider.maxStackDepth(); i++) {
      if (y >= this.visibleLevelOffsets[i] &&
          y < this.visibleLevelOffsets[i] + (this.visibleLevels[i] ? this.visibleLevelHeights[i] : 0)) {
        cursorLevel = i;
        break;
      }
    }

    if (cursorLevel < 0 || !this.visibleLevels[cursorLevel]) {
      return -1;
    }
    const offsetFromLevel = y - this.visibleLevelOffsets[cursorLevel];
    if (offsetFromLevel > this.levelHeight(cursorLevel)) {
      return -1;
    }

    // Check markers first.
    for (const [index, pos] of this.markerPositions) {
      if (timelineData.entryLevels[index] !== cursorLevel) {
        continue;
      }
      if (pos.x <= x && x < pos.x + pos.width) {
        return index as number;
      }
    }

    // Check regular entries.
    const entryStartTimes = timelineData.entryStartTimes;
    const entriesOnLevel: number[] = this.timelineLevels ? this.timelineLevels[cursorLevel] : [];
    if (!entriesOnLevel || !entriesOnLevel.length) {
      return -1;
    }

    const cursorTime = this.chartViewport.pixelToTime(x);
    const indexOnLevel = Math.max(
        Platform.ArrayUtilities.upperBound(
            entriesOnLevel, cursorTime, (time, entryIndex) => time - entryStartTimes[entryIndex]) -
            1,
        0);

    function checkEntryHit(this: FlameChart, entryIndex: number|undefined): boolean {
      if (entryIndex === undefined) {
        return false;
      }

      if (!timelineData) {
        return false;
      }

      const startTime = entryStartTimes[entryIndex];
      const duration = timelineData.entryTotalTimes[entryIndex];
      const startX = this.chartViewport.timeToPosition(startTime);
      const endX = this.chartViewport.timeToPosition(startTime + duration);
      return startX - this.hitMarginPx < x && x < endX + this.hitMarginPx;
    }

    let entryIndex: number = entriesOnLevel[indexOnLevel];
    if (checkEntryHit.call(this, entryIndex)) {
      return entryIndex;
    }
    entryIndex = entriesOnLevel[indexOnLevel + 1];
    if (checkEntryHit.call(this, entryIndex)) {
      return entryIndex;
    }
    return -1;
  }

  /**
   * Given an entry's index and an X coordinate of a mouse click, returns
   * whether the mouse is hovering over the arrow button that reveals hidden children
   */
  isMouseOverRevealChildrenArrow(x: number, index: number): boolean {
    // Check if given entry has an arrow
    if (!this.entryHasDecoration(index, FlameChartDecorationType.HIDDEN_DESCENDANTS_ARROW)) {
      return false;
    }
    const timelineData = this.timelineData();
    if (!timelineData) {
      return false;
    }
    const startTime = timelineData.entryStartTimes[index];
    const duration = timelineData.entryTotalTimes[index];
    const endX = this.chartViewport.timeToPosition(startTime + duration);
    // The arrow icon is square, thefore the width is equal to the bar height
    const barHeight = this.#eventBarHeight(timelineData, index);
    const arrowWidth = barHeight;
    if (endX - arrowWidth - this.hitMarginPx < x && x < endX + this.hitMarginPx) {
      return true;
    }
    return false;
  }

  /**
   * Given an entry's index, returns its coordinates relative to the
   * viewport.
   * This function is public for test purpose.
   */
  entryIndexToCoordinates(entryIndex: number): {x: number, y: number}|null {
    const timelineData = this.timelineData();
    const {x: canvasViewportOffsetX, y: canvasViewportOffsetY} = this.canvas.getBoundingClientRect();
    if (!timelineData || !this.visibleLevelOffsets) {
      return null;
    }

    const x = this.chartViewport.timeToPosition(timelineData.entryStartTimes[entryIndex]) + canvasViewportOffsetX;
    const y = this.visibleLevelOffsets[timelineData.entryLevels[entryIndex]] - this.chartViewport.scrollOffset() +
        canvasViewportOffsetY;
    return {x, y};
  }

  /**
   * Given an entry's index, returns its title
   */
  entryTitle(entryIndex: number): string|null {
    return this.dataProvider.entryTitle(entryIndex);
  }

  /**
   * Returns the offset of the canvas relative to the viewport.
   */
  getCanvasOffset(): {x: number, y: number} {
    return this.canvas.getBoundingClientRect();
  }

  getCanvas(): HTMLCanvasElement {
    return this.canvas;
  }

  /**
   * Returns the y scroll of the chart viewport.
   */
  getScrollOffset(): number {
    return this.chartViewport.scrollOffset();
  }

  getContextMenu(): UI.ContextMenu.ContextMenu|undefined {
    return this.contextMenu;
  }

  /**
   * Given offset of the cursor, returns the index of the group and the hover type of current mouse position.
   * Will return -1 for index and HoverType.OUTSIDE_TRACKS if no group is hovered/clicked.
   * And the handle priority will be:
   * 1. Track configuration icons
   * 2. Inside a track header (track label and the expansion arrow)
   * 3. Inside a track
   * 4. Outside all tracks
   *
   * This function is public for test purpose.
   * @param x
   * @param y
   * @returns the index of the group and the button user clicked. If there is no button the button type will be
   * undefined.
   */
  coordinatesToGroupIndexAndHoverType(x: number, y: number): {groupIndex: number, hoverType: HoverType} {
    if (!this.rawTimelineData || !this.rawTimelineData.groups || !this.groupOffsets) {
      return {groupIndex: -1, hoverType: HoverType.ERROR};
    }

    if (x < 0 || y < 0) {
      return {groupIndex: -1, hoverType: HoverType.ERROR};
    }
    y += this.chartViewport.scrollOffset();
    const groups = this.rawTimelineData.groups || [];

    // The real order of the groups is the preorder traversal, and it will match the order in the sortedGroup.
    // So we first do a preorder traversal to get an array of GroupIndex. And then based on the visual index we got
    // before, we can get the real group index.
    if (this.#groupTreeRoot) {
      const sortedGroupIndexes: number[] = [];

      function traverse(root: GroupTreeNode): void {
        sortedGroupIndexes.push(root.index);
        for (const child of root.children) {
          traverse(child);
        }
      }
      traverse(this.#groupTreeRoot);
      // Skip the one whose index is -1, because we added to represent the top
      // level to be the parent of all groups.
      sortedGroupIndexes.shift();

      // This shouldn't happen, because the tree should have the fake root and all groups. Add a sanity check to avoid
      // error.
      if (sortedGroupIndexes.length !== groups.length) {
        console.warn('The data from the group tree doesn\'t match the data from DataProvider.');
        return {groupIndex: -1, hoverType: HoverType.ERROR};
      }

      // Add an extra index, which is equal to the length of the |groups|, this
      // will be used for the coordinates after the last group.
      // If the coordinates after the last group, it will return in later check
      // `groupIndex >= groups.length` anyway. But add one more element to make
      // this array same length as the |groupOffsets|.
      sortedGroupIndexes.push(groups.length);

      for (let i = 0; i < sortedGroupIndexes.length; i++) {
        const groupIndex = sortedGroupIndexes[i];
        const nextIndex = sortedGroupIndexes[i + 1] ?? sortedGroupIndexes.length;

        if (y >= this.groupOffsets[groupIndex] && y < this.groupOffsets[nextIndex]) {
          // This section is used to calculate the position of current group's header
          // If we are in edit mode, the track label is pushed right to make room for the icons.
          const context = (this.canvas.getContext('2d') as CanvasRenderingContext2D);
          context.save();
          context.font = this.#font;
          const headerRight = HEADER_LEFT_PADDING + (this.#inTrackConfigEditMode ? EDIT_MODE_TOTAL_ICON_WIDTH : 0) +
              this.labelWidthForGroup(context, groups[groupIndex]);
          context.restore();

          const mouseInHeaderRow =
              y >= this.groupOffsets[groupIndex] && y < this.groupOffsets[groupIndex] + groups[groupIndex].style.height;

          if (this.#inTrackConfigEditMode) {
            if (mouseInHeaderRow) {
              if (UP_ICON_LEFT <= x && x < UP_ICON_LEFT + EDIT_ICON_WIDTH) {
                return {groupIndex, hoverType: HoverType.TRACK_CONFIG_UP_BUTTON};
              }
              if (DOWN_ICON_LEFT <= x && x < DOWN_ICON_LEFT + EDIT_ICON_WIDTH) {
                return {groupIndex, hoverType: HoverType.TRACK_CONFIG_DOWN_BUTTON};
              }
              if (HIDE_ICON_LEFT <= x && x < HIDE_ICON_LEFT + EDIT_ICON_WIDTH) {
                return {
                  groupIndex,
                  hoverType: groups[groupIndex].hidden ? HoverType.TRACK_CONFIG_SHOW_BUTTON :
                                                         HoverType.TRACK_CONFIG_HIDE_BUTTON,
                };
              }
              if (mouseInHeaderRow && x <= headerRight) {
                return {groupIndex, hoverType: HoverType.INSIDE_TRACK_HEADER};
              }
            }
            // Ignore any other actions when user is customizing the tracks.
            // For example, we won't toggle the expand status in the editing mode.
          } else {
            // User is not in edit mode so they can either be in the header, or in the track.
            if (mouseInHeaderRow && x <= headerRight) {
              return {groupIndex, hoverType: HoverType.INSIDE_TRACK_HEADER};
            }
            return {groupIndex, hoverType: HoverType.INSIDE_TRACK};
          }
        }
      }
    }

    return {groupIndex: -1, hoverType: HoverType.OUTSIDE_TRACKS};
  }

  #enterEditMode(): void {
    const div = document.createElement('div');
    div.classList.add('flame-chart-edit-confirm');
    const button = new Buttons.Button.Button();
    button.data = {
      variant: Buttons.Button.Variant.PRIMARY,
      jslogContext: 'track-configuration-exit',
    };
    button.innerText = i18nString(UIStrings.exitTrackConfigurationMode);
    div.appendChild(button);
    button.addEventListener('click', () => {
      this.#exitEditMode();
    });

    this.viewportElement.appendChild(div);
    this.#inTrackConfigEditMode = true;
    this.updateLevelPositions();
    this.draw();
  }

  #removeEditModeButton(): void {
    const confirmButton = this.viewportElement.querySelector('.flame-chart-edit-confirm');
    if (confirmButton) {
      this.viewportElement.removeChild(confirmButton);
    }
  }

  #exitEditMode(): void {
    this.#removeEditModeButton();
    this.#inTrackConfigEditMode = false;
    this.updateLevelPositions();
    this.draw();
  }

  private markerIndexBeforeTime(time: number): number {
    const timelineData = this.timelineData();
    if (!timelineData) {
      throw new Error('No timeline data');
    }

    const markers = timelineData.markers;
    if (!markers) {
      throw new Error('No timeline markers');
    }

    return Platform.ArrayUtilities.lowerBound(
        timelineData.markers, time, (markerTimestamp, marker) => markerTimestamp - marker.startTime());
  }

  /**
   * Draw the whole flame chart.
   * Make sure |setWindowTimes| is called with correct time range before this function.
   */
  private draw(): void {
    const timelineData = this.timelineData();
    if (!timelineData) {
      return;
    }
    this.resetCanvas();

    this.dispatchEventToListeners(Events.LATEST_DRAW_DIMENSIONS, {
      chart: {
        widthPixels: this.offsetWidth,
        heightPixels: this.offsetHeight,
        scrollOffsetPixels: this.chartViewport.scrollOffset(),
        // If there are no groups because we have no timeline data, we treat
        // that as all being collapsed.
        allGroupsCollapsed: this.rawTimelineData?.groups.every(g => !g.expanded) ?? true,
      },
      traceWindow:
          TraceEngine.Helpers.Timing.traceWindowFromMilliSeconds(this.minimumBoundary(), this.maximumBoundary()),
    });
    const canvasWidth = this.offsetWidth;
    const canvasHeight = this.offsetHeight;
    const context = (this.canvas.getContext('2d') as CanvasRenderingContext2D);

    context.save();
    const ratio = window.devicePixelRatio;
    const top = this.chartViewport.scrollOffset();
    context.scale(ratio, ratio);
    // Clear the canvas area by drawing a white square first
    context.fillStyle = 'rgba(0, 0, 0, 0)';
    context.fillRect(0, 0, canvasWidth, canvasHeight);
    context.translate(0, -top);
    context.font = this.#font;

    const {markerIndices, colorBuckets, titleIndices} = this.getDrawableData(context, timelineData);

    context.save();
    this.forEachGroupInViewport((offset, index, group, isFirst, groupHeight) => {
      if (this.isGroupFocused(index)) {
        context.fillStyle =
            ThemeSupport.ThemeSupport.instance().getComputedValue('--selected-group-background', this.contentElement);
        context.fillRect(0, offset, canvasWidth, groupHeight - group.style.padding);
      }
    });
    context.restore();

    const groups = this.rawTimelineData?.groups || [];
    const trackIndex = groups.findIndex(g => g.name.includes('Main'));
    const group = groups.at(trackIndex);
    const startLevel = group?.startLevel;
    const endLevel = groups.at(trackIndex + 1)?.startLevel;
    const entryIndexIsInTrack = (index: number): boolean => {
      if (trackIndex < 0 || startLevel === undefined || endLevel === undefined) {
        return false;
      }
      const barWidth = Math.min(this.#eventBarWidth(timelineData, index), canvasWidth);
      return timelineData.entryLevels[index] >= startLevel && timelineData.entryLevels[index] < endLevel &&
          barWidth > 10;
    };
    let wideEntryExists: boolean = false;
    for (const [color, {indexes}] of colorBuckets) {
      if (!wideEntryExists) {
        wideEntryExists = indexes.some(entryIndexIsInTrack);
      }
      this.#drawGenericEvents(context, timelineData, color, indexes);
    }
    this.dispatchEventToListeners(Events.CHART_PLAYABLE_STATE_CHANGED, wideEntryExists);

    this.drawMarkers(context, timelineData, markerIndices);

    this.drawEventTitles(context, timelineData, titleIndices, canvasWidth);

    // If there is a `forceDecoration` function, it will be called in `drawEventTitles`, which will overwrite the
    // default decorations, so we need to call this function after the `drawEventTitles`.
    const allIndexes = Array.from(colorBuckets.values()).map(x => x.indexes).flat();
    this.#drawDecorations(context, timelineData, allIndexes);
    context.restore();

    this.drawGroupHeaders(canvasWidth, canvasHeight);
    this.drawFlowEvents(context, timelineData);
    this.drawMarkerLines();
    const dividersData = TimelineGrid.calculateGridOffsets(this);
    const navStartTimes = this.dataProvider.mainFrameNavigationStartEvents?.() || [];

    let navStartTimeIndex = 0;
    const drawAdjustedTime = (time: number): string => {
      if (navStartTimes.length === 0) {
        return this.formatValue(time, dividersData.precision);
      }

      // Track when the time crosses the boundary to the next nav start record,
      // and when it does, move the nav start array index accordingly.
      const hasNextNavStartTime = navStartTimes.length > navStartTimeIndex + 1;
      if (hasNextNavStartTime) {
        const nextNavStartTime = navStartTimes[navStartTimeIndex + 1];
        const nextNavStartTimeStartTimestamp =
            TraceEngine.Helpers.Timing.microSecondsToMilliseconds(nextNavStartTime.ts);
        if (time > nextNavStartTimeStartTimestamp) {
          navStartTimeIndex++;
        }
      }

      // Adjust the time by the nearest nav start marker's value.
      const nearestMarker = navStartTimes[navStartTimeIndex];
      if (nearestMarker) {
        const nearestMarkerStartTime = TraceEngine.Helpers.Timing.microSecondsToMilliseconds(nearestMarker.ts);
        time -= nearestMarkerStartTime - this.zeroTime();
      }

      return this.formatValue(time, dividersData.precision);
    };

    TimelineGrid.drawCanvasGrid(context, dividersData);
    if (this.rulerEnabled) {
      TimelineGrid.drawCanvasHeaders(context, dividersData, drawAdjustedTime, 3, RulerHeight);
    }

    this.updateElementPosition(this.highlightElement, this.highlightedEntryIndex);
    this.updateElementPosition(this.selectedElement, this.selectedEntryIndex);

    if (this.#searchResultEntryIndex !== -1) {
      this.showPopoverForSearchResult(this.#searchResultEntryIndex);
    }
    for (const element of this.#searchResultHighlightElements) {
      this.updateElementPosition(element, Number(element.id));
    }
    this.updateMarkerHighlight();
  }

  /**
   * Draws generic flame chart events, that is, the plain rectangles that fill several parts
   * in the timeline like the Main Thread flamechart and the timings track.
   * Drawn on a color by color basis to minimize the amount of times context.style is switched.
   */
  #drawGenericEvents(
      context: CanvasRenderingContext2D, timelineData: FlameChartTimelineData, color: string, indexes: number[]): void {
    context.save();
    context.beginPath();
    for (let i = 0; i < indexes.length; ++i) {
      const entryIndex = indexes[i];
      this.#drawEventRect(context, timelineData, entryIndex);
    }
    context.fillStyle = color;
    context.fill();
    context.restore();
  }

  /**
   * Draws decorations onto events. {@see FlameChartDecoration}.
   */
  #drawDecorations(context: CanvasRenderingContext2D, timelineData: FlameChartTimelineData, indexes: number[]): void {
    const {entryTotalTimes, entryStartTimes, entryLevels} = timelineData;
    context.save();
    for (let i = 0; i < indexes.length; ++i) {
      const entryIndex = indexes[i];
      const decorationsForEvent = timelineData.entryDecorations.at(entryIndex);
      if (!decorationsForEvent || decorationsForEvent.length < 1) {
        continue;
      }
      if (decorationsForEvent.length > 1) {
        sortDecorationsForRenderingOrder(decorationsForEvent);
      }
      const entryStartTime = entryStartTimes[entryIndex];
      const duration = entryTotalTimes[entryIndex];
      const barX = this.timeToPositionClipped(entryStartTime);
      const barLevel = entryLevels[entryIndex];
      const barHeight = this.#eventBarHeight(timelineData, entryIndex);
      const barY = this.levelToOffset(barLevel);
      let barWidth = this.#eventBarWidth(timelineData, entryIndex);

      for (const decoration of decorationsForEvent) {
        switch (decoration.type) {
          case FlameChartDecorationType.CANDY: {
            const candyStripeStartTime = TraceEngine.Helpers.Timing.microSecondsToMilliseconds(decoration.startAtTime);
            if (duration < candyStripeStartTime) {
              // If the duration of the event is less than the start time to draw the candy stripes, then we have no stripes to draw.
              continue;
            }
            if (!this.candyStripePattern) {
              this.candyStripePattern = this.createCandyStripePattern();
            }

            context.save();
            context.beginPath();
            // Draw a rectangle over the event, starting at the X value of the
            // event's start time + the startDuration of the candy striping.
            const barXStart = this.timeToPositionClipped(entryStartTime + candyStripeStartTime);

            // If a custom end time was passed in, that is when we stop striping, else we stripe until the very end of the entry.
            const stripingEndTime = decoration.endAtTime ?
                TraceEngine.Helpers.Timing.microSecondsToMilliseconds(decoration.endAtTime) :
                entryStartTime + duration;
            const barXEnd = this.timeToPositionClipped(stripingEndTime);
            this.#drawEventRect(context, timelineData, entryIndex, {
              startX: barXStart,
              width: barXEnd - barXStart,
            });
            context.fillStyle = this.candyStripePattern;
            context.fill();
            context.restore();
            break;
          }
          case FlameChartDecorationType.WARNING_TRIANGLE: {
            let endTimePixels = barX + barWidth;
            if (typeof decoration.customEndTime !== 'undefined') {
              // The user can pass a customEndTime to tell us where the event's box ends and therefore where we should
              // draw the triangle. So therefore we calculate the width by taking the end time off the start time.
              const endTimeMilli = TraceEngine.Helpers.Timing.microSecondsToMilliseconds(decoration.customEndTime);
              endTimePixels = this.timeToPositionClipped(endTimeMilli);
              barWidth = endTimePixels - barX;
            }
            const triangleHeight = 8;
            let triangleWidth = 8;
            if (typeof decoration.customStartTime !== 'undefined') {
              // The user can pass a customStartTime to tell us where the event's box start and therefore where we
              // should draw the triangle. So therefore we calculate the width by taking the end time off the start
              // time.
              const startTimeMilli = TraceEngine.Helpers.Timing.microSecondsToMilliseconds(decoration.customStartTime);
              const startTimePixels = this.timeToPositionClipped(startTimeMilli);
              triangleWidth = Math.min(endTimePixels - startTimePixels, 8);
            }
            context.save();
            context.beginPath();
            context.rect(barX, barY, barWidth, barHeight);
            context.clip();
            context.beginPath();
            context.fillStyle = 'red';
            context.moveTo(barX + barWidth - triangleWidth, barY);
            context.lineTo(barX + barWidth, barY);
            context.lineTo(barX + barWidth, barY + triangleHeight);
            context.fill();
            context.restore();
            break;
          }
          case FlameChartDecorationType.HIDDEN_DESCENDANTS_ARROW: {
            context.save();
            context.beginPath();
            context.rect(barX, barY, barWidth, barHeight);
            const arrowSize = barHeight;
            // If the bar is wider than double the arrow button, draw the button. Otherwise, draw a corner triangle to indicate some entries are hidden
            if (barWidth > arrowSize * 2) {
              const triangleSize = 7;
              const triangleHorizontalPadding = 5;
              const triangleVerrticalPadding = 6;
              context.clip();
              context.beginPath();
              context.fillStyle = '#474747';
              const arrowAX = barX + barWidth - triangleSize - triangleHorizontalPadding;
              const arrowAY = barY + triangleVerrticalPadding;
              context.moveTo(arrowAX, arrowAY);
              const arrowBX = barX + barWidth - triangleHorizontalPadding;
              const arrowBY = barY + triangleVerrticalPadding;
              context.lineTo(arrowBX, arrowBY);
              const arrowCX = barX + barWidth - triangleHorizontalPadding - triangleSize / 2;
              const arrowCY = barY + barHeight - triangleVerrticalPadding;
              context.lineTo(arrowCX, arrowCY);
            } else {
              const triangleSize = 8;
              context.clip();
              context.beginPath();
              context.fillStyle = '#474747';
              context.moveTo(barX + barWidth - triangleSize, barY + barHeight);
              context.lineTo(barX + barWidth, barY + barHeight);
              context.lineTo(barX + barWidth, barY + triangleSize);
            }
            context.fill();
            context.restore();
            break;
          }
        }
      }
    }
    context.restore();
  }

  /**
   * Draws (but does not fill) a rectangle for a given event onto the provided
   * context. Because sometimes we need to draw a portion of the rect, it
   * optionally allows the start X and width of the rect to be overriden by
   * custom pixel values. It currently does not allow the start Y and height to
   * be changed because we have no need to do so, but this can be extended in
   * the future if required.
   **/
  #drawEventRect(
      context: CanvasRenderingContext2D, timelineData: FlameChartTimelineData, entryIndex: number, overrides?: {
        startX?: number,
        width?: number,
      }): void {
    const {entryTotalTimes, entryStartTimes, entryLevels} = timelineData;
    const duration = entryTotalTimes[entryIndex];
    if (isNaN(duration)) {
      return;
    }
    const entryStartTime = entryStartTimes[entryIndex];
    const barX = overrides?.startX ?? this.timeToPositionClipped(entryStartTime);
    const barLevel = entryLevels[entryIndex];
    const barHeight = this.#eventBarHeight(timelineData, entryIndex);
    const barY = this.levelToOffset(barLevel);
    const barWidth = overrides?.width ?? this.#eventBarWidth(timelineData, entryIndex);
    if (barWidth === 0) {
      return;
    }
    // We purposefully leave a 1px gap off the height so there is a small gap
    // visually between events vertically in the panel.
    // Similarly, we leave 0.5 pixels off the width so that there is a small
    // gap between events. Otherwise if a trace has a lot of events it looks
    // like one solid block and is not very easy to distinguish when events
    // start and end.
    context.rect(barX, barY, barWidth - 0.5, barHeight - 1);
  }

  #eventBarHeight(timelineData: FlameChartTimelineData, entryIndex: number): number {
    const {entryLevels} = timelineData;
    const barLevel = entryLevels[entryIndex];
    const barHeight = this.levelHeight(barLevel);
    return barHeight;
  }

  entryWidth(entryIndex: number): number {
    const timelineData = this.timelineData();
    if (!timelineData) {
      return 0;
    }
    return this.#eventBarWidth(timelineData, entryIndex);
  }

  #eventBarWidth(timelineData: FlameChartTimelineData, entryIndex: number): number {
    const {entryTotalTimes, entryStartTimes} = timelineData;
    const duration = entryTotalTimes[entryIndex];
    const entryStartTime = entryStartTimes[entryIndex];
    const barXStart = this.timeToPositionClipped(entryStartTime);
    const barXEnd = this.timeToPositionClipped(entryStartTime + duration);
    // Ensure that the width of the bar is at least one pixel.
    const barWidth = Math.max(barXEnd - barXStart, 1);
    return barWidth;
  }

  /**
   * Preprocess the data to be drawn to speed the rendering time.
   * Especifically:
   *  - Groups events into color buckets.
   *  - Discards non visible events.
   *  - Gathers marker events (LCP, FCP, DCL, etc.).
   *  - Gathers event titles that should be rendered.
   */
  private getDrawableData(context: CanvasRenderingContext2D, timelineData: FlameChartTimelineData):
      {colorBuckets: Map<string, {indexes: number[]}>, titleIndices: number[], markerIndices: number[]} {
    // These are the event indexes of events that we are drawing onto the timeline that:
    // 1) have text within them
    // 2) are visually wide enough in pixels to make it worth rendering the text.
    const titleIndices: number[] = [];

    // These point to events that represent single points in the timeline, most
    // often an event such as DCL/LCP.
    const markerIndices: number[] = [];
    const {entryTotalTimes, entryStartTimes} = timelineData;

    const top = this.chartViewport.scrollOffset();

    const textPadding = this.textPadding;
    // How wide in pixels / long in duration an event needs to be to make it
    // worthwhile rendering the text inside it.
    const minTextWidth = 2 * textPadding + UI.UIUtils.measureTextWidth(context, '…');
    const minTextWidthDuration = this.chartViewport.pixelToTimeOffset(minTextWidth);

    // As we parse each event, we bucket them into groups based on the color we
    // will render them with. The key of this map will be a color, and all
    // events stored in the `indexes` array for that color will be painted as
    // such. This way, when rendering events, we can render them based on
    // color, and ensure the minimum amount of changes to context.fillStyle.
    const colorBuckets = new Map<string, {indexes: number[]}>();
    for (let level = 0; level < this.dataProvider.maxStackDepth(); ++level) {
      // Since tracks can be reordered the |visibleLevelOffsets| is not necessarily sorted, so we need to check all levels.
      // Note that to check if a level is off the top of the screen, we can't
      // just check its offset, because then the level will disappear the
      // moment it is 1px off the top of the screen. So instead we check that
      // the entire height of the level is off the top of the screen before
      // skipping it.
      if (this.levelToOffset(level) + this.levelHeight(level) < top ||
          this.levelToOffset(level) > top + this.offsetHeight) {
        continue;
      }
      if (!this.visibleLevels || !this.visibleLevels[level]) {
        continue;
      }
      if (!this.timelineLevels) {
        break;
      }

      // Entries are ordered by start time within a level, so find the last visible entry.
      const levelIndexes = this.timelineLevels[level];
      const rightIndexOnLevel = Platform.ArrayUtilities.lowerBound(
                                    levelIndexes, this.chartViewport.windowRightTime(),
                                    (time, entryIndex) => time - entryStartTimes[entryIndex]) -
          1;
      let lastDrawOffset = Infinity;
      for (let entryIndexOnLevel = rightIndexOnLevel; entryIndexOnLevel >= 0; --entryIndexOnLevel) {
        const entryIndex = levelIndexes[entryIndexOnLevel];
        const duration = entryTotalTimes[entryIndex];
        // Markers are single events in time (e.g. LCP): they do not have a duration.
        if (isNaN(duration)) {
          markerIndices.push(entryIndex);
          continue;
        }

        if (duration >= minTextWidthDuration || this.forceDecorationCache?.[entryIndex]) {
          // If the event is big enough visually to have its text rendered,
          // or if it's in the array of event indexes that we forcibly render (as defined by the data provider)
          // then we store its index. Later on, we'll loop through all
          // `titleIndices` to render the text for each event.
          titleIndices.push(entryIndex);
        }

        const entryStartTime = entryStartTimes[entryIndex];
        const entryOffsetRight = entryStartTime + duration;
        const levelForcedDrawable = Boolean(this.dataProvider.forceDrawableLevel?.(level));
        if (entryOffsetRight <= this.chartViewport.windowLeftTime() && !levelForcedDrawable) {
          // If the event is entirely to the left of the visible window, and the level is not forced to be drawn, we can stop processing this level.
          break;
        }

        const barX = this.timeToPositionClipped(entryStartTime);
        // Check if the entry entirely fits into an already drawn pixel, we can just skip drawing it.
        if (barX >= lastDrawOffset) {
          continue;
        }
        lastDrawOffset = barX;

        if (this.entryColorsCache) {
          const color = this.entryColorsCache[entryIndex];
          let bucket = colorBuckets.get(color);
          if (!bucket) {
            bucket = {indexes: []};
            colorBuckets.set(color, bucket);
          }
          bucket.indexes.push(entryIndex);
        }
      }
    }
    return {colorBuckets, titleIndices, markerIndices};
  }

  /**
   * The function to draw the group headers. It will draw the title by default.
   * And when a group is hovered, it will add a edit button.
   * And will draw the move up/down, hide and save button if user enter the editing mode.
   * @param width
   * @param height
   * @param hoveredGroupIndex This is used to show the edit icon for hovered group. If it is undefined or -1, it means
   * there is no group being hovered.
   */
  private drawGroupHeaders(width: number, height: number): void {
    const context = (this.canvas.getContext('2d') as CanvasRenderingContext2D);
    const top = this.chartViewport.scrollOffset();
    const ratio = window.devicePixelRatio;
    if (!this.rawTimelineData) {
      return;
    }

    const groups = this.rawTimelineData.groups || [];
    if (!groups.length) {
      return;
    }

    const groupOffsets = this.groupOffsets;
    if (groupOffsets === null || groupOffsets === undefined) {
      return;
    }
    const lastGroupOffset = groupOffsets[groupOffsets.length - 1];

    context.save();
    context.scale(ratio, ratio);
    context.translate(0, -top);
    context.font = this.#font;

    context.fillStyle = ThemeSupport.ThemeSupport.instance().getComputedValue('--sys-color-cdt-base-container');
    // Fill the gap between groups.
    this.forEachGroupInViewport((offset, index, group) => {
      const paddingHeight = group.style.padding;
      if (paddingHeight < 5) {
        return;
      }
      context.fillRect(0, offset - paddingHeight + 2, width, paddingHeight - 4);
    });
    // Fill the gap between last group and the bottom of canvas view.
    if (groups.length && lastGroupOffset < top + height) {
      context.fillRect(0, lastGroupOffset + 2, width, top + height - lastGroupOffset);
    }

    // The separating line between top level groups.
    context.strokeStyle = ThemeSupport.ThemeSupport.instance().getComputedValue('--sys-color-neutral-container');
    context.beginPath();
    // Draw a separator line at the beginning of each top-level group (except the first one).
    this.forEachGroupInViewport((offset, index, group, isFirst) => {
      if (isFirst || group.style.padding < 4) {
        return;
      }
      horizontalLine(context, width, offset - 2.5);
    });
    // Draw a separator line at the end of all groups.
    horizontalLine(context, width, lastGroupOffset + 1.5);
    context.stroke();

    this.forEachGroupInViewport((offset, index, group) => {
      if (group.style.useFirstLineForOverview) {
        return;
      }
      if (!this.isGroupCollapsible(index) || group.expanded) {
        if (!group.style.shareHeaderLine && this.isGroupFocused(index)) {
          context.fillStyle = group.style.backgroundColor;
          context.fillRect(0, offset, width, group.style.height);
        }
        return;
      }
      let nextGroup = index + 1;
      while (nextGroup < groups.length && groups[nextGroup].style.nestingLevel > group.style.nestingLevel) {
        nextGroup++;
      }
      const endLevel = nextGroup < groups.length ? groups[nextGroup].startLevel : this.dataProvider.maxStackDepth();
      this.drawCollapsedOverviewForGroup(group, offset, endLevel);
    });

    context.save();
    // If there is only one track, we won't allow the track reordering or hiding.
    const trackConfigurationAllowed = groups.length > 1;

    // When it is normal mode, there are no icons to the left of a track.
    // When it is in edit mode, there are three icons to customize the groups.
    const iconsWidth = this.#inTrackConfigEditMode ? EDIT_MODE_TOTAL_ICON_WIDTH : 0;
    this.forEachGroupInViewport((offset, index, group) => {
      context.font = this.#font;
      if (this.isGroupCollapsible(index) && !group.expanded || group.style.shareHeaderLine) {
        // In edit mode, we draw an extra rectangle for the save icon.
        const labelBackgroundWidth = this.labelWidthForGroup(context, group);
        if (this.isGroupFocused(index)) {
          context.fillStyle =
              ThemeSupport.ThemeSupport.instance().getComputedValue('--selected-group-background', this.contentElement);
        } else {
          const parsedColor = Common.Color.parse(group.style.backgroundColor);
          if (parsedColor) {
            context.fillStyle = (parsedColor.setAlpha(0.8).asString() as string);
          }
        }
        context.fillRect(
            iconsWidth + HEADER_LEFT_PADDING, offset + HEADER_LABEL_Y_PADDING, labelBackgroundWidth,
            group.style.height - 2 * HEADER_LABEL_Y_PADDING);
      }
      context.fillStyle = (this.#inTrackConfigEditMode && group.hidden) ?
          ThemeSupport.ThemeSupport.instance().getComputedValue('--sys-color-token-subtle', this.contentElement) :
          group.style.color;

      // The arrow is drawn from the center, so the indent is in fact the center of the arrow. See `drawExpansionArrow`
      // function to understand how we draw the arrow.
      // So the header looks like this:
      // |ICON_WIDTH|expansionArrowIndent * (nesting level + 1)|
      // |headerLeftPadding|EDIT  ICON|                     |Arrow|LabelXPadding|Title|LabelXPadding|
      //                                                                        ^ titleStart
      const titleStart = iconsWidth + EXPANSION_ARROW_INDENT * (group.style.nestingLevel + 1) + ARROW_SIDE / 2 +
          HEADER_LABEL_X_PADDING;
      context.fillText(group.name, titleStart, offset + group.style.height - this.textBaseline);
      if (this.#inTrackConfigEditMode && group.hidden) {
        // Draw a strikethrough line for the hidden tracks.
        context.fillRect(
            titleStart, offset + group.style.height / 2, UI.UIUtils.measureTextWidth(context, group.name), 1);
      }

      if (group.legends && group.expanded) {
        drawLegends(
            context, HEADER_LEFT_PADDING + this.labelWidthForGroup(context, group) + LEGEND_LEFT_PADDING, offset,
            group.legends);
      }
      // The icon and track title will look like this
      // Normal mode:
      // Track title
      // Edit mode:
      // [ Up ][Down][Hide]Track title
      if (trackConfigurationAllowed) {
        if (this.#inTrackConfigEditMode) {
          const iconColor = group.hidden ? '--sys-color-token-subtle' : '--sys-color-on-surface';
          // We only allow to reorder the top level groups.
          if (group.style.nestingLevel === 0) {
            drawIcon(context, UP_ICON_LEFT, offset, EDIT_ICON_WIDTH, moveUpIconPath, iconColor);
            drawIcon(context, DOWN_ICON_LEFT, offset, EDIT_ICON_WIDTH, moveDownIconPath, iconColor);
          }
          // If this is the last visible top-level group, we will disable the hide action.
          drawIcon(
              context, HIDE_ICON_LEFT, offset, EDIT_ICON_WIDTH, group.hidden ? showIconPath : hideIconPath,
              this.groupIsLastVisibleTopLevel(group) ? '--sys-color-state-disabled' : iconColor);
        }
      }
    });
    context.restore();

    context.fillStyle = ThemeSupport.ThemeSupport.instance().getComputedValue('--sys-color-token-subtle');
    this.forEachGroupInViewport((offset, index, group) => {
      if (this.isGroupCollapsible(index)) {
        drawExpansionArrow(
            context, iconsWidth + EXPANSION_ARROW_INDENT * (group.style.nestingLevel + 1),
            offset + group.style.height - this.textBaseline - ARROW_SIDE / 2,
            this.#inTrackConfigEditMode ? false : Boolean(group.expanded));
      }
    });

    context.strokeStyle = ThemeSupport.ThemeSupport.instance().getComputedValue('--sys-color-neutral-outline');
    context.beginPath();
    context.stroke();

    this.forEachGroupInViewport((offset, index, group, isFirst, groupHeight) => {
      if (this.isGroupFocused(index)) {
        const lineWidth = 2;
        const bracketLength = 10;
        context.fillStyle =
            ThemeSupport.ThemeSupport.instance().getComputedValue('--selected-group-border', this.contentElement);
        // The selected group indicator will be blue and in this kind of shape. And we will draw it with three
        // rectangles.
        // +-+---+
        // |-|---+
        // | |
        // | |
        // |-|---+
        // +-+---+

        // The vertical stroke
        context.fillRect(0, offset - lineWidth, lineWidth, groupHeight - group.style.padding + 2 * lineWidth);
        // The top horizontal stroke
        context.fillRect(0, offset - lineWidth, bracketLength, lineWidth);
        // The top horizontal stroke
        context.fillRect(0, offset + groupHeight - group.style.padding, bracketLength, lineWidth);
      }
    });

    context.restore();
  }

  /**
   * Draws page load events in the Timings track (LCP, FCP, DCL, etc.)
   */
  private drawMarkers(context: CanvasRenderingContext2D, timelineData: FlameChartTimelineData, markerIndices: number[]):
      void {
    const {entryStartTimes, entryLevels} = timelineData;
    this.markerPositions.clear();
    context.textBaseline = 'alphabetic';
    context.save();
    context.beginPath();
    let lastMarkerLevel = -1;
    let lastMarkerX: number = -Infinity;
    // Markers are sorted top to bottom, right to left.
    for (let m = markerIndices.length - 1; m >= 0; --m) {
      const entryIndex = markerIndices[m];
      const title = this.dataProvider.entryTitle(entryIndex);
      if (!title) {
        continue;
      }
      const entryStartTime = entryStartTimes[entryIndex];
      const level = entryLevels[entryIndex];
      if (lastMarkerLevel !== level) {
        lastMarkerX = -Infinity;
      }
      const x = Math.max(this.chartViewport.timeToPosition(entryStartTime), lastMarkerX);
      const y = this.levelToOffset(level);
      const h = this.levelHeight(level);
      const padding = 4;
      const width = Math.ceil(UI.UIUtils.measureTextWidth(context, title)) + 2 * padding;
      lastMarkerX = x + width + 1;
      lastMarkerLevel = level;
      this.markerPositions.set(entryIndex, {x, width});
      context.fillStyle = this.dataProvider.entryColor(entryIndex);
      context.fillRect(x, y, width, h - 1);
      context.fillStyle = 'white';
      context.fillText(title, x + padding, y + h - this.textBaseline);
    }
    context.strokeStyle = 'rgba(0, 0, 0, 0.2)';
    context.stroke();
    context.restore();
  }

  /**
   * Draws the titles of trace events in the timeline. Also calls `decorateEntry` on the data
   * provider, which can do any custom drawing on the corresponding entry's area (e.g. draw screenshots
   * in the Performance Panel timeline).
   *
   * Takes in the width of the entire canvas so that we know if an event does
   * not fit into the viewport entirely, the max width we can draw is that
   * width, not the width of the event itself.
   */
  private drawEventTitles(
      context: CanvasRenderingContext2D, timelineData: FlameChartTimelineData, titleIndices: number[],
      canvasWidth: number): void {
    const timeToPixel = this.chartViewport.timeToPixel();
    const textPadding = this.textPadding;
    context.save();
    context.beginPath();
    const {entryStartTimes, entryLevels} = timelineData;
    for (let i = 0; i < titleIndices.length; ++i) {
      const entryIndex = titleIndices[i];
      const entryStartTime = entryStartTimes[entryIndex];
      const barX = this.timeToPositionClipped(entryStartTime);
      // Ensure that the title does not go off screen, if the width of the
      // event is wider than the width of the canvas, use the canvas width as
      // our maximum width.
      const barWidth = Math.min(this.#eventBarWidth(timelineData, entryIndex), canvasWidth);
      const barLevel = entryLevels[entryIndex];
      const barY = this.levelToOffset(barLevel);
      let text = this.dataProvider.entryTitle(entryIndex);
      const barHeight = this.#eventBarHeight(timelineData, entryIndex);
      if (text && text.length) {
        context.font = this.#font;
        const hasArrowDecoration =
            this.entryHasDecoration(entryIndex, FlameChartDecorationType.HIDDEN_DESCENDANTS_ARROW);
        // Set the max width to be the width of the bar plus some padding. If the bar has an arrow decoration and the bar is wide enough for the larger
        // version of the decoration that is a square button, also substract the width of the decoration.
        // Because the decoration is square, it's width is equal to this.barHeight
        const maxBarWidth = (hasArrowDecoration && barWidth > barHeight * 2) ? barWidth - textPadding - this.barHeight :
                                                                               barWidth - 2 * textPadding;
        text = UI.UIUtils.trimTextMiddle(
            context,
            text,
            maxBarWidth,
        );
      }
      const unclippedBarX = this.chartViewport.timeToPosition(entryStartTime);
      if (this.dataProvider.decorateEntry(
              entryIndex, context, text, barX, barY, barWidth, barHeight, unclippedBarX, timeToPixel)) {
        continue;
      }
      if (!text || !text.length) {
        continue;
      }
      context.fillStyle = this.dataProvider.textColor(entryIndex);
      context.fillText(text, barX + textPadding, barY + barHeight - this.textBaseline);
    }

    context.restore();
  }

  /**
   * @callback GroupCallback
   * @param groupTop pixels between group top and the top of the flame chart.
   * @param groupIndex
   * @param group
   * @param isFirstGroup if the group is the first one of this nesting level.
   * @param height pixels of height of this group
   */
  /**
   * Process the pixels of start and end, and other data of each group, which are used in drawing the group.
   * @param {GroupCallback} callback
   */
  private forEachGroup(
      callback: (groupTop: number, groupIndex: number, group: Group, isFirstGroup: boolean, height: number) => void):
      void {
    if (!this.rawTimelineData) {
      return;
    }
    const groups = this.rawTimelineData.groups || [];
    if (!groups.length) {
      return;
    }
    const groupOffsets = this.groupOffsets;
    if (!groupOffsets) {
      return;
    }

    const groupStack: {
      nestingLevel: number,
      visible: boolean,
    }[] = [{nestingLevel: -1, visible: true}];
    for (let i = 0; i < groups.length; ++i) {
      const groupTop = groupOffsets[i];
      const group = groups[i];
      let firstGroup = true;
      let last: {
        nestingLevel: number,
        visible: boolean,
      } = groupStack[groupStack.length - 1];
      while (last && last.nestingLevel >= group.style.nestingLevel) {
        groupStack.pop();
        firstGroup = false;
        last = groupStack[groupStack.length - 1];
      }
      last = groupStack[groupStack.length - 1];
      const parentGroupVisible = last ? last.visible : false;
      const thisGroupVisible = !group.hidden && parentGroupVisible && (!this.isGroupCollapsible(i) || group.expanded);
      groupStack.push({nestingLevel: group.style.nestingLevel, visible: Boolean(thisGroupVisible)});

      if (!this.#groupTreeRoot) {
        return;
      }
      const sortedGroupIndexes: number[] = [];

      function traverse(root: GroupTreeNode): void {
        sortedGroupIndexes.push(root.index);
        for (const child of root.children) {
          traverse(child);
        }
      }
      traverse(this.#groupTreeRoot);
      // Skip the one whose index is -1, because we added to represent the top
      // level to be the parent of all groups.
      sortedGroupIndexes.shift();

      // This shouldn't happen, because the tree should have the fake root and all groups. Add a sanity check to avoid
      // error.
      if (sortedGroupIndexes.length !== groups.length) {
        console.warn('The data from the group tree doesn\'t match the data from DataProvider.');
        return;
      }

      // Add an extra index, which is equal to the length of the |groups|, this
      // will be used for the coordinates after the last group.
      // If the coordinates after the last group, it will return in later check
      // `groupIndex >= groups.length` anyway. But add one more element to make
      // this array same length as the |groupOffsets|.
      sortedGroupIndexes.push(groups.length);

      const currentIndex = sortedGroupIndexes.indexOf(i);
      const nextOffset = groupOffsets[sortedGroupIndexes[currentIndex + 1]];
      // In edit mode all the groups are visible.
      if (!this.#inTrackConfigEditMode && (!parentGroupVisible || group.hidden)) {
        continue;
      }
      callback(groupTop, i, group, firstGroup, nextOffset - groupTop);
    }
  }

  private forEachGroupInViewport(
      callback: (offset: number, index: number, group: Group, isFirst: boolean, groupHeight: number) => void): void {
    const top = this.chartViewport.scrollOffset();
    this.forEachGroup((groupTop, index, group, firstGroup, height) => {
      if (groupTop - group.style.padding > top + this.offsetHeight) {
        return;
      }
      if (groupTop + height < top) {
        return;
      }
      callback(groupTop, index, group, firstGroup, height);
    });
  }

  /**
   * Returns the width of the title label of the group, which include the left padding, arrow and the group header text.
   * This function is public for test reason.
   * |ICON_WIDTH|expansionArrowIndent * (nestingLevel + 1)|
   * |headerLeftPadding|EDIT  ICON|                    |Arrow|LabelXPadding|Title|LabelXPadding|
   *                              |<--                      labelWidth                      -->|
   * @param context canvas context
   * @param group
   * @returns the width of the label of the group.
   */
  labelWidthForGroup(context: CanvasRenderingContext2D, group: Group): number {
    return EXPANSION_ARROW_INDENT * (group.style.nestingLevel + 1) + ARROW_SIDE / 2 + HEADER_LABEL_X_PADDING +
        UI.UIUtils.measureTextWidth(context, group.name) + HEADER_LABEL_X_PADDING - HEADER_LEFT_PADDING;
  }

  private drawCollapsedOverviewForGroup(group: Group, y: number, endLevel: number): void {
    const range = new Common.SegmentedRange.SegmentedRange<string>(mergeCallback);
    const timeWindowLeft = this.chartViewport.windowLeftTime();
    const timeWindowRight = this.chartViewport.windowRightTime();
    const context = (this.canvas.getContext('2d') as CanvasRenderingContext2D);
    const groupBarHeight = group.style.height;
    if (!this.rawTimelineData) {
      return;
    }
    const entryStartTimes = this.rawTimelineData.entryStartTimes;
    const entryTotalTimes = this.rawTimelineData.entryTotalTimes;
    const timeToPixel = this.chartViewport.timeToPixel();

    for (let level = group.startLevel; level < endLevel; ++level) {
      const levelIndexes: number[] = this.timelineLevels ? this.timelineLevels[level] : [];
      const rightIndexOnLevel =
          Platform.ArrayUtilities.lowerBound(
              levelIndexes, timeWindowRight, (time, entryIndex) => time - entryStartTimes[entryIndex]) -
          1;
      let lastDrawOffset: number = Infinity;

      for (let entryIndexOnLevel = rightIndexOnLevel; entryIndexOnLevel >= 0; --entryIndexOnLevel) {
        const entryIndex = levelIndexes[entryIndexOnLevel];
        const entryStartTime = entryStartTimes[entryIndex];
        const barX = this.timeToPositionClipped(entryStartTime);
        const entryEndTime = entryStartTime + entryTotalTimes[entryIndex];
        if (isNaN(entryEndTime) || barX >= lastDrawOffset) {
          continue;
        }
        if (entryEndTime <= timeWindowLeft) {
          break;
        }
        lastDrawOffset = barX;
        const color = this.entryColorsCache ? this.entryColorsCache[entryIndex] : '';
        const endBarX = this.timeToPositionClipped(entryEndTime);
        if (group.style.useDecoratorsForOverview && this.dataProvider.forceDecoration(entryIndex)) {
          const unclippedBarX = this.chartViewport.timeToPosition(entryStartTime);
          const barWidth = this.#eventBarWidth(this.rawTimelineData, entryIndex);

          context.beginPath();
          context.fillStyle = color;
          context.fillRect(barX, y, barWidth, groupBarHeight - 1);
          this.dataProvider.decorateEntry(
              entryIndex, context, '', barX, y, barWidth, groupBarHeight, unclippedBarX, timeToPixel);
          continue;
        }
        range.append(new Common.SegmentedRange.Segment(barX, endBarX, color));
      }
    }

    const segments = range.segments().slice().sort((a, b) => a.data.localeCompare(b.data));
    let lastColor;
    context.beginPath();
    for (let i = 0; i < segments.length; ++i) {
      const segment = segments[i];
      if (lastColor !== segments[i].data) {
        context.fill();
        context.beginPath();
        lastColor = segments[i].data;
        context.fillStyle = lastColor;
      }
      context.rect(segment.begin, y, segment.end - segment.begin, groupBarHeight);
    }
    context.fill();

    function mergeCallback<T>(a: Common.SegmentedRange.Segment<T>, b: Common.SegmentedRange.Segment<T>):
        Common.SegmentedRange.Segment<T>|null {
      return a.data === b.data && a.end + 0.4 > b.end ? a : null;
    }
  }

  private drawFlowEvents(context: CanvasRenderingContext2D, timelineData: FlameChartTimelineData): void {
    const td = this.timelineData();
    if (!td) {
      return;
    }

    const {entryTotalTimes, entryStartTimes, entryLevels} = timelineData;
    const ratio = window.devicePixelRatio;
    const top = this.chartViewport.scrollOffset();
    const arrowLineWidth = 6;
    const arrowWidth = 3;

    context.save();
    context.scale(ratio, ratio);
    context.translate(0, -top);

    context.fillStyle = '#7f5050';
    context.strokeStyle = '#7f5050';

    for (let i = 0; i < td.initiatorsData.length; ++i) {
      const initiatorsData = td.initiatorsData[i];

      // Draw an arrow in an 'elbow connector' shape if the initiator ends before the initiated event starts, like this
      // ---
      //   |
      //   --->
      // Otherwise directly draw from the initiator start to initiated start, like this:
      // |
      // |
      // ---->
      const initiatorStartTime = entryStartTimes[initiatorsData.initiatorIndex];
      const initiatorEndTime =
          entryStartTimes[initiatorsData.initiatorIndex] + entryTotalTimes[initiatorsData.initiatorIndex];
      const initiatedStartTime = entryStartTimes[initiatorsData.eventIndex];

      const initiatorEndsBeforeInitiatedStart = initiatorEndTime < initiatedStartTime;
      const initiatorArrowStartTime = initiatorEndsBeforeInitiatedStart ?
          initiatorEndTime :
          // The blue indicator's width is 2, so add a little bit offset to start the arrow.
          Math.max(initiatorStartTime, this.chartViewport.pixelToTime(5));
      const initiatorArrowEndTime = initiatedStartTime;

      // Do not draw the initiator if it is out of the viewport
      if (initiatorArrowEndTime < this.chartViewport.windowLeftTime()) {
        continue;
      }
      let startX = this.chartViewport.timeToPosition(initiatorArrowStartTime);
      let endX = this.chartViewport.timeToPosition(initiatorArrowEndTime);

      // Draw a circle around 'collapsed entries' arrow to indicate that the initiated entry is hidden
      if (initiatorsData.isInitiatorHidden) {
        const {circleEndX} = this.drawCircleAroundCollapseArrow(initiatorsData.initiatorIndex, context, timelineData);
        // If the circle exists around the initiator, start the initiator arrow from the circle end
        if (circleEndX) {
          startX = circleEndX;
        }
      }
      if (initiatorsData.isEntryHidden) {
        const {circleStartX} = this.drawCircleAroundCollapseArrow(initiatorsData.eventIndex, context, timelineData);
        // If the circle exists around the initiated event, draw the initiator arrow until the circle beginning
        if (circleStartX) {
          endX = circleStartX;
        }
      }

      const startLevel = entryLevels[initiatorsData.initiatorIndex];
      const endLevel = entryLevels[initiatorsData.eventIndex];
      const startY = this.levelToOffset(startLevel) + this.levelHeight(startLevel) / 2;
      const endY = this.levelToOffset(endLevel) + this.levelHeight(endLevel) / 2;
      const lineLength = endX - startX;

      // Make line an arrow if the line is long enough to fit the arrow head. Otherwise, draw a thinner line without the arrow head.
      if (lineLength > arrowWidth) {
        context.lineWidth = 0.5;
        context.beginPath();
        context.moveTo(endX, endY);
        context.lineTo(endX - arrowLineWidth, endY - 3);
        context.lineTo(endX - arrowLineWidth, endY + 3);
        context.fill();
      } else {
        context.lineWidth = 0.2;
      }

      if (initiatorEndsBeforeInitiatedStart) {
        // ---
        //   |
        //   --->
        context.beginPath();
        context.moveTo(startX, startY);
        context.lineTo(startX + lineLength / 2, startY);
        context.lineTo(startX + lineLength / 2, endY);
        context.lineTo(endX, endY);
        context.stroke();
      } else {
        // |
        // |
        // ---->
        context.beginPath();
        context.moveTo(startX, startY);
        context.lineTo(startX, endY);
        context.lineTo(endX, endY);
        context.stroke();
      }
    }
    context.restore();
  }

  private drawCircleAroundCollapseArrow(
      entryIndex: number, context: CanvasRenderingContext2D,
      timelineData: FlameChartTimelineData): {circleStartX?: number, circleEndX?: number} {
    const decorationsForEvent = timelineData.entryDecorations.at(entryIndex);
    // The circle is only drawn when the initiator arrow is going to/from some hidden entry. Make sure that the entry also has a decoration for hidden children.
    if (!decorationsForEvent ||
        !decorationsForEvent.find(
            decoration => decoration.type === FlameChartDecorationType.HIDDEN_DESCENDANTS_ARROW)) {
      // This should not happen, break if it does.
      return {};
    }

    const {entryStartTimes, entryLevels} = timelineData;
    // The large version of 'hidden entries' is displayed
    // only when the bar width is over double the height.
    // We do not want to draw the circle if the arrow is not visible.
    const barWidth = this.#eventBarWidth(timelineData, entryIndex);
    if (barWidth < this.barHeight * 2) {
      return {};
    }

    const entryStartTime = entryStartTimes[entryIndex];
    const barX = this.timeToPositionClipped(entryStartTime);
    const barLevel = entryLevels[entryIndex];
    const barHeight = this.#eventBarHeight(timelineData, entryIndex);
    const barY = this.levelToOffset(barLevel);

    context.save();
    context.beginPath();
    context.rect(barX, barY, barWidth, barHeight);
    context.clip();
    context.lineWidth = 1;
    context.beginPath();
    context.fillStyle = '#474747';
    const triangleCenterX = barX + barWidth - this.barHeight / 2;
    const triangleCenterY = barY + this.barHeight / 2;
    const circleRadius = 6;
    context.beginPath();
    context.arc(triangleCenterX, triangleCenterY, circleRadius, 0, 2 * Math.PI);
    context.stroke();
    context.restore();

    return {circleStartX: triangleCenterX - circleRadius, circleEndX: triangleCenterX + circleRadius};
  }

  /**
   * Draws the vertical dashed lines in the timeline marking where the "Marker" events
   * happened in time.
   */
  private drawMarkerLines(): void {
    const timelineData = this.timelineData();
    if (!timelineData) {
      return;
    }
    const markers = timelineData.markers;
    const left = this.markerIndexBeforeTime(this.minimumBoundary());
    const rightBoundary = this.maximumBoundary();
    const timeToPixel = this.chartViewport.timeToPixel();

    const context = (this.canvas.getContext('2d') as CanvasRenderingContext2D);
    context.save();
    const ratio = window.devicePixelRatio;
    context.scale(ratio, ratio);
    context.translate(0, 3);
    const height = RulerHeight - 1;
    for (let i = left; i < markers.length; i++) {
      const timestamp = markers[i].startTime();
      if (timestamp > rightBoundary) {
        break;
      }
      markers[i].draw(context, this.chartViewport.timeToPosition(timestamp), height, timeToPixel);
    }
    context.restore();
  }

  private updateMarkerHighlight(): void {
    const element = this.markerHighlighElement;
    if (element.parentElement) {
      element.remove();
    }
    const markerIndex = this.highlightedMarkerIndex;
    if (markerIndex === -1) {
      return;
    }
    const timelineData = this.timelineData();
    if (!timelineData) {
      return;
    }
    const marker = timelineData.markers[markerIndex];
    const barX = this.timeToPositionClipped(marker.startTime());
    UI.Tooltip.Tooltip.install(element, marker.title() || '');
    const style = element.style;
    style.left = barX + 'px';
    style.backgroundColor = marker.color();
    this.viewportElement.appendChild(element);
  }

  private processTimelineData(timelineData: FlameChartTimelineData|null): void {
    if (!timelineData) {
      this.timelineLevels = null;
      this.visibleLevelOffsets = null;
      this.visibleLevels = null;
      this.groupOffsets = null;
      this.rawTimelineData = null;
      this.forceDecorationCache = null;
      this.entryColorsCache = null;
      this.rawTimelineDataLength = 0;
      this.#groupTreeRoot = null;
      this.selectedGroupIndex = -1;
      this.keyboardFocusedGroup = -1;
      this.flameChartDelegate.updateSelectedGroup(this, null);
      return;
    }

    this.rawTimelineData = timelineData;
    this.rawTimelineDataLength = timelineData.entryStartTimes.length;
    this.forceDecorationCache = new Array(this.rawTimelineDataLength);
    this.entryColorsCache = new Array(this.rawTimelineDataLength);
    for (let i = 0; i < this.rawTimelineDataLength; ++i) {
      this.forceDecorationCache[i] = this.dataProvider.forceDecoration(i) ?? false;
      this.entryColorsCache[i] = this.dataProvider.entryColor(i);
    }

    const entryCounters = new Uint32Array(this.dataProvider.maxStackDepth() + 1);
    for (let i = 0; i < timelineData.entryLevels.length; ++i) {
      ++entryCounters[timelineData.entryLevels[i]];
    }
    const levelIndexes = new Array(entryCounters.length);
    for (let i = 0; i < levelIndexes.length; ++i) {
      levelIndexes[i] = new Uint32Array(entryCounters[i]);
      entryCounters[i] = 0;
    }

    for (let i = 0; i < timelineData.entryLevels.length; ++i) {
      const level = timelineData.entryLevels[i];
      levelIndexes[level][entryCounters[level]++] = i;
    }
    this.timelineLevels = levelIndexes;
    const groups = this.rawTimelineData.groups || [];
    for (let i = 0; i < groups.length; ++i) {
      const expanded = this.groupExpansionState[groups[i].name];
      const hidden = this.groupHiddenState[groups[i].name];
      if (expanded !== undefined) {
        groups[i].expanded = expanded;
      }
      if (hidden !== undefined) {
        groups[i].hidden = hidden;
      }
    }

    if (!this.#groupTreeRoot) {
      this.#groupTreeRoot = this.buildGroupTree(groups);
    } else {
      // When the |groupTreeRoot| is already existing, and a "new" timeline data comes, this means the new timeline data
      // is just a modification of original, so we should update the tree instead of rebuild it.
      // For example,
      // [
      //   { name: 'Test Group 0', startLevel: 0, ...},
      //   { name: 'Test Group 1', startLevel: 1, ...},
      //   { name: 'Test Group 2', startLevel: 2, ...},
      // ], and [
      //   { name: 'Test Group 0', startLevel: 0, ...},
      //   { name: 'Test Group 1', startLevel: 2, ...},
      //   { name: 'Test Group 2', startLevel: 4, ...},
      // ],
      // are the same.
      // But they and [
      //   { name: 'Test Group 0', startLevel: 0, ...},
      //   { name: 'Test Group 2', startLevel: 1, ...},
      //   { name: 'Test Group 1', startLevel: 2, ...},
      // ] are different.
      // But if the |groups| is changed (this means the group order inside the |groups| is changed), it means the
      // timeline data is a real new one, then please call |reset()| before rendering.
      this.updateGroupTree(groups, this.#groupTreeRoot);
    }

    this.updateLevelPositions();
    this.updateHeight();

    // If this is a new trace, we will call the reset()(See TimelineFlameChartView > setModel()), which will set the
    // |selectedGroupIndex| to -1.
    // So when |selectedGroupIndex| is not -1, it means it is the same trace file, but might have some modification
    // (like reorder the track, merge an entry, etc).
    if (this.selectedGroupIndex === -1) {
      this.selectedGroupIndex = timelineData.selectedGroup ? groups.indexOf(timelineData.selectedGroup) : -1;
    }

    this.keyboardFocusedGroup = this.selectedGroupIndex;
    this.flameChartDelegate.updateSelectedGroup(this, timelineData.selectedGroup);
  }

  /**
   * Builds a tree node for a group. For each group the start level is inclusive and the end level is exclusive.
   * @param group
   * @param index index of the group in the |FlameChartTimelineData.groups[]|
   * @param endLevel The end level of this group, which is also the start level of the next group or the end of all
   * groups
   * @returns the tree node for the group
   */
  #buildGroupTreeNode(group: Group, index: number, endLevel: number): GroupTreeNode {
    return {
      index,
      nestingLevel: group.style.nestingLevel,
      startLevel: group.startLevel,
      endLevel,
      children: [],
    };
  }

  /**
   * Builds a tree for the given group array, the tree will be builded based on the nesting level.
   * We will add one fake root to represent the top level parent, and the for each tree node, its children means the
   * group nested in. The order of the children matters because it represent the order of groups.
   * So for example if there are Group 0-7, Group 0, 3, 4 have nestingLevel 0, Group 1, 2, 5, 6, 7 have nestingLevel 1.
   * Then we will get a tree like this.
   *              -1(fake root to represent the top level parent)
   *             / | \
   *            /  |  \
   *           0   3   4
   *          / \    / | \
   *         1   2  5  6  7
   * This function is public for test purpose.
   * @param groups the array of all groups, it should be the one from FlameChartTimelineData
   * @returns the root of the Group tree. The root is the fake one we added, which represent the parent for all groups
   */
  buildGroupTree(groups: Group[]): GroupTreeNode {
    // Add an extra top level. This will be used as a parent for all groups, and
    // will be used to contain the levels that not belong to any group.
    const treeRoot: GroupTreeNode = {
      index: -1,
      nestingLevel: -1,
      startLevel: 0,
      // If there is no |groups| (for example the JS Profiler), it means all the
      // levels belong to the top level, so just use the max level as the end.
      endLevel: groups.length ? groups[0].startLevel : this.dataProvider.maxStackDepth(),
      children: [],
    };
    const groupStack: GroupTreeNode[] = [treeRoot];
    for (let i = 0; i < groups.length; i++) {
      const group = groups[i];
      const currentGroupNestingLevel = group.style.nestingLevel;
      let parentGroup: GroupTreeNode = groupStack[groupStack.length - 1];
      while (parentGroup && parentGroup.nestingLevel >= currentGroupNestingLevel) {
        groupStack.pop();
        parentGroup = groupStack[groupStack.length - 1];
      }

      const nextGroup = groups[i + 1];
      // If this group is the last one, it means all the remaining levels belong
      // to this level, so just use the max level as the end.
      const endLevel = nextGroup?.startLevel ?? this.dataProvider.maxStackDepth();
      const currentGroupNode = this.#buildGroupTreeNode(group, i, endLevel);
      parentGroup.children.push(currentGroupNode);
      groupStack.push(currentGroupNode);
    }
    return treeRoot;
  }

  /**
   * Updates the tree for the given group array.
   * For a new timeline data, if the groups remains the same (the same here mean the group order inside the |groups|,
   * the start level, style and other attribute can be changed), but other parts are different.
   * For example the |entryLevels[]| or |maxStackDepth| is changed, then we should update the group tree instead of
   * re-build it.
   * So we can keep the order that user manually set.
   * To do this, we go through the tree, and update the start and end level of each group.
   * This function is public for test purpose.
   * @param groups the array of all groups, it should be the one from FlameChartTimelineData
   * @returns the root of the Group tree. The root is the fake one we added, which represent the parent for all groups
   */
  updateGroupTree(groups: Group[], root: GroupTreeNode): void {
    const maxStackDepth = this.dataProvider.maxStackDepth();

    function traverse(treeNode: GroupTreeNode): void {
      const index = treeNode.index;
      if (index < 0) {
        // For the extra top level. This will be used as a parent for all
        // groups, so it will start from level 0.
        treeNode.startLevel = 0;
        // If there is no |groups| (for example the JS Profiler), it means all the
        // levels belong to the top level, so just use the max level as the end.
        treeNode.endLevel = groups.length ? groups[0].startLevel : maxStackDepth;
      } else {
        // This shouldn't happen. If this happen, it means the |groups| from data provider is changed. Add a sanity
        // check to avoid error.
        if (!groups[index]) {
          console.warn(
              'The |groups| is changed. ' +
              'Please make sure the flamechart is reset after data change in the data provider');
          return;
        }
        treeNode.startLevel = groups[index].startLevel;
        const nextGroup = groups[index + 1];
        // If this group is the last one, it means all the remaining levels belong
        // to this level, so just use the max level as the end.
        treeNode.endLevel = nextGroup?.startLevel ?? maxStackDepth;
      }
      for (const child of treeNode.children) {
        traverse(child);
      }
    }
    traverse(root);
  }

  /**
   * Given a tree, do a preorder traversal, and process the group and the levels in this group.
   * So for a tree like this:
   *              -1
   *             / | \
   *            /  |  \
   *           0   3   4
   *          / \    / | \
   *         1   2  5  6  7
   * The traverse order will be: -1, 0, 1, 2, 3, 4, 5, 6, 7.
   * @param groupNode TreeNode for current group
   * @param currentOffset
   * @param parentGroupIsVisible used to determine if current group's header and its levels are visible
   * @returns the offset (in pixels) after processing current group
   */
  #traverseGroupTreeAndUpdateLevelPositionsForTheGroup(
      groupNode: GroupTreeNode, currentOffset: number, parentGroupIsVisible: boolean): number {
    if (!this.visibleLevels || !this.visibleLevelOffsets || !this.visibleLevelHeights || !this.groupOffsets) {
      return currentOffset;
    }

    const groups = this.rawTimelineData?.groups;
    if (!groups) {
      return currentOffset;
    }

    // This shouldn't happen. If this happen, it means the group tree is outdated. Add a sanity check to avoid error.
    if (groupNode.index >= groups.length) {
      console.warn(
          'The data from the group tree is outdated. ' +
          'Please make sure the flamechart is reset after data change in the data provider');
      return currentOffset;
    }

    if (groupNode.index >= 0) {
      this.groupOffsets[groupNode.index] = currentOffset;
      // If |shareHeaderLine| is false, we add the height of one more level to
      // the current offset, which will be used for the start level of current
      // group.
      // For edit mode, we will show all the groups whose name are not empty.
      if ((this.#inTrackConfigEditMode && groups[groupNode.index].name) ||
          (!groups[groupNode.index].hidden && parentGroupIsVisible && !groups[groupNode.index].style.shareHeaderLine)) {
        currentOffset += groups[groupNode.index].style.height;
      }
    }

    // If this is the top level, it is always shown.
    // Otherwise, if the parent group is visible and current group is not hidden, and this group is expanded, then this
    // group is visible.
    let thisGroupIsVisible = false;
    if (groupNode.index < 0) {
      thisGroupIsVisible = true;
    } else {
      const thisGroupIsExpanded = !(this.isGroupCollapsible(groupNode.index) && !groups[groupNode.index].expanded);
      thisGroupIsVisible = !groups[groupNode.index].hidden && thisGroupIsExpanded;
    }
    const thisGroupLevelsAreVisible = thisGroupIsVisible && parentGroupIsVisible;

    for (let level = groupNode.startLevel; level < groupNode.endLevel; level++) {
      // This shouldn't happen. If this happen, it means the group tree is outdated. Add a sanity check to avoid error.
      if (level >= this.dataProvider.maxStackDepth()) {
        console.warn(
            'The data from the group tree is outdated. ' +
            'Please make sure the flamechart is reset after data change in the data provider');
        return currentOffset;
      }

      // Handle offset and visibility of each level inside this group.
      const isFirstOnLevel = level === groupNode.startLevel;
      // If this is the top level group, all the levels in this group are always shown.
      // Otherwise it depends on the visibility of parent group and this group.
      let thisLevelIsVisible;
      if (groupNode.index < 0) {
        thisLevelIsVisible = true;
      } else {
        const isFirstLevelAndForOverview = isFirstOnLevel && groups[groupNode.index].style.useFirstLineForOverview;
        thisLevelIsVisible = !groups[groupNode.index].hidden &&
            (parentGroupIsVisible && (thisGroupLevelsAreVisible || isFirstLevelAndForOverview));
      }

      let height;
      if (groups[groupNode.index]) {
        // |shareHeaderLine| is false means the first level of this group is on the next level of the header.
        const isFirstLevelAndNotShareHeaderLine = isFirstOnLevel && !groups[groupNode.index].style.shareHeaderLine;
        // A group is collapsed means only ite header is visible.
        const thisGroupIsCollapsed = this.isGroupCollapsible(groupNode.index) && !groups[groupNode.index].expanded;

        if (isFirstLevelAndNotShareHeaderLine || thisGroupIsCollapsed) {
          // This means this level is only the header, so we use the height of the header for this level.
          height = groups[groupNode.index].style.height;
        } else {
          height = groups[groupNode.index].style.itemsHeight ?? this.barHeight;
        }
      } else {
        height = this.barHeight;
      }

      // If it's in edit mode, all the levels are hidden.
      this.visibleLevels[level] = this.#inTrackConfigEditMode ? false : Boolean(thisLevelIsVisible);
      this.visibleLevelOffsets[level] = currentOffset;
      this.visibleLevelHeights[level] = this.#inTrackConfigEditMode ? 0 : height;

      // If this level not belong to any group, it is always shown, otherwise we need to check if it is visible.
      if (groupNode.index < 0 ||
          (!groups[groupNode.index].hidden) &&
              (thisLevelIsVisible ||
               (parentGroupIsVisible && groups[groupNode.index].style.shareHeaderLine && isFirstOnLevel))) {
        currentOffset += this.visibleLevelHeights[level];
      }
    }

    if (groupNode.children.length === 0) {
      return currentOffset;
    }

    for (const child of groupNode.children) {
      // If the child is not the first child, we will add a padding top.
      // For edit mode, we will show all the groups whose name are not empty.
      if ((this.#inTrackConfigEditMode && groups[child.index].name) ||
          (thisGroupLevelsAreVisible && !groups[child.index]?.hidden && child !== groupNode.children[0])) {
        currentOffset += (groups[child.index].style.padding ?? 0);
      }
      currentOffset =
          this.#traverseGroupTreeAndUpdateLevelPositionsForTheGroup(child, currentOffset, thisGroupLevelsAreVisible);
    }
    return currentOffset;
  }

  private updateLevelPositions(): void {
    if (!this.#groupTreeRoot) {
      console.warn('Please make sure the new timeline data is processed before update the level positions.');
      return;
    }
    const levelCount = this.dataProvider.maxStackDepth();
    const groups = this.rawTimelineData?.groups || [];
    // Add an extra number in visibleLevelOffsets to store the end of last level
    this.visibleLevelOffsets = new Uint32Array(levelCount + 1);
    this.visibleLevelHeights = new Uint32Array(levelCount);
    this.visibleLevels = new Array(levelCount);
    // Add an extra number in groupOffsets to store the end of last group
    this.groupOffsets = new Uint32Array(groups.length + 1);
    let currentOffset = this.rulerEnabled ? RulerHeight + 2 : 2;
    // The root is always visible, so just simply set the |parentGroupIsVisible| to visible.
    currentOffset = this.#traverseGroupTreeAndUpdateLevelPositionsForTheGroup(
        this.#groupTreeRoot, currentOffset, /* parentGroupIsVisible= */ true);

    // Set the final offset to the last element of |groupOffsets| and
    // |visibleLevelOffsets|. This number represent the end of last group and
    // level.
    this.groupOffsets[groups.length] = currentOffset;
    this.visibleLevelOffsets[levelCount] = currentOffset;
  }

  private isGroupCollapsible(index: number): boolean|undefined {
    if (!this.rawTimelineData || index < 0) {
      return;
    }

    const groups = this.rawTimelineData.groups || [];
    const style = groups[index].style;
    if (!style.shareHeaderLine || !style.collapsible) {
      return Boolean(style.collapsible);
    }
    const isLastGroup = index + 1 >= groups.length;
    if (!isLastGroup && groups[index + 1].style.nestingLevel > style.nestingLevel) {
      return true;
    }
    const nextGroupLevel = isLastGroup ? this.dataProvider.maxStackDepth() : groups[index + 1].startLevel;
    if (nextGroupLevel !== groups[index].startLevel + 1) {
      return true;
    }
    // For groups that only have one line and share header line, pretend these are not collapsible
    // unless the itemsHeight does not match the headerHeight
    return style.height !== style.itemsHeight;
  }

  groupIsLastVisibleTopLevel(group?: Group): boolean {
    if (!group) {
      return true;
    }
    const visibleTopLevelGroupNumber =
        this.#groupTreeRoot?.children.filter(track => !this.rawTimelineData?.groups[track.index].hidden).length;
    return visibleTopLevelGroupNumber === 1 && group.style.nestingLevel === 0 && !group.hidden;
  }

  setSelectedEntry(entryIndex: number): void {
    // Check if the button that resets children of the entry is clicked. We need to check it even if the entry
    // clicked is not selected to avoid needing to double click
    if (this.isMouseOverRevealChildrenArrow(this.lastMouseOffsetX, entryIndex)) {
      this.modifyTree(FilterAction.RESET_CHILDREN, entryIndex);
    }
    if (this.selectedEntryIndex === entryIndex) {
      return;
    }
    if (entryIndex !== -1) {
      this.chartViewport.hideRangeSelection();
    }
    this.selectedEntryIndex = entryIndex;
    this.revealEntry(entryIndex);
    this.updateElementPosition(this.selectedElement, this.selectedEntryIndex);
    this.update();
  }

  private entryHasDecoration(entryIndex: number, decorationType: FlameChartDecorationType): boolean {
    const timelineData = this.timelineData();
    if (!timelineData) {
      return false;
    }

    const decorationsForEvent = timelineData.entryDecorations.at(entryIndex);
    if (decorationsForEvent && decorationsForEvent.length >= 1) {
      return decorationsForEvent.some(decoration => decoration.type === decorationType);
    }

    return false;
  }

  getMarkerPixelsForEntryIndex(entryIndex: number): {x: number, width: number}|null {
    return this.markerPositions.get(entryIndex) ?? null;
  }

  /**
   * Update position of an Element. By default, the element is treated as a full entry and it's dimentions are set to the full entry width/length/height.
   * If isDecoration parameter is set to true, the element will be positioned on the right side of the entry and have a square shape where width == height of the entry.
   */
<<<<<<< HEAD
  private updateElementPosition(element: Element, entryIndex: number, isDecoration?: boolean): void|{position: {top: number;width: number;height: number;left: number;}, visible: boolean} {
=======
  private updateElementPosition(element: Element|null, entryIndex: number, isDecoration?: boolean): void {
    if (!element) {
      return;
    }
>>>>>>> 6782bbf4
    const elementMinWidthPx = 2;
    element.classList.add('hidden');
    if (entryIndex === -1) {
      return;
    }
    const timelineData = this.timelineData();
    if (!timelineData) {
      return;
    }

    const startTime = timelineData.entryStartTimes[entryIndex];
    const duration = timelineData.entryTotalTimes[entryIndex];
    let barX = 0;
    let barWidth = 0;
    let visible = true;
    if (Number.isNaN(duration)) {
      const position = this.markerPositions.get(entryIndex);
      if (position) {
        barX = position.x;
        barWidth = position.width;
      } else {
        visible = false;
      }
    } else {
      barX = this.chartViewport.timeToPosition(startTime);
      barWidth = duration * this.chartViewport.timeToPixel();
    }
    if (barX + barWidth <= 0 || barX >= this.offsetWidth) {
      return;
    }
    const barCenter = barX + barWidth / 2;
    barWidth = Math.max(barWidth, elementMinWidthPx);
    barX = barCenter - barWidth / 2;
    const entryLevel = timelineData.entryLevels[entryIndex];
    const barY = this.levelToOffset(entryLevel) - this.chartViewport.scrollOffset();
    const barHeight = this.levelHeight(entryLevel);

    const position = isDecoration ? {
      top: barY,
      width: barHeight,
      height: barHeight,
      left: barX + barWidth - barHeight,
    } : {
      top: barY,
      width: barWidth,
      height: barHeight - 1,
      left: barX,
    };

    const elStyle = (element as HTMLElement).style;
    for (const prop of Object.keys(position)) {
      elStyle[prop] = `${position[prop]}px`;
    }
    element.classList.toggle('hidden', !visible);
    this.viewportElement.appendChild(element);

    return {position, visible};
  }

  // Updates the highlight of an Arrow button that is shown on an entry if it has hidden child entries
  private updateHiddenChildrenArrowHighlighPosition(entryIndex: number): void {
    this.revealDescendantsArrowHighlightElement.classList.add('hidden');
    /**
     * No need to update the hidden descendants arrow highlight if
     * 1. No entry is highlighted
     * 2. Mouse is not hovering over the arrow button
     */
    if (entryIndex === -1 || !this.isMouseOverRevealChildrenArrow(this.lastMouseOffsetX, entryIndex)) {
      return;
    }
    this.updateElementPosition(this.revealDescendantsArrowHighlightElement, entryIndex, true);
  }

  private timeToPositionClipped(time: number): number {
    return Platform.NumberUtilities.clamp(this.chartViewport.timeToPosition(time), 0, this.offsetWidth);
  }

  /**
   * Returns the amount of pixels a group is vertically offset in the flame chart.
   * Now this function is only used for tests.
   */
  groupIndexToOffsetForTest(groupIndex: number): number {
    if (!this.groupOffsets) {
      throw new Error('No visible group offsets');
    }
    return this.groupOffsets[groupIndex];
  }

  /**
   * Set the edit mode.
   * Now this function is only used for tests.
   */
  setEditModeForTest(editMode: boolean): void {
    this.#inTrackConfigEditMode = editMode;
  }

  /**
   * Returns the visibility of a level in the.
   * flame chart.
   */
  levelIsVisible(level: number): boolean {
    if (!this.visibleLevels) {
      throw new Error('No level visiblibities');
    }
    return this.visibleLevels[level];
  }

  /**
   * Returns the amount of pixels a level is vertically offset in the.
   * flame chart.
   */
  levelToOffset(level: number): number {
    if (!this.visibleLevelOffsets) {
      throw new Error('No visible level offsets');
    }
    return this.visibleLevelOffsets[level];
  }

  levelHeight(level: number): number {
    if (!this.visibleLevelHeights) {
      throw new Error('No visible level heights');
    }
    return this.visibleLevelHeights[level];
  }

  private updateBoundaries(): void {
    this.totalTime = this.dataProvider.totalTime();
    this.minimumBoundaryInternal = this.dataProvider.minimumBoundary();
    this.chartViewport.setBoundaries(this.minimumBoundaryInternal, this.totalTime);
  }

  private updateHeight(): void {
    const height = this.levelToOffset(this.dataProvider.maxStackDepth()) + 2;
    this.chartViewport.setContentHeight(height);
  }

  override onResize(): void {
    // Clear the rect cache because we have been resized.
    this.#canvasBoundingClientRect = null;
    this.scheduleUpdate();
  }

  update(): void {
    if (!this.timelineData()) {
      return;
    }
    this.updateHeight();
    this.updateBoundaries();
    this.draw();
    if (!this.chartViewport.isDragging()) {
      this.updateHighlight();
    }
  }

  // Reset the whole flame chart.
  // It will reset the viewport, which will reset the scrollTop and scrollLeft. So should be careful when call this
  // function. But when the data is "real" changed, especially when groups[] is changed, make sure call this before
  // re-rendering.
  // This will also clear all the selected entry, group, etc.
  // Remember to call |setWindowTimes| before draw the flame chart again.
  reset(): void {
    if (this.#inTrackConfigEditMode) {
      this.#removeEditModeButton();
      this.#inTrackConfigEditMode = false;
    }

    this.chartViewport.reset();
    this.rawTimelineData = null;
    this.rawTimelineDataLength = 0;
    this.#groupTreeRoot = null;
    this.highlightedMarkerIndex = -1;
    this.highlightedEntryIndex = -1;
    this.selectedEntryIndex = -1;
    this.selectedGroupIndex = -1;
  }

  scheduleUpdate(): void {
    this.chartViewport.scheduleUpdate();
  }

  private enabled(): boolean {
    return this.rawTimelineDataLength !== 0;
  }

  computePosition(time: number): number {
    return this.chartViewport.timeToPosition(time);
  }

  formatValue(value: number, precision?: number): string {
    return this.dataProvider.formatValue(value - this.zeroTime(), precision);
  }

  maximumBoundary(): TraceEngine.Types.Timing.MilliSeconds {
    return TraceEngine.Types.Timing.MilliSeconds(this.chartViewport.windowRightTime());
  }

  minimumBoundary(): TraceEngine.Types.Timing.MilliSeconds {
    return TraceEngine.Types.Timing.MilliSeconds(this.chartViewport.windowLeftTime());
  }

  zeroTime(): TraceEngine.Types.Timing.MilliSeconds {
    return TraceEngine.Types.Timing.MilliSeconds(this.dataProvider.minimumBoundary());
  }

  boundarySpan(): TraceEngine.Types.Timing.MilliSeconds {
    return TraceEngine.Types.Timing.MilliSeconds(this.maximumBoundary() - this.minimumBoundary());
  }
}

export const RulerHeight = 15;
export const MinimalTimeWindowMs = 0.5;

/**
 * initiatorIndex is the index of the initiator entry and
 * eventIndex is the entry initiated by it.
 * However, if isEntryHidden or isInitiatorHidden are set to true,
 * it means that the actual initiator or initiated entry is hidden
 * by some context menu action and the indexes in initiatorIndex
 * or/and eventIndex are for the entries that are the closest
 * modified by an actions ancestors to them.
 */
export interface FlameChartInitiatorData {
  initiatorIndex: number;
  eventIndex: number;
  isEntryHidden?: boolean;
  isInitiatorHidden?: boolean;
}

export const enum FlameChartDecorationType {
  CANDY = 'CANDY',
  WARNING_TRIANGLE = 'WARNING_TRIANGLE',
  HIDDEN_DESCENDANTS_ARROW = 'HIDDEN_DESCENDANTS_ARROW',
}

/**
 * Represents a decoration that can be added to event. Each event can have as
 * many decorations as required.
 *
 * It is anticipated in the future that we will add to this as we want to
 * annotate events in more ways.
 *
 * This work is being tracked in crbug.com/1434297.
 **/
export type FlameChartDecoration = {
  type: FlameChartDecorationType.CANDY,
  // We often only want to highlight problem parts of events, so this time sets
  // the minimum time at which the candystriping will start. If you want to
  // candystripe the entire event, set this to 0.
  startAtTime: TraceEngine.Types.Timing.MicroSeconds,
  // Optionally set the end time for the striping. If this is not provided, the entire entry will be striped.
  endAtTime?: TraceEngine.Types.Timing.MicroSeconds,
}|{
  type: FlameChartDecorationType.WARNING_TRIANGLE,
  customStartTime?: TraceEngine.Types.Timing.MicroSeconds,
  customEndTime?: TraceEngine.Types.Timing.MicroSeconds,
}|{
  type: FlameChartDecorationType.HIDDEN_DESCENDANTS_ARROW,
};

// We have to ensure we draw the decorations in a particular order; warning
// triangles always go on top of any candy stripes.
const decorationDrawOrder: Record<FlameChartDecorationType, number> = {
  CANDY: 1,
  WARNING_TRIANGLE: 2,
  HIDDEN_DESCENDANTS_ARROW: 3,
};

export function sortDecorationsForRenderingOrder(decorations: FlameChartDecoration[]): void {
  decorations.sort((decoration1, decoration2) => {
    return decorationDrawOrder[decoration1.type] - decorationDrawOrder[decoration2.type];
  });
}

export class FlameChartTimelineData {
  entryLevels: number[]|Uint16Array;
  entryTotalTimes: number[]|Float32Array;
  entryStartTimes: number[]|Float64Array;
  /**
   * An array of entry decorations, where each item in the array is an array of
   * decorations for the event at that index.
   **/
  entryDecorations: FlameChartDecoration[][];
  groups: Group[];
  markers: FlameChartMarker[];

  // These four arrays are used to draw the initiator arrows, and if there are
  // multiple arrows, they should be a chain.
  initiatorsData: FlameChartInitiatorData[];

  selectedGroup: Group|null;
  private constructor(
      entryLevels: number[]|Uint16Array, entryTotalTimes: number[]|Float32Array, entryStartTimes: number[]|Float64Array,
      groups: Group[]|null, entryDecorations: FlameChartDecoration[][] = [],
      initiatorsData: FlameChartInitiatorData[] = []) {
    this.entryLevels = entryLevels;
    this.entryTotalTimes = entryTotalTimes;
    this.entryStartTimes = entryStartTimes;
    this.entryDecorations = entryDecorations;
    this.groups = groups || [];
    this.markers = [];
    this.initiatorsData = initiatorsData || [];
    this.selectedGroup = null;
  }

  // TODO(crbug.com/1501055) Thinking about refactor this class, so we can avoid create a new object when modifying the
  // flame chart.
  static create(data: {
    entryLevels: FlameChartTimelineData['entryLevels'],
    entryTotalTimes: FlameChartTimelineData['entryTotalTimes'],
    entryStartTimes: FlameChartTimelineData['entryStartTimes'],
    groups: FlameChartTimelineData['groups']|null,
    entryDecorations?: FlameChartDecoration[][],
    initiatorsData?: FlameChartTimelineData['initiatorsData'],
  }): FlameChartTimelineData {
    return new FlameChartTimelineData(
        data.entryLevels, data.entryTotalTimes, data.entryStartTimes, data.groups, data.entryDecorations || [],
        data.initiatorsData || []);
  }

  // TODO(crbug.com/1501055) Thinking about refactor this class, so we can avoid create a new object when modifying the
  // flame chart.
  static createEmpty(): FlameChartTimelineData {
    return new FlameChartTimelineData(
        [],  // entry levels: what level on the timeline is an event on,
        [],  // entry total times: the total duration of an event,
        [],  // entry start times: the start time of a given event,
        [],  // groups: a list of flame chart groups, which roughly correlate to each individual track
    );
  }

  resetFlowData(): void {
    this.initiatorsData = [];
  }
}

export interface DataProviderSearchResult {
  index: number;
  startTimeMilli: TraceEngine.Types.Timing.MilliSeconds;
  provider: 'main'|'network'|'other';
}

export interface DataProviderSearchResult {
  index: number;
  startTimeMilli: TraceEngine.Types.Timing.MilliSeconds;
  provider: 'main'|'network'|'other';
}

export interface FlameChartDataProvider {
  minimumBoundary(): number;

  totalTime(): number;

  formatValue(value: number, precision?: number): string;

  maxStackDepth(): number;

  timelineData(rebuild?: boolean): FlameChartTimelineData|null;

  prepareHighlightedEntryInfo(entryIndex: number): Element|null;

  prepareHighlightedHiddenEntriesArrowInfo?(entryIndex: number): Element|null;

  canJumpToEntry(entryIndex: number): boolean;

  entryTitle(entryIndex: number): string|null;

  entryFont(entryIndex: number): string|null;

  entryColor(entryIndex: number): string;

  decorateEntry(
      entryIndex: number, context: CanvasRenderingContext2D, text: string|null, barX: number, barY: number,
      barWidth: number, barHeight: number, unclippedBarX: number, timeToPixelRatio: number): boolean;

  forceDecoration(entryIndex: number): boolean;

  forceDrawableLevel?(level: number): boolean;

  textColor(entryIndex: number): string;

  mainFrameNavigationStartEvents?(): readonly TraceEngine.Types.TraceEvents.TraceEventNavigationStart[];

  hasTrackConfigurationMode(): boolean;

  // The following functions are optional and are used in Performance panel.
  eventByIndex?(entryIndex: number): TraceEngine.Types.TraceEvents.TraceEventData
      |TraceEngine.Handlers.ModelHandlers.Frames.TimelineFrame|null;

  indexForEvent?(event: TraceEngine.Types.TraceEvents.TraceEventData|
                 TraceEngine.Types.TraceEvents.LegacyTimelineFrame): number|null;

  buildFlowForInitiator?(index: number): unknown;

  customizedContextMenu?
      (event: MouseEvent, eventIndex: number, groupIndex: number): UI.ContextMenu.ContextMenu|undefined;

  search?
      (visibleWindow: TraceEngine.Types.Timing.TraceWindowMicroSeconds,
       filter: TimelineModel.TimelineModelFilter.TimelineModelFilter): DataProviderSearchResult[];

  // The following three functions are used for the flame chart entry customization.
  modifyTree?(action: FilterAction, entryIndex: number): void;

  findPossibleContextMenuActions?(node: number): PossibleFilterActions|void;

  handleFlameChartTransformKeyboardEvent?(event: KeyboardEvent, entryIndex: number, groupIndex: number): void;

  groupForEvent?(entryIndex: number): Group|null;
}

export interface FlameChartMarker {
  startTime(): number;
  color(): string;
  title(): string|null;
  draw(context: CanvasRenderingContext2D, x: number, height: number, pixelsPerMillisecond: number): void;
}

export const enum Events {
  /**
   * Emitted when the <canvas> element of the FlameChart is focused by the user.
   **/
  CANVAS_FOCUSED = 'CanvasFocused',
  /**
   * Emitted when an event is selected by either mouse click, or hitting
   * <enter> on the keyboard - e.g. the same actions that would invoke a
   * <button> element.
   *
   * Will be emitted with a number which is the index of the entry that has
   * been selected, or -1 if no entry is selected (e.g the user has clicked
   * away from any events)
   */
  ENTRY_INVOKED = 'EntryInvoked',
  // Emmited when entry label annotation is added through a shotcut or a context menu.
  ENTRY_LABEL_ANNOTATION_ADDED = 'EntryLabelAnnotationAdded',
  // Emmited when entries link annotation is added through a shotcut or a context menu.
  ENTRIES_LINK_ANNOTATION_CREATED = 'EntriesLinkAnnotationCreated',
  /**
   * Emitted when an event is selected via keyboard navigation using the arrow
   * keys.
   *
   * Will be emitted with a number which is the index of the entry that has
   * been selected, or -1 if no entry is selected.
   */
  ENTRY_SELECTED = 'EntrySelected',
  /**
   * Emitted when an event is hovered over with the mouse.
   *
   * Will be emitted with a number which is the index of the entry that has
   * been hovered on, or -1 if no entry is selected (the user has moved their
   * mouse off the event)
   */
  ENTRY_HOVERED = 'EntryHovered',
  CHART_PLAYABLE_STATE_CHANGED = 'ChartPlayableStateChange',

  LATEST_DRAW_DIMENSIONS = 'LatestDrawDimensions',

  MOUSE_MOVE = 'MouseMove',
}

export type EventTypes = {
  [Events.ENTRY_LABEL_ANNOTATION_ADDED]: number,
  [Events.ENTRIES_LINK_ANNOTATION_CREATED]: {
    entryFromIndex: number,
  },
  [Events.CANVAS_FOCUSED]: number|void,
  [Events.ENTRY_INVOKED]: number,
  [Events.ENTRY_SELECTED]: number,
  [Events.ENTRY_HOVERED]: number,
  [Events.CHART_PLAYABLE_STATE_CHANGED]: boolean,
  [Events.LATEST_DRAW_DIMENSIONS]: {
    chart: {
      widthPixels: number,
      heightPixels: number,
      scrollOffsetPixels: number,
      allGroupsCollapsed: boolean,
    },
    traceWindow: TraceEngine.Types.Timing.TraceWindowMicroSeconds,
  },
  [Events.MOUSE_MOVE]: {
    mouseEvent: MouseEvent,
    timeInMicroSeconds: TraceEngine.Types.Timing.MicroSeconds,
  },
};

export interface Group {
  name: Common.UIString.LocalizedString;
  startLevel: number;
  expanded?: boolean;
  hidden?: boolean;
  selectable?: boolean;
  style: GroupStyle;
  /** Should be turned on if the track supports user editable stacks. */
  showStackContextMenu?: boolean;
  legends?: Legend[];
  jslogContext?: string;
  description?: string;
}

export interface GroupStyle {
  height: number;
  padding: number;
  /* Can it be collapsed? True by default! */
  collapsible: boolean;
  /** The color of the group title text. */
  color: string;
  /** The background color of the group title when the track is collapsed,
   * and this is usually around same length as the title text. */
  backgroundColor: string;
  nestingLevel: number;
  itemsHeight?: number;
  /** Allow entries to be placed on the same horizontal level as the text heading. True by default for Timeline */
  // TODO(paulirish): Attempt to remove with this behavior always true
  shareHeaderLine?: boolean;
  useFirstLineForOverview?: boolean;
  useDecoratorsForOverview?: boolean;
}

export interface Legend {
  // The color should be a string parsed as CSS <color> value
  color: string;
  category: string;
}<|MERGE_RESOLUTION|>--- conflicted
+++ resolved
@@ -354,7 +354,6 @@
     this.revealDescendantsArrowHighlightElement =
         this.viewportElement.createChild('div', 'reveal-descendants-arrow-highlight-element');
 
-<<<<<<< HEAD
     // this.dimDiv =
     //     this.viewportElement.createChild('div', 'dimming-mask fill');
     // this.dimDiv.style.cssText = `
@@ -390,12 +389,10 @@
     this.dimSvgDiv.style.cssText = `    mix-blend-mode: screen; pointer-events: none;`;
 
     this.selectedElement = this.viewportElement.createChild('div', 'flame-chart-selected-element');
-=======
     if (this.#selectedElementOutlineEnabled) {
       this.selectedElement = this.viewportElement.createChild('div', 'flame-chart-selected-element');
     }
 
->>>>>>> 6782bbf4
     this.canvas.addEventListener('focus', () => {
       this.dispatchEventToListeners(Events.CANVAS_FOCUSED);
     }, false);
@@ -3502,14 +3499,10 @@
    * Update position of an Element. By default, the element is treated as a full entry and it's dimentions are set to the full entry width/length/height.
    * If isDecoration parameter is set to true, the element will be positioned on the right side of the entry and have a square shape where width == height of the entry.
    */
-<<<<<<< HEAD
-  private updateElementPosition(element: Element, entryIndex: number, isDecoration?: boolean): void|{position: {top: number;width: number;height: number;left: number;}, visible: boolean} {
-=======
   private updateElementPosition(element: Element|null, entryIndex: number, isDecoration?: boolean): void {
     if (!element) {
       return;
     }
->>>>>>> 6782bbf4
     const elementMinWidthPx = 2;
     element.classList.add('hidden');
     if (entryIndex === -1) {
